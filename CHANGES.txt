--- conflicted
+++ resolved
@@ -1,4 +1,3 @@
-<<<<<<< HEAD
 2.1.0-beta2
  * Eliminate possibility of CL segment appearing twice in active list 
    (CASSANDRA-6557)
@@ -23,12 +22,8 @@
  * Fix stress smart Thrift client to pick servers correctly (CASSANDRA-6848)
  * Add logging levels (minimal, normal or verbose) to stress tool (CASSANDRA-6849)
  * Fix race condition in Batch CLE (CASSANDRA-6860)
- 
 Merged from 2.0:
-=======
-2.0.7
  * Fix truncate to not abort due to unreachable fat clients (CASSANDRA-6864)
->>>>>>> 3050134c
  * Fix schema concurrency exceptions (CASSANDRA-6841)
  * Fix leaking validator FH in StreamWriter (CASSANDRA-6832)
  * fix nodetool getsstables for blob PK (CASSANDRA-6803)
