--- conflicted
+++ resolved
@@ -1,8 +1,8 @@
-<<<<<<< HEAD
 2.1.0-final
  * (Windows) fix startup when WMI memory query fails (CASSANDRA-7505)
  * Anti-compaction proceeds if any part of the repair failed (CASANDRA-7521)
 Merged from 2.0:
+ * Warn when SSL certificates have expired (CASSANDRA-7528)
  * Fix error when doing reversed queries with static columns (CASSANDRA-7490)
 
 
@@ -23,10 +23,6 @@
  * Fix CC#collectTimeOrderedData() tombstone optimisations (CASSANDRA-7394)
  * Support DISTINCT for static columns and fix behaviour when DISTINC is
    not use (CASSANDRA-7305).
-=======
-2.0.10
- * Warn when SSL certificates have expired (CASSANDRA-7528)
->>>>>>> 11351e3c
  * Workaround JVM NPE on JMX bind failure (CASSANDRA-7254)
  * Fix race in FileCacheService RemovalListener (CASSANDRA-7278)
  * Fix inconsistent use of consistencyForCommit that allowed LOCAL_QUORUM
