--- conflicted
+++ resolved
@@ -1,4 +1,3 @@
-<<<<<<< HEAD
 1.0.9
  * improve index sampling performance (CASSANDRA-4023)
  * always compact away deleted hints immediately after handoff (CASSANDRA-3955)
@@ -22,10 +21,11 @@
  * Validate blank keys in CQL to avoid assertion errors (CASSANDRA-3612)
  * cqlsh: fix bad decoding of some column names (CASSANDRA-4003)
  * cqlsh: fix incorrect padding with unicode chars (CASSANDRA-4033)
- * Fix ConcurrentModificationException in gossiper (CASSANDRA-4019)
  * Fix EC2 snitch incorrectly reporting region (CASSANDRA-4026)
  * Shut down thrift during decommission (CASSANDRA-4086)
  * Expose nodetool cfhistograms for 2ndary indexes (CASSANDRA-4063)
+Merged from 0.8:
+ * Fix ConcurrentModificationException in gossiper (CASSANDRA-4019)
 
 
 1.0.8
@@ -69,13 +69,6 @@
 Merged from 0.8:
  * (Pig) fix CassandraStorage to use correct comparator in Super ColumnFamily
    case (CASSANDRA-3251)
-=======
-0.8.11-dev
- * make boundedstatsdeque threadsafe (CASSANDRA-4019)
-
-
-0.8.10
->>>>>>> c5e24281
  * fix thread safety issues in commitlog replay, primarily affecting
    systems with many (100s) of CF definitions (CASSANDRA-3751)
  * Fix relevant tomstone ignored with super columns (CASSANDRA-3875)
@@ -123,15 +116,6 @@
  * use correct list of replicas for LOCAL_QUORUM reads when read repair
    is disabled (CASSANDRA-3696)
  * block on flush before compacting hints (may prevent OOM) (CASSANDRA-3733)
-<<<<<<< HEAD
-=======
- * (Pig) fix CassandraStorage to use correct comparator in Super ColumnFamily
-   case (CASSANDRA-3251)
- * Fix relevant tomstone ignored with super columns (CASSANDRA-3875)
- * Support TimeUUID in CassandraStorage (CASSANDRA-3327)
- * (CLI) Fix typo in yaml doc file (CASSANDRA-4089)
-
->>>>>>> c5e24281
 
 
 1.0.6
