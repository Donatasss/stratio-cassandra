--- conflicted
+++ resolved
@@ -82,6 +82,7 @@
  * Catch errors when the JVM pulls the rug out from GCInspector (CASSANDRA-5345)
  * cqlsh fails when version number parts are not int (CASSANDRA-7524)
  * Fix NPE when table dropped during streaming (CASSANDRA-7946)
+ * Fix wrong progress when streaming uncompressed (CASSANDRA-7878)
 Merged from 1.2:
  * Don't index tombstones (CASSANDRA-7828)
  * Improve PasswordAuthenticator default super user setup (CASSANDRA-7788)
@@ -116,13 +117,6 @@
  * Always send Paxos commit to all replicas (CASSANDRA-7479)
  * Make disruptor_thrift_server invocation pool configurable (CASSANDRA-7594)
  * Make repair no-op when RF=1 (CASSANDRA-7864)
-<<<<<<< HEAD
-=======
- * Fix NPE when table dropped during streaming (CASSANDRA-7946)
- * Fix wrong progress when streaming uncompressed (CASSANDRA-7878)
-Merged from 1.2:
- * Don't index tombstones (CASSANDRA-7828)
->>>>>>> 3db38d7e
 
 
 2.0.10
