<<<<<<< HEAD
2.1
 * Removed multithreaded compaction (CASSANDRA-6142)
 * Parallelize fetching rows for low-cardinality indexes (CASSANDRA-1337)
 * change logging from log4j to logback (CASSANDRA-5883)
 * switch to LZ4 compression for internode communication (CASSANDRA-5887)
 * Stop using Thrift-generated Index* classes internally (CASSANDRA-5971)
 * Remove 1.2 network compatibility code (CASSANDRA-5960)
 * Remove leveled json manifest migration code (CASSANDRA-5996)
 * Remove CFDefinition (CASSANDRA-6253)
 * Use AtomicIntegerFieldUpdater in RefCountedMemory (CASSANDRA-6278)
 * User-defined types for CQL3 (CASSANDRA-5590)
 * Use of o.a.c.metrics in nodetool (CASSANDRA-5871)
=======
2.0.4
 * remove RF from nodetool ring output (CASSANDRA-6289)
>>>>>>> 0d8ea042


2.0.3
 * Fix FD leak on slice read path (CASSANDRA-6275)
 * Cancel read meter task when closing SSTR (CASSANDRA-6358)
 * free off-heap IndexSummary during bulk (CASSANDRA-6359)
 * Recover from IOException in accept() thread (CASSANDRA-6349)
 * Improve Gossip tolerance of abnormally slow tasks (CASSANDRA-6338)
 * Fix trying to hint timed out counter writes (CASSANDRA-6322)
 * Allow restoring specific columnfamilies from archived CL (CASSANDRA-4809)
 * Avoid flushing compaction_history after each operation (CASSANDRA-6287)
 * Fix repair assertion error when tombstones expire (CASSANDRA-6277)
 * Skip loading corrupt key cache (CASSANDRA-6260)
 * Fixes for compacting larger-than-memory rows (CASSANDRA-6274)
 * Compact hottest sstables first and optionally omit coldest from
   compaction entirely (CASSANDRA-6109)
 * Fix modifying column_metadata from thrift (CASSANDRA-6182)
 * cqlsh: fix LIST USERS output (CASSANDRA-6242)
 * Add IRequestSink interface (CASSANDRA-6248)
 * Update memtable size while flushing (CASSANDRA-6249)
 * Provide hooks around CQL2/CQL3 statement execution (CASSANDRA-6252)
 * Require Permission.SELECT for CAS updates (CASSANDRA-6247)
 * New CQL-aware SSTableWriter (CASSANDRA-5894)
 * Reject CAS operation when the protocol v1 is used (CASSANDRA-6270)
 * Correctly throw error when frame too large (CASSANDRA-5981)
 * Fix serialization bug in PagedRange with 2ndary indexes (CASSANDRA-6299)
 * Fix CQL3 table validation in Thrift (CASSANDRA-6140)
 * Fix bug missing results with IN clauses (CASSANDRA-6327)
 * Fix paging with reversed slices (CASSANDRA-6343)
 * Set minTimestamp correctly to be able to drop expired sstables (CASSANDRA-6337)
 * Support NaN and Infinity as float literals (CASSANDRA-6003)
Merged from 1.2:
 * Optimize FD phi calculation (CASSANDRA-6386)
 * Improve initial FD phi estimate when starting up (CASSANDRA-6385)
 * Don't list CQL3 table in CLI describe even if named explicitely (CASSANDRA-5750)
 * Invalidate row cache when dropping CF (CASSANDRA-6351)
 * add non-jamm path for cached statements (CASSANDRA-6293)
 * (Hadoop) Require CFRR batchSize to be at least 2 (CASSANDRA-6114)
 * Fix altering column types (CASSANDRA-6185)
 * cqlsh: fix CREATE/ALTER WITH completion (CASSANDRA-6196)
 * add windows bat files for shell commands (CASSANDRA-6145)
 * Fix potential stack overflow during range tombstones insertion (CASSANDRA-6181)
 * (Hadoop) Make LOCAL_ONE the default consistency level (CASSANDRA-6214)
 * Require logging in for Thrift CQL2/3 statement preparation (CASSANDRA-6254)
 * restrict max_num_tokens to 1536 (CASSANDRA-6267)
 * Nodetool gets default JMX port from cassandra-env.sh (CASSANDRA-6273)
 * make calculatePendingRanges asynchronous (CASSANDRA-6244)
 * Remove blocking flushes in gossip thread (CASSANDRA-6297)
 * Fix potential socket leak in connectionpool creation (CASSANDRA-6308)
 * Allow LOCAL_ONE/LOCAL_QUORUM to work with SimpleStrategy (CASSANDRA-6238)
 * cqlsh: handle 'null' as session duration (CASSANDRA-6317)
 * Fix json2sstable handling of range tombstones (CASSANDRA-6316)
 * Fix missing one row in reverse query (CASSANDRA-6330)
 * Fix reading expired row value from row cache (CASSANDRA-6325)
 * Fix AssertionError when doing set element deletion (CASSANDRA-6341)
 * Make CL code for the native protocol match the one in C* 2.0
   (CASSANDRA-6347)
 * Disallow altering CQL3 table from thrift (CASSANDRA-6370)
 * Fix size computation of prepared statement (CASSANDRA-6369)


2.0.2
 * Update FailureDetector to use nanontime (CASSANDRA-4925)
 * Fix FileCacheService regressions (CASSANDRA-6149)
 * Never return WriteTimeout for CL.ANY (CASSANDRA-6032)
 * Fix race conditions in bulk loader (CASSANDRA-6129)
 * Add configurable metrics reporting (CASSANDRA-4430)
 * drop queries exceeding a configurable number of tombstones (CASSANDRA-6117)
 * Track and persist sstable read activity (CASSANDRA-5515)
 * Fixes for speculative retry (CASSANDRA-5932, CASSANDRA-6194)
 * Improve memory usage of metadata min/max column names (CASSANDRA-6077)
 * Fix thrift validation refusing row markers on CQL3 tables (CASSANDRA-6081)
 * Fix insertion of collections with CAS (CASSANDRA-6069)
 * Correctly send metadata on SELECT COUNT (CASSANDRA-6080)
 * Track clients' remote addresses in ClientState (CASSANDRA-6070)
 * Create snapshot dir if it does not exist when migrating
   leveled manifest (CASSANDRA-6093)
 * make sequential nodetool repair the default (CASSANDRA-5950)
 * Add more hooks for compaction strategy implementations (CASSANDRA-6111)
 * Fix potential NPE on composite 2ndary indexes (CASSANDRA-6098)
 * Delete can potentially be skipped in batch (CASSANDRA-6115)
 * Allow alter keyspace on system_traces (CASSANDRA-6016)
 * Disallow empty column names in cql (CASSANDRA-6136)
 * Use Java7 file-handling APIs and fix file moving on Windows (CASSANDRA-5383)
 * Save compaction history to system keyspace (CASSANDRA-5078)
 * Fix NPE if StorageService.getOperationMode() is executed before full startup (CASSANDRA-6166)
 * CQL3: support pre-epoch longs for TimestampType (CASSANDRA-6212)
 * Add reloadtriggers command to nodetool (CASSANDRA-4949)
 * cqlsh: ignore empty 'value alias' in DESCRIBE (CASSANDRA-6139)
 * Fix sstable loader (CASSANDRA-6205)
 * Reject bootstrapping if the node already exists in gossip (CASSANDRA-5571)
 * Fix NPE while loading paxos state (CASSANDRA-6211)
 * cqlsh: add SHOW SESSION <tracing-session> command (CASSANDRA-6228)
 * Reject bootstrapping if the node already exists in gossip (CASSANDRA-5571)
 * Fix NPE while loading paxos state (CASSANDRA-6211)
 * cqlsh: add SHOW SESSION <tracing-session> command (CASSANDRA-6228)
Merged from 1.2:
 * (Hadoop) Require CFRR batchSize to be at least 2 (CASSANDRA-6114)
 * Add a warning for small LCS sstable size (CASSANDRA-6191)
 * Add ability to list specific KS/CF combinations in nodetool cfstats (CASSANDRA-4191)
 * Mark CF clean if a mutation raced the drop and got it marked dirty (CASSANDRA-5946)
 * Add a LOCAL_ONE consistency level (CASSANDRA-6202)
 * Limit CQL prepared statement cache by size instead of count (CASSANDRA-6107)
 * Tracing should log write failure rather than raw exceptions (CASSANDRA-6133)
 * lock access to TM.endpointToHostIdMap (CASSANDRA-6103)
 * Allow estimated memtable size to exceed slab allocator size (CASSANDRA-6078)
 * Start MeteredFlusher earlier to prevent OOM during CL replay (CASSANDRA-6087)
 * Avoid sending Truncate command to fat clients (CASSANDRA-6088)
 * Allow cache-keys-to-save to be set at runtime (CASSANDRA-5980)
 * Allow where clause conditions to be in parenthesis (CASSANDRA-6037)
 * Do not open non-ssl storage port if encryption option is all (CASSANDRA-3916)
 * Move batchlog replay to its own executor (CASSANDRA-6079)
 * Add tombstone debug threshold and histogram (CASSANDRA-6042, 6057)
 * Enable tcp keepalive on incoming connections (CASSANDRA-4053)
 * Fix fat client schema pull NPE (CASSANDRA-6089)
 * Fix memtable flushing for indexed tables (CASSANDRA-6112)
 * Fix skipping columns with multiple slices (CASSANDRA-6119)
 * Expose connected thrift + native client counts (CASSANDRA-5084)
 * Optimize auth setup (CASSANDRA-6122)
 * Trace index selection (CASSANDRA-6001)
 * Update sstablesPerReadHistogram to use biased sampling (CASSANDRA-6164)
 * Log UnknownColumnfamilyException when closing socket (CASSANDRA-5725)
 * Properly error out on CREATE INDEX for counters table (CASSANDRA-6160)
 * Handle JMX notification failure for repair (CASSANDRA-6097)
 * (Hadoop) Fetch no more than 128 splits in parallel (CASSANDRA-6169)
 * stress: add username/password authentication support (CASSANDRA-6068)
 * Fix indexed queries with row cache enabled on parent table (CASSANDRA-5732)
 * Fix compaction race during columnfamily drop (CASSANDRA-5957)
 * Fix validation of empty column names for compact tables (CASSANDRA-6152)
 * Skip replaying mutations that pass CRC but fail to deserialize (CASSANDRA-6183)
 * Rework token replacement to use replace_address (CASSANDRA-5916)
 * Fix altering column types (CASSANDRA-6185)
 * cqlsh: fix CREATE/ALTER WITH completion (CASSANDRA-6196)
 * Fix altering column types (CASSANDRA-6185)
 * cqlsh: fix CREATE/ALTER WITH completion (CASSANDRA-6196)
 * add windows bat files for shell commands (CASSANDRA-6145)
 * Fix potential stack overflow during range tombstones insertion (CASSANDRA-6181)
 * (Hadoop) Make LOCAL_ONE the default consistency level (CASSANDRA-6214)


2.0.1
 * Fix bug that could allow reading deleted data temporarily (CASSANDRA-6025)
 * Improve memory use defaults (CASSANDRA-6059)
 * Make ThriftServer more easlly extensible (CASSANDRA-6058)
 * Remove Hadoop dependency from ITransportFactory (CASSANDRA-6062)
 * add file_cache_size_in_mb setting (CASSANDRA-5661)
 * Improve error message when yaml contains invalid properties (CASSANDRA-5958)
 * Improve leveled compaction's ability to find non-overlapping L0 compactions
   to work on concurrently (CASSANDRA-5921)
 * Notify indexer of columns shadowed by range tombstones (CASSANDRA-5614)
 * Log Merkle tree stats (CASSANDRA-2698)
 * Switch from crc32 to adler32 for compressed sstable checksums (CASSANDRA-5862)
 * Improve offheap memcpy performance (CASSANDRA-5884)
 * Use a range aware scanner for cleanup (CASSANDRA-2524)
 * Cleanup doesn't need to inspect sstables that contain only local data
   (CASSANDRA-5722)
 * Add ability for CQL3 to list partition keys (CASSANDRA-4536)
 * Improve native protocol serialization (CASSANDRA-5664)
 * Upgrade Thrift to 0.9.1 (CASSANDRA-5923)
 * Require superuser status for adding triggers (CASSANDRA-5963)
 * Make standalone scrubber handle old and new style leveled manifest
   (CASSANDRA-6005)
 * Fix paxos bugs (CASSANDRA-6012, 6013, 6023)
 * Fix paged ranges with multiple replicas (CASSANDRA-6004)
 * Fix potential AssertionError during tracing (CASSANDRA-6041)
 * Fix NPE in sstablesplit (CASSANDRA-6027)
 * Migrate pre-2.0 key/value/column aliases to system.schema_columns
   (CASSANDRA-6009)
 * Paging filter empty rows too agressively (CASSANDRA-6040)
 * Support variadic parameters for IN clauses (CASSANDRA-4210)
 * cqlsh: return the result of CAS writes (CASSANDRA-5796)
 * Fix validation of IN clauses with 2ndary indexes (CASSANDRA-6050)
 * Support named bind variables in CQL (CASSANDRA-6033)
Merged from 1.2:
 * Allow cache-keys-to-save to be set at runtime (CASSANDRA-5980)
 * Avoid second-guessing out-of-space state (CASSANDRA-5605)
 * Tuning knobs for dealing with large blobs and many CFs (CASSANDRA-5982)
 * (Hadoop) Fix CQLRW for thrift tables (CASSANDRA-6002)
 * Fix possible divide-by-zero in HHOM (CASSANDRA-5990)
 * Allow local batchlog writes for CL.ANY (CASSANDRA-5967)
 * Upgrade metrics-core to version 2.2.0 (CASSANDRA-5947)
 * Add snitch, schema version, cluster, partitioner to JMX (CASSANDRA-5881)
 * Fix CqlRecordWriter with composite keys (CASSANDRA-5949)
 * Add snitch, schema version, cluster, partitioner to JMX (CASSANDRA-5881)
 * Allow disabling SlabAllocator (CASSANDRA-5935)
 * Make user-defined compaction JMX blocking (CASSANDRA-4952)
 * Fix streaming does not transfer wrapped range (CASSANDRA-5948)
 * Fix loading index summary containing empty key (CASSANDRA-5965)
 * Correctly handle limits in CompositesSearcher (CASSANDRA-5975)
 * Pig: handle CQL collections (CASSANDRA-5867)
 * Pass the updated cf to the PRSI index() method (CASSANDRA-5999)
 * Allow empty CQL3 batches (as no-op) (CASSANDRA-5994)
 * Support null in CQL3 functions (CASSANDRA-5910)
 * Replace the deprecated MapMaker with CacheLoader (CASSANDRA-6007)
 * Add SSTableDeletingNotification to DataTracker (CASSANDRA-6010)
 * Fix snapshots in use get deleted during snapshot repair (CASSANDRA-6011)
 * Move hints and exception count to o.a.c.metrics (CASSANDRA-6017)
 * Fix memory leak in snapshot repair (CASSANDRA-6047)
 * Fix sstable2sjon for CQL3 tables (CASSANDRA-5852)


2.0.0
 * Fix thrift validation when inserting into CQL3 tables (CASSANDRA-5138)
 * Fix periodic memtable flushing behavior with clean memtables (CASSANDRA-5931)
 * Fix dateOf() function for pre-2.0 timestamp columns (CASSANDRA-5928)
 * Fix SSTable unintentionally loads BF when opened for batch (CASSANDRA-5938)
 * Add stream session progress to JMX (CASSANDRA-4757)
 * Fix NPE during CAS operation (CASSANDRA-5925)
Merged from 1.2:
 * Fix getBloomFilterDiskSpaceUsed for AlwaysPresentFilter (CASSANDRA-5900)
 * Don't announce schema version until we've loaded the changes locally
   (CASSANDRA-5904)
 * Fix to support off heap bloom filters size greater than 2 GB (CASSANDRA-5903)
 * Properly handle parsing huge map and set literals (CASSANDRA-5893)


2.0.0-rc2
 * enable vnodes by default (CASSANDRA-5869)
 * fix CAS contention timeout (CASSANDRA-5830)
 * fix HsHa to respect max frame size (CASSANDRA-4573)
 * Fix (some) 2i on composite components omissions (CASSANDRA-5851)
 * cqlsh: add DESCRIBE FULL SCHEMA variant (CASSANDRA-5880)
Merged from 1.2:
 * Correctly validate sparse composite cells in scrub (CASSANDRA-5855)
 * Add KeyCacheHitRate metric to CF metrics (CASSANDRA-5868)
 * cqlsh: add support for multiline comments (CASSANDRA-5798)
 * Handle CQL3 SELECT duplicate IN restrictions on clustering columns
   (CASSANDRA-5856)


2.0.0-rc1
 * improve DecimalSerializer performance (CASSANDRA-5837)
 * fix potential spurious wakeup in AsyncOneResponse (CASSANDRA-5690)
 * fix schema-related trigger issues (CASSANDRA-5774)
 * Better validation when accessing CQL3 table from thrift (CASSANDRA-5138)
 * Fix assertion error during repair (CASSANDRA-5801)
 * Fix range tombstone bug (CASSANDRA-5805)
 * DC-local CAS (CASSANDRA-5797)
 * Add a native_protocol_version column to the system.local table (CASSANRDA-5819)
 * Use index_interval from cassandra.yaml when upgraded (CASSANDRA-5822)
 * Fix buffer underflow on socket close (CASSANDRA-5792)
Merged from 1.2:
 * Fix reading DeletionTime from 1.1-format sstables (CASSANDRA-5814)
 * cqlsh: add collections support to COPY (CASSANDRA-5698)
 * retry important messages for any IOException (CASSANDRA-5804)
 * Allow empty IN relations in SELECT/UPDATE/DELETE statements (CASSANDRA-5626)
 * cqlsh: fix crashing on Windows due to libedit detection (CASSANDRA-5812)
 * fix bulk-loading compressed sstables (CASSANDRA-5820)
 * (Hadoop) fix quoting in CqlPagingRecordReader and CqlRecordWriter 
   (CASSANDRA-5824)
 * update default LCS sstable size to 160MB (CASSANDRA-5727)
 * Allow compacting 2Is via nodetool (CASSANDRA-5670)
 * Hex-encode non-String keys in OPP (CASSANDRA-5793)
 * nodetool history logging (CASSANDRA-5823)
 * (Hadoop) fix support for Thrift tables in CqlPagingRecordReader 
   (CASSANDRA-5752)
 * add "all time blocked" to StatusLogger output (CASSANDRA-5825)
 * Future-proof inter-major-version schema migrations (CASSANDRA-5845)
 * (Hadoop) add CqlPagingRecordReader support for ReversedType in Thrift table
   (CASSANDRA-5718)
 * Add -no-snapshot option to scrub (CASSANDRA-5891)
 * Fix to support off heap bloom filters size greater than 2 GB (CASSANDRA-5903)
 * Properly handle parsing huge map and set literals (CASSANDRA-5893)
 * Fix LCS L0 compaction may overlap in L1 (CASSANDRA-5907)
 * New sstablesplit tool to split large sstables offline (CASSANDRA-4766)
 * Fix potential deadlock in native protocol server (CASSANDRA-5926)
 * Disallow incompatible type change in CQL3 (CASSANDRA-5882)
Merged from 1.1:
 * Correctly validate sparse composite cells in scrub (CASSANDRA-5855)


2.0.0-beta2
 * Replace countPendingHints with Hints Created metric (CASSANDRA-5746)
 * Allow nodetool with no args, and with help to run without a server (CASSANDRA-5734)
 * Cleanup AbstractType/TypeSerializer classes (CASSANDRA-5744)
 * Remove unimplemented cli option schema-mwt (CASSANDRA-5754)
 * Support range tombstones in thrift (CASSANDRA-5435)
 * Normalize table-manipulating CQL3 statements' class names (CASSANDRA-5759)
 * cqlsh: add missing table options to DESCRIBE output (CASSANDRA-5749)
 * Fix assertion error during repair (CASSANDRA-5757)
 * Fix bulkloader (CASSANDRA-5542)
 * Add LZ4 compression to the native protocol (CASSANDRA-5765)
 * Fix bugs in the native protocol v2 (CASSANDRA-5770)
 * CAS on 'primary key only' table (CASSANDRA-5715)
 * Support streaming SSTables of old versions (CASSANDRA-5772)
 * Always respect protocol version in native protocol (CASSANDRA-5778)
 * Fix ConcurrentModificationException during streaming (CASSANDRA-5782)
 * Update deletion timestamp in Commit#updatesWithPaxosTime (CASSANDRA-5787)
 * Thrift cas() method crashes if input columns are not sorted (CASSANDRA-5786)
 * Order columns names correctly when querying for CAS (CASSANDRA-5788)
 * Fix streaming retry (CASSANDRA-5775)
Merged from 1.2:
 * if no seeds can be a reached a node won't start in a ring by itself (CASSANDRA-5768)
 * add cassandra.unsafesystem property (CASSANDRA-5704)
 * (Hadoop) quote identifiers in CqlPagingRecordReader (CASSANDRA-5763)
 * Add replace_node functionality for vnodes (CASSANDRA-5337)
 * Add timeout events to query traces (CASSANDRA-5520)
 * Fix serialization of the LEFT gossip value (CASSANDRA-5696)
 * Pig: support for cql3 tables (CASSANDRA-5234)
 * cqlsh: Don't show 'null' in place of empty values (CASSANDRA-5675)
 * Race condition in detecting version on a mixed 1.1/1.2 cluster
   (CASSANDRA-5692)
 * Fix skipping range tombstones with reverse queries (CASSANDRA-5712)
 * Expire entries out of ThriftSessionManager (CASSANDRA-5719)
 * Don't keep ancestor information in memory (CASSANDRA-5342)
 * cqlsh: fix handling of semicolons inside BATCH queries (CASSANDRA-5697)
 * Expose native protocol server status in nodetool info (CASSANDRA-5735)
 * Fix pathetic performance of range tombstones (CASSANDRA-5677)
 * Fix querying with an empty (impossible) range (CASSANDRA-5573)
 * cqlsh: handle CUSTOM 2i in DESCRIBE output (CASSANDRA-5760)
 * Fix minor bug in Range.intersects(Bound) (CASSANDRA-5771)
 * cqlsh: handle disabled compression in DESCRIBE output (CASSANDRA-5766)
 * Ensure all UP events are notified on the native protocol (CASSANDRA-5769)
 * Fix formatting of sstable2json with multiple -k arguments (CASSANDRA-5781)
 * Don't rely on row marker for queries in general to hide lost markers
   after TTL expires (CASSANDRA-5762)
 * Sort nodetool help output (CASSANDRA-5776)
 * Fix column expiring during 2 phases compaction (CASSANDRA-5799)
 * now() is being rejected in INSERTs when inside collections (CASSANDRA-5795)


2.0.0-beta1
 * Removed on-heap row cache (CASSANDRA-5348)
 * use nanotime consistently for node-local timeouts (CASSANDRA-5581)
 * Avoid unnecessary second pass on name-based queries (CASSANDRA-5577)
 * Experimental triggers (CASSANDRA-1311)
 * JEMalloc support for off-heap allocation (CASSANDRA-3997)
 * Single-pass compaction (CASSANDRA-4180)
 * Removed token range bisection (CASSANDRA-5518)
 * Removed compatibility with pre-1.2.5 sstables and network messages
   (CASSANDRA-5511)
 * removed PBSPredictor (CASSANDRA-5455)
 * CAS support (CASSANDRA-5062, 5441, 5442, 5443, 5619, 5667)
 * Leveled compaction performs size-tiered compactions in L0 
   (CASSANDRA-5371, 5439)
 * Add yaml network topology snitch for mixed ec2/other envs (CASSANDRA-5339)
 * Log when a node is down longer than the hint window (CASSANDRA-4554)
 * Optimize tombstone creation for ExpiringColumns (CASSANDRA-4917)
 * Improve LeveledScanner work estimation (CASSANDRA-5250, 5407)
 * Replace compaction lock with runWithCompactionsDisabled (CASSANDRA-3430)
 * Change Message IDs to ints (CASSANDRA-5307)
 * Move sstable level information into the Stats component, removing the
   need for a separate Manifest file (CASSANDRA-4872)
 * avoid serializing to byte[] on commitlog append (CASSANDRA-5199)
 * make index_interval configurable per columnfamily (CASSANDRA-3961, CASSANDRA-5650)
 * add default_time_to_live (CASSANDRA-3974)
 * add memtable_flush_period_in_ms (CASSANDRA-4237)
 * replace supercolumns internally by composites (CASSANDRA-3237, 5123)
 * upgrade thrift to 0.9.0 (CASSANDRA-3719)
 * drop unnecessary keyspace parameter from user-defined compaction API 
   (CASSANDRA-5139)
 * more robust solution to incomplete compactions + counters (CASSANDRA-5151)
 * Change order of directory searching for c*.in.sh (CASSANDRA-3983)
 * Add tool to reset SSTable compaction level for LCS (CASSANDRA-5271)
 * Allow custom configuration loader (CASSANDRA-5045)
 * Remove memory emergency pressure valve logic (CASSANDRA-3534)
 * Reduce request latency with eager retry (CASSANDRA-4705)
 * cqlsh: Remove ASSUME command (CASSANDRA-5331)
 * Rebuild BF when loading sstables if bloom_filter_fp_chance
   has changed since compaction (CASSANDRA-5015)
 * remove row-level bloom filters (CASSANDRA-4885)
 * Change Kernel Page Cache skipping into row preheating (disabled by default)
   (CASSANDRA-4937)
 * Improve repair by deciding on a gcBefore before sending
   out TreeRequests (CASSANDRA-4932)
 * Add an official way to disable compactions (CASSANDRA-5074)
 * Reenable ALTER TABLE DROP with new semantics (CASSANDRA-3919)
 * Add binary protocol versioning (CASSANDRA-5436)
 * Swap THshaServer for TThreadedSelectorServer (CASSANDRA-5530)
 * Add alias support to SELECT statement (CASSANDRA-5075)
 * Don't create empty RowMutations in CommitLogReplayer (CASSANDRA-5541)
 * Use range tombstones when dropping cfs/columns from schema (CASSANDRA-5579)
 * cqlsh: drop CQL2/CQL3-beta support (CASSANDRA-5585)
 * Track max/min column names in sstables to be able to optimize slice
   queries (CASSANDRA-5514, CASSANDRA-5595, CASSANDRA-5600)
 * Binary protocol: allow batching already prepared statements (CASSANDRA-4693)
 * Allow preparing timestamp, ttl and limit in CQL3 queries (CASSANDRA-4450)
 * Support native link w/o JNA in Java7 (CASSANDRA-3734)
 * Use SASL authentication in binary protocol v2 (CASSANDRA-5545)
 * Replace Thrift HsHa with LMAX Disruptor based implementation (CASSANDRA-5582)
 * cqlsh: Add row count to SELECT output (CASSANDRA-5636)
 * Include a timestamp with all read commands to determine column expiration
   (CASSANDRA-5149)
 * Streaming 2.0 (CASSANDRA-5286, 5699)
 * Conditional create/drop ks/table/index statements in CQL3 (CASSANDRA-2737)
 * more pre-table creation property validation (CASSANDRA-5693)
 * Redesign repair messages (CASSANDRA-5426)
 * Fix ALTER RENAME post-5125 (CASSANDRA-5702)
 * Disallow renaming a 2ndary indexed column (CASSANDRA-5705)
 * Rename Table to Keyspace (CASSANDRA-5613)
 * Ensure changing column_index_size_in_kb on different nodes don't corrupt the
   sstable (CASSANDRA-5454)
 * Move resultset type information into prepare, not execute (CASSANDRA-5649)
 * Auto paging in binary protocol (CASSANDRA-4415, 5714)
 * Don't tie client side use of AbstractType to JDBC (CASSANDRA-4495)
 * Adds new TimestampType to replace DateType (CASSANDRA-5723, CASSANDRA-5729)
Merged from 1.2:
 * make starting native protocol server idempotent (CASSANDRA-5728)
 * Fix loading key cache when a saved entry is no longer valid (CASSANDRA-5706)
 * Fix serialization of the LEFT gossip value (CASSANDRA-5696)
 * cqlsh: Don't show 'null' in place of empty values (CASSANDRA-5675)
 * Race condition in detecting version on a mixed 1.1/1.2 cluster
   (CASSANDRA-5692)
 * Fix skipping range tombstones with reverse queries (CASSANDRA-5712)
 * Expire entries out of ThriftSessionManager (CASSANRDA-5719)
 * Don't keep ancestor information in memory (CASSANDRA-5342)
 * cqlsh: fix handling of semicolons inside BATCH queries (CASSANDRA-5697)


1.2.6
 * Fix tracing when operation completes before all responses arrive 
   (CASSANDRA-5668)
 * Fix cross-DC mutation forwarding (CASSANDRA-5632)
 * Reduce SSTableLoader memory usage (CASSANDRA-5555)
 * Scale hinted_handoff_throttle_in_kb to cluster size (CASSANDRA-5272)
 * (Hadoop) Add CQL3 input/output formats (CASSANDRA-4421, 5622)
 * (Hadoop) Fix InputKeyRange in CFIF (CASSANDRA-5536)
 * Fix dealing with ridiculously large max sstable sizes in LCS (CASSANDRA-5589)
 * Ignore pre-truncate hints (CASSANDRA-4655)
 * Move System.exit on OOM into a separate thread (CASSANDRA-5273)
 * Write row markers when serializing schema (CASSANDRA-5572)
 * Check only SSTables for the requested range when streaming (CASSANDRA-5569)
 * Improve batchlog replay behavior and hint ttl handling (CASSANDRA-5314)
 * Exclude localTimestamp from validation for tombstones (CASSANDRA-5398)
 * cqlsh: add custom prompt support (CASSANDRA-5539)
 * Reuse prepared statements in hot auth queries (CASSANDRA-5594)
 * cqlsh: add vertical output option (see EXPAND) (CASSANDRA-5597)
 * Add a rate limit option to stress (CASSANDRA-5004)
 * have BulkLoader ignore snapshots directories (CASSANDRA-5587) 
 * fix SnitchProperties logging context (CASSANDRA-5602)
 * Expose whether jna is enabled and memory is locked via JMX (CASSANDRA-5508)
 * cqlsh: fix COPY FROM with ReversedType (CASSANDRA-5610)
 * Allow creating CUSTOM indexes on collections (CASSANDRA-5615)
 * Evaluate now() function at execution time (CASSANDRA-5616)
 * Expose detailed read repair metrics (CASSANDRA-5618)
 * Correct blob literal + ReversedType parsing (CASSANDRA-5629)
 * Allow GPFS to prefer the internal IP like EC2MRS (CASSANDRA-5630)
 * fix help text for -tspw cassandra-cli (CASSANDRA-5643)
 * don't throw away initial causes exceptions for internode encryption issues 
   (CASSANDRA-5644)
 * Fix message spelling errors for cql select statements (CASSANDRA-5647)
 * Suppress custom exceptions thru jmx (CASSANDRA-5652)
 * Update CREATE CUSTOM INDEX syntax (CASSANDRA-5639)
 * Fix PermissionDetails.equals() method (CASSANDRA-5655)
 * Never allow partition key ranges in CQL3 without token() (CASSANDRA-5666)
 * Gossiper incorrectly drops AppState for an upgrading node (CASSANDRA-5660)
 * Connection thrashing during multi-region ec2 during upgrade, due to 
   messaging version (CASSANDRA-5669)
 * Avoid over reconnecting in EC2MRS (CASSANDRA-5678)
 * Fix ReadResponseSerializer.serializedSize() for digest reads (CASSANDRA-5476)
 * allow sstable2json on 2i CFs (CASSANDRA-5694)
Merged from 1.1:
 * Remove buggy thrift max message length option (CASSANDRA-5529)
 * Fix NPE in Pig's widerow mode (CASSANDRA-5488)
 * Add split size parameter to Pig and disable split combination (CASSANDRA-5544)


1.2.5
 * make BytesToken.toString only return hex bytes (CASSANDRA-5566)
 * Ensure that submitBackground enqueues at least one task (CASSANDRA-5554)
 * fix 2i updates with identical values and timestamps (CASSANDRA-5540)
 * fix compaction throttling bursty-ness (CASSANDRA-4316)
 * reduce memory consumption of IndexSummary (CASSANDRA-5506)
 * remove per-row column name bloom filters (CASSANDRA-5492)
 * Include fatal errors in trace events (CASSANDRA-5447)
 * Ensure that PerRowSecondaryIndex is notified of row-level deletes
   (CASSANDRA-5445)
 * Allow empty blob literals in CQL3 (CASSANDRA-5452)
 * Fix streaming RangeTombstones at column index boundary (CASSANDRA-5418)
 * Fix preparing statements when current keyspace is not set (CASSANDRA-5468)
 * Fix SemanticVersion.isSupportedBy minor/patch handling (CASSANDRA-5496)
 * Don't provide oldCfId for post-1.1 system cfs (CASSANDRA-5490)
 * Fix primary range ignores replication strategy (CASSANDRA-5424)
 * Fix shutdown of binary protocol server (CASSANDRA-5507)
 * Fix repair -snapshot not working (CASSANDRA-5512)
 * Set isRunning flag later in binary protocol server (CASSANDRA-5467)
 * Fix use of CQL3 functions with descending clustering order (CASSANDRA-5472)
 * Disallow renaming columns one at a time for thrift table in CQL3
   (CASSANDRA-5531)
 * cqlsh: add CLUSTERING ORDER BY support to DESCRIBE (CASSANDRA-5528)
 * Add custom secondary index support to CQL3 (CASSANDRA-5484)
 * Fix repair hanging silently on unexpected error (CASSANDRA-5229)
 * Fix Ec2Snitch regression introduced by CASSANDRA-5171 (CASSANDRA-5432)
 * Add nodetool enablebackup/disablebackup (CASSANDRA-5556)
 * cqlsh: fix DESCRIBE after case insensitive USE (CASSANDRA-5567)
Merged from 1.1
 * Remove buggy thrift max message length option (CASSANDRA-5529)
 * Add retry mechanism to OTC for non-droppable_verbs (CASSANDRA-5393)
 * Use allocator information to improve memtable memory usage estimate
   (CASSANDRA-5497)
 * Fix trying to load deleted row into row cache on startup (CASSANDRA-4463)
 * fsync leveled manifest to avoid corruption (CASSANDRA-5535)
 * Fix Bound intersection computation (CASSANDRA-5551)
 * sstablescrub now respects max memory size in cassandra.in.sh (CASSANDRA-5562)


1.2.4
 * Ensure that PerRowSecondaryIndex updates see the most recent values
   (CASSANDRA-5397)
 * avoid duplicate index entries ind PrecompactedRow and 
   ParallelCompactionIterable (CASSANDRA-5395)
 * remove the index entry on oldColumn when new column is a tombstone 
   (CASSANDRA-5395)
 * Change default stream throughput from 400 to 200 mbps (CASSANDRA-5036)
 * Gossiper logs DOWN for symmetry with UP (CASSANDRA-5187)
 * Fix mixing prepared statements between keyspaces (CASSANDRA-5352)
 * Fix consistency level during bootstrap - strike 3 (CASSANDRA-5354)
 * Fix transposed arguments in AlreadyExistsException (CASSANDRA-5362)
 * Improve asynchronous hint delivery (CASSANDRA-5179)
 * Fix Guava dependency version (12.0 -> 13.0.1) for Maven (CASSANDRA-5364)
 * Validate that provided CQL3 collection value are < 64K (CASSANDRA-5355)
 * Make upgradeSSTable skip current version sstables by default (CASSANDRA-5366)
 * Optimize min/max timestamp collection (CASSANDRA-5373)
 * Invalid streamId in cql binary protocol when using invalid CL 
   (CASSANDRA-5164)
 * Fix validation for IN where clauses with collections (CASSANDRA-5376)
 * Copy resultSet on count query to avoid ConcurrentModificationException 
   (CASSANDRA-5382)
 * Correctly typecheck in CQL3 even with ReversedType (CASSANDRA-5386)
 * Fix streaming compressed files when using encryption (CASSANDRA-5391)
 * cassandra-all 1.2.0 pom missing netty dependency (CASSANDRA-5392)
 * Fix writetime/ttl functions on null values (CASSANDRA-5341)
 * Fix NPE during cql3 select with token() (CASSANDRA-5404)
 * IndexHelper.skipBloomFilters won't skip non-SHA filters (CASSANDRA-5385)
 * cqlsh: Print maps ordered by key, sort sets (CASSANDRA-5413)
 * Add null syntax support in CQL3 for inserts (CASSANDRA-3783)
 * Allow unauthenticated set_keyspace() calls (CASSANDRA-5423)
 * Fix potential incremental backups race (CASSANDRA-5410)
 * Fix prepared BATCH statements with batch-level timestamps (CASSANDRA-5415)
 * Allow overriding superuser setup delay (CASSANDRA-5430)
 * cassandra-shuffle with JMX usernames and passwords (CASSANDRA-5431)
Merged from 1.1:
 * cli: Quote ks and cf names in schema output when needed (CASSANDRA-5052)
 * Fix bad default for min/max timestamp in SSTableMetadata (CASSANDRA-5372)
 * Fix cf name extraction from manifest in Directories.migrateFile() 
   (CASSANDRA-5242)
 * Support pluggable internode authentication (CASSANDRA-5401)


1.2.3
 * add check for sstable overlap within a level on startup (CASSANDRA-5327)
 * replace ipv6 colons in jmx object names (CASSANDRA-5298, 5328)
 * Avoid allocating SSTableBoundedScanner during repair when the range does 
   not intersect the sstable (CASSANDRA-5249)
 * Don't lowercase property map keys (this breaks NTS) (CASSANDRA-5292)
 * Fix composite comparator with super columns (CASSANDRA-5287)
 * Fix insufficient validation of UPDATE queries against counter cfs
   (CASSANDRA-5300)
 * Fix PropertyFileSnitch default DC/Rack behavior (CASSANDRA-5285)
 * Handle null values when executing prepared statement (CASSANDRA-5081)
 * Add netty to pom dependencies (CASSANDRA-5181)
 * Include type arguments in Thrift CQLPreparedResult (CASSANDRA-5311)
 * Fix compaction not removing columns when bf_fp_ratio is 1 (CASSANDRA-5182)
 * cli: Warn about missing CQL3 tables in schema descriptions (CASSANDRA-5309)
 * Re-enable unknown option in replication/compaction strategies option for
   backward compatibility (CASSANDRA-4795)
 * Add binary protocol support to stress (CASSANDRA-4993)
 * cqlsh: Fix COPY FROM value quoting and null handling (CASSANDRA-5305)
 * Fix repair -pr for vnodes (CASSANDRA-5329)
 * Relax CL for auth queries for non-default users (CASSANDRA-5310)
 * Fix AssertionError during repair (CASSANDRA-5245)
 * Don't announce migrations to pre-1.2 nodes (CASSANDRA-5334)
Merged from 1.1:
 * Fix trying to load deleted row into row cache on startup (CASSANDRA-4463)
 * Update offline scrub for 1.0 -> 1.1 directory structure (CASSANDRA-5195)
 * add tmp flag to Descriptor hashcode (CASSANDRA-4021)
 * fix logging of "Found table data in data directories" when only system tables
   are present (CASSANDRA-5289)
 * cli: Add JMX authentication support (CASSANDRA-5080)
 * nodetool: ability to repair specific range (CASSANDRA-5280)
 * Fix possible assertion triggered in SliceFromReadCommand (CASSANDRA-5284)
 * cqlsh: Add inet type support on Windows (ipv4-only) (CASSANDRA-4801)
 * Fix race when initializing ColumnFamilyStore (CASSANDRA-5350)
 * Add UseTLAB JVM flag (CASSANDRA-5361)


1.2.2
 * fix potential for multiple concurrent compactions of the same sstables
   (CASSANDRA-5256)
 * avoid no-op caching of byte[] on commitlog append (CASSANDRA-5199)
 * fix symlinks under data dir not working (CASSANDRA-5185)
 * fix bug in compact storage metadata handling (CASSANDRA-5189)
 * Validate login for USE queries (CASSANDRA-5207)
 * cli: remove default username and password (CASSANDRA-5208)
 * configure populate_io_cache_on_flush per-CF (CASSANDRA-4694)
 * allow configuration of internode socket buffer (CASSANDRA-3378)
 * Make sstable directory picking blacklist-aware again (CASSANDRA-5193)
 * Correctly expire gossip states for edge cases (CASSANDRA-5216)
 * Improve handling of directory creation failures (CASSANDRA-5196)
 * Expose secondary indicies to the rest of nodetool (CASSANDRA-4464)
 * Binary protocol: avoid sending notification for 0.0.0.0 (CASSANDRA-5227)
 * add UseCondCardMark XX jvm settings on jdk 1.7 (CASSANDRA-4366)
 * CQL3 refactor to allow conversion function (CASSANDRA-5226)
 * Fix drop of sstables in some circumstance (CASSANDRA-5232)
 * Implement caching of authorization results (CASSANDRA-4295)
 * Add support for LZ4 compression (CASSANDRA-5038)
 * Fix missing columns in wide rows queries (CASSANDRA-5225)
 * Simplify auth setup and make system_auth ks alterable (CASSANDRA-5112)
 * Stop compactions from hanging during bootstrap (CASSANDRA-5244)
 * fix compressed streaming sending extra chunk (CASSANDRA-5105)
 * Add CQL3-based implementations of IAuthenticator and IAuthorizer
   (CASSANDRA-4898)
 * Fix timestamp-based tomstone removal logic (CASSANDRA-5248)
 * cli: Add JMX authentication support (CASSANDRA-5080)
 * Fix forceFlush behavior (CASSANDRA-5241)
 * cqlsh: Add username autocompletion (CASSANDRA-5231)
 * Fix CQL3 composite partition key error (CASSANDRA-5240)
 * Allow IN clause on last clustering key (CASSANDRA-5230)
Merged from 1.1:
 * fix start key/end token validation for wide row iteration (CASSANDRA-5168)
 * add ConfigHelper support for Thrift frame and max message sizes (CASSANDRA-5188)
 * fix nodetool repair not fail on node down (CASSANDRA-5203)
 * always collect tombstone hints (CASSANDRA-5068)
 * Fix error when sourcing file in cqlsh (CASSANDRA-5235)


1.2.1
 * stream undelivered hints on decommission (CASSANDRA-5128)
 * GossipingPropertyFileSnitch loads saved dc/rack info if needed (CASSANDRA-5133)
 * drain should flush system CFs too (CASSANDRA-4446)
 * add inter_dc_tcp_nodelay setting (CASSANDRA-5148)
 * re-allow wrapping ranges for start_token/end_token range pairitspwng (CASSANDRA-5106)
 * fix validation compaction of empty rows (CASSANDRA-5136)
 * nodetool methods to enable/disable hint storage/delivery (CASSANDRA-4750)
 * disallow bloom filter false positive chance of 0 (CASSANDRA-5013)
 * add threadpool size adjustment methods to JMXEnabledThreadPoolExecutor and 
   CompactionManagerMBean (CASSANDRA-5044)
 * fix hinting for dropped local writes (CASSANDRA-4753)
 * off-heap cache doesn't need mutable column container (CASSANDRA-5057)
 * apply disk_failure_policy to bad disks on initial directory creation 
   (CASSANDRA-4847)
 * Optimize name-based queries to use ArrayBackedSortedColumns (CASSANDRA-5043)
 * Fall back to old manifest if most recent is unparseable (CASSANDRA-5041)
 * pool [Compressed]RandomAccessReader objects on the partitioned read path
   (CASSANDRA-4942)
 * Add debug logging to list filenames processed by Directories.migrateFile 
   method (CASSANDRA-4939)
 * Expose black-listed directories via JMX (CASSANDRA-4848)
 * Log compaction merge counts (CASSANDRA-4894)
 * Minimize byte array allocation by AbstractData{Input,Output} (CASSANDRA-5090)
 * Add SSL support for the binary protocol (CASSANDRA-5031)
 * Allow non-schema system ks modification for shuffle to work (CASSANDRA-5097)
 * cqlsh: Add default limit to SELECT statements (CASSANDRA-4972)
 * cqlsh: fix DESCRIBE for 1.1 cfs in CQL3 (CASSANDRA-5101)
 * Correctly gossip with nodes >= 1.1.7 (CASSANDRA-5102)
 * Ensure CL guarantees on digest mismatch (CASSANDRA-5113)
 * Validate correctly selects on composite partition key (CASSANDRA-5122)
 * Fix exception when adding collection (CASSANDRA-5117)
 * Handle states for non-vnode clusters correctly (CASSANDRA-5127)
 * Refuse unrecognized replication and compaction strategy options (CASSANDRA-4795)
 * Pick the correct value validator in sstable2json for cql3 tables (CASSANDRA-5134)
 * Validate login for describe_keyspace, describe_keyspaces and set_keyspace
   (CASSANDRA-5144)
 * Fix inserting empty maps (CASSANDRA-5141)
 * Don't remove tokens from System table for node we know (CASSANDRA-5121)
 * fix streaming progress report for compresed files (CASSANDRA-5130)
 * Coverage analysis for low-CL queries (CASSANDRA-4858)
 * Stop interpreting dates as valid timeUUID value (CASSANDRA-4936)
 * Adds E notation for floating point numbers (CASSANDRA-4927)
 * Detect (and warn) unintentional use of the cql2 thrift methods when cql3 was
   intended (CASSANDRA-5172)
 * cli: Quote ks and cf names in schema output when needed (CASSANDRA-5052)
 * Fix bad default for min/max timestamp in SSTableMetadata (CASSANDRA-5372)
 * Fix cf name extraction from manifest in Directories.migrateFile() (CASSANDRA-5242)
 * Support pluggable internode authentication (CASSANDRA-5401)
 * Replace mistaken usage of commons-logging with slf4j (CASSANDRA-5464)
 * Ensure Jackson dependency matches lib (CASSANDRA-5126)
 * Expose droppable tombstone ratio stats over JMX (CASSANDRA-5159)
Merged from 1.1:
 * Simplify CompressedRandomAccessReader to work around JDK FD bug (CASSANDRA-5088)
 * Improve handling a changing target throttle rate mid-compaction (CASSANDRA-5087)
 * Pig: correctly decode row keys in widerow mode (CASSANDRA-5098)
 * nodetool repair command now prints progress (CASSANDRA-4767)
 * fix user defined compaction to run against 1.1 data directory (CASSANDRA-5118)
 * Fix CQL3 BATCH authorization caching (CASSANDRA-5145)
 * fix get_count returns incorrect value with TTL (CASSANDRA-5099)
 * better handling for mid-compaction failure (CASSANDRA-5137)
 * convert default marshallers list to map for better readability (CASSANDRA-5109)
 * fix ConcurrentModificationException in getBootstrapSource (CASSANDRA-5170)
 * fix sstable maxtimestamp for row deletes and pre-1.1.1 sstables (CASSANDRA-5153)
 * Fix thread growth on node removal (CASSANDRA-5175)
 * Make Ec2Region's datacenter name configurable (CASSANDRA-5155)


1.2.0
 * Disallow counters in collections (CASSANDRA-5082)
 * cqlsh: add unit tests (CASSANDRA-3920)
 * fix default bloom_filter_fp_chance for LeveledCompactionStrategy (CASSANDRA-5093)
Merged from 1.1:
 * add validation for get_range_slices with start_key and end_token (CASSANDRA-5089)


1.2.0-rc2
 * fix nodetool ownership display with vnodes (CASSANDRA-5065)
 * cqlsh: add DESCRIBE KEYSPACES command (CASSANDRA-5060)
 * Fix potential infinite loop when reloading CFS (CASSANDRA-5064)
 * Fix SimpleAuthorizer example (CASSANDRA-5072)
 * cqlsh: force CL.ONE for tracing and system.schema* queries (CASSANDRA-5070)
 * Includes cassandra-shuffle in the debian package (CASSANDRA-5058)
Merged from 1.1:
 * fix multithreaded compaction deadlock (CASSANDRA-4492)
 * fix temporarily missing schema after upgrade from pre-1.1.5 (CASSANDRA-5061)
 * Fix ALTER TABLE overriding compression options with defaults
   (CASSANDRA-4996, 5066)
 * fix specifying and altering crc_check_chance (CASSANDRA-5053)
 * fix Murmur3Partitioner ownership% calculation (CASSANDRA-5076)
 * Don't expire columns sooner than they should in 2ndary indexes (CASSANDRA-5079)


1.2-rc1
 * rename rpc_timeout settings to request_timeout (CASSANDRA-5027)
 * add BF with 0.1 FP to LCS by default (CASSANDRA-5029)
 * Fix preparing insert queries (CASSANDRA-5016)
 * Fix preparing queries with counter increment (CASSANDRA-5022)
 * Fix preparing updates with collections (CASSANDRA-5017)
 * Don't generate UUID based on other node address (CASSANDRA-5002)
 * Fix message when trying to alter a clustering key type (CASSANDRA-5012)
 * Update IAuthenticator to match the new IAuthorizer (CASSANDRA-5003)
 * Fix inserting only a key in CQL3 (CASSANDRA-5040)
 * Fix CQL3 token() function when used with strings (CASSANDRA-5050)
Merged from 1.1:
 * reduce log spam from invalid counter shards (CASSANDRA-5026)
 * Improve schema propagation performance (CASSANDRA-5025)
 * Fix for IndexHelper.IndexFor throws OOB Exception (CASSANDRA-5030)
 * cqlsh: make it possible to describe thrift CFs (CASSANDRA-4827)
 * cqlsh: fix timestamp formatting on some platforms (CASSANDRA-5046)


1.2-beta3
 * make consistency level configurable in cqlsh (CASSANDRA-4829)
 * fix cqlsh rendering of blob fields (CASSANDRA-4970)
 * fix cqlsh DESCRIBE command (CASSANDRA-4913)
 * save truncation position in system table (CASSANDRA-4906)
 * Move CompressionMetadata off-heap (CASSANDRA-4937)
 * allow CLI to GET cql3 columnfamily data (CASSANDRA-4924)
 * Fix rare race condition in getExpireTimeForEndpoint (CASSANDRA-4402)
 * acquire references to overlapping sstables during compaction so bloom filter
   doesn't get free'd prematurely (CASSANDRA-4934)
 * Don't share slice query filter in CQL3 SelectStatement (CASSANDRA-4928)
 * Separate tracing from Log4J (CASSANDRA-4861)
 * Exclude gcable tombstones from merkle-tree computation (CASSANDRA-4905)
 * Better printing of AbstractBounds for tracing (CASSANDRA-4931)
 * Optimize mostRecentTombstone check in CC.collectAllData (CASSANDRA-4883)
 * Change stream session ID to UUID to avoid collision from same node (CASSANDRA-4813)
 * Use Stats.db when bulk loading if present (CASSANDRA-4957)
 * Skip repair on system_trace and keyspaces with RF=1 (CASSANDRA-4956)
 * (cql3) Remove arbitrary SELECT limit (CASSANDRA-4918)
 * Correctly handle prepared operation on collections (CASSANDRA-4945)
 * Fix CQL3 LIMIT (CASSANDRA-4877)
 * Fix Stress for CQL3 (CASSANDRA-4979)
 * Remove cassandra specific exceptions from JMX interface (CASSANDRA-4893)
 * (CQL3) Force using ALLOW FILTERING on potentially inefficient queries (CASSANDRA-4915)
 * (cql3) Fix adding column when the table has collections (CASSANDRA-4982)
 * (cql3) Fix allowing collections with compact storage (CASSANDRA-4990)
 * (cql3) Refuse ttl/writetime function on collections (CASSANDRA-4992)
 * Replace IAuthority with new IAuthorizer (CASSANDRA-4874)
 * clqsh: fix KEY pseudocolumn escaping when describing Thrift tables
   in CQL3 mode (CASSANDRA-4955)
 * add basic authentication support for Pig CassandraStorage (CASSANDRA-3042)
 * fix CQL2 ALTER TABLE compaction_strategy_class altering (CASSANDRA-4965)
Merged from 1.1:
 * Fall back to old describe_splits if d_s_ex is not available (CASSANDRA-4803)
 * Improve error reporting when streaming ranges fail (CASSANDRA-5009)
 * Fix cqlsh timestamp formatting of timezone info (CASSANDRA-4746)
 * Fix assertion failure with leveled compaction (CASSANDRA-4799)
 * Check for null end_token in get_range_slice (CASSANDRA-4804)
 * Remove all remnants of removed nodes (CASSANDRA-4840)
 * Add aut-reloading of the log4j file in debian package (CASSANDRA-4855)
 * Fix estimated row cache entry size (CASSANDRA-4860)
 * reset getRangeSlice filter after finishing a row for get_paged_slice
   (CASSANDRA-4919)
 * expunge row cache post-truncate (CASSANDRA-4940)
 * Allow static CF definition with compact storage (CASSANDRA-4910)
 * Fix endless loop/compaction of schema_* CFs due to broken timestamps (CASSANDRA-4880)
 * Fix 'wrong class type' assertion in CounterColumn (CASSANDRA-4976)


1.2-beta2
 * fp rate of 1.0 disables BF entirely; LCS defaults to 1.0 (CASSANDRA-4876)
 * off-heap bloom filters for row keys (CASSANDRA_4865)
 * add extension point for sstable components (CASSANDRA-4049)
 * improve tracing output (CASSANDRA-4852, 4862)
 * make TRACE verb droppable (CASSANDRA-4672)
 * fix BulkLoader recognition of CQL3 columnfamilies (CASSANDRA-4755)
 * Sort commitlog segments for replay by id instead of mtime (CASSANDRA-4793)
 * Make hint delivery asynchronous (CASSANDRA-4761)
 * Pluggable Thrift transport factories for CLI and cqlsh (CASSANDRA-4609, 4610)
 * cassandra-cli: allow Double value type to be inserted to a column (CASSANDRA-4661)
 * Add ability to use custom TServerFactory implementations (CASSANDRA-4608)
 * optimize batchlog flushing to skip successful batches (CASSANDRA-4667)
 * include metadata for system keyspace itself in schema tables (CASSANDRA-4416)
 * add check to PropertyFileSnitch to verify presence of location for
   local node (CASSANDRA-4728)
 * add PBSPredictor consistency modeler (CASSANDRA-4261)
 * remove vestiges of Thrift unframed mode (CASSANDRA-4729)
 * optimize single-row PK lookups (CASSANDRA-4710)
 * adjust blockFor calculation to account for pending ranges due to node 
   movement (CASSANDRA-833)
 * Change CQL version to 3.0.0 and stop accepting 3.0.0-beta1 (CASSANDRA-4649)
 * (CQL3) Make prepared statement global instead of per connection 
   (CASSANDRA-4449)
 * Fix scrubbing of CQL3 created tables (CASSANDRA-4685)
 * (CQL3) Fix validation when using counter and regular columns in the same 
   table (CASSANDRA-4706)
 * Fix bug starting Cassandra with simple authentication (CASSANDRA-4648)
 * Add support for batchlog in CQL3 (CASSANDRA-4545, 4738)
 * Add support for multiple column family outputs in CFOF (CASSANDRA-4208)
 * Support repairing only the local DC nodes (CASSANDRA-4747)
 * Use rpc_address for binary protocol and change default port (CASSANDRA-4751)
 * Fix use of collections in prepared statements (CASSANDRA-4739)
 * Store more information into peers table (CASSANDRA-4351, 4814)
 * Configurable bucket size for size tiered compaction (CASSANDRA-4704)
 * Run leveled compaction in parallel (CASSANDRA-4310)
 * Fix potential NPE during CFS reload (CASSANDRA-4786)
 * Composite indexes may miss results (CASSANDRA-4796)
 * Move consistency level to the protocol level (CASSANDRA-4734, 4824)
 * Fix Subcolumn slice ends not respected (CASSANDRA-4826)
 * Fix Assertion error in cql3 select (CASSANDRA-4783)
 * Fix list prepend logic (CQL3) (CASSANDRA-4835)
 * Add booleans as literals in CQL3 (CASSANDRA-4776)
 * Allow renaming PK columns in CQL3 (CASSANDRA-4822)
 * Fix binary protocol NEW_NODE event (CASSANDRA-4679)
 * Fix potential infinite loop in tombstone compaction (CASSANDRA-4781)
 * Remove system tables accounting from schema (CASSANDRA-4850)
 * (cql3) Force provided columns in clustering key order in 
   'CLUSTERING ORDER BY' (CASSANDRA-4881)
 * Fix composite index bug (CASSANDRA-4884)
 * Fix short read protection for CQL3 (CASSANDRA-4882)
 * Add tracing support to the binary protocol (CASSANDRA-4699)
 * (cql3) Don't allow prepared marker inside collections (CASSANDRA-4890)
 * Re-allow order by on non-selected columns (CASSANDRA-4645)
 * Bug when composite index is created in a table having collections (CASSANDRA-4909)
 * log index scan subject in CompositesSearcher (CASSANDRA-4904)
Merged from 1.1:
 * add get[Row|Key]CacheEntries to CacheServiceMBean (CASSANDRA-4859)
 * fix get_paged_slice to wrap to next row correctly (CASSANDRA-4816)
 * fix indexing empty column values (CASSANDRA-4832)
 * allow JdbcDate to compose null Date objects (CASSANDRA-4830)
 * fix possible stackoverflow when compacting 1000s of sstables
   (CASSANDRA-4765)
 * fix wrong leveled compaction progress calculation (CASSANDRA-4807)
 * add a close() method to CRAR to prevent leaking file descriptors (CASSANDRA-4820)
 * fix potential infinite loop in get_count (CASSANDRA-4833)
 * fix compositeType.{get/from}String methods (CASSANDRA-4842)
 * (CQL) fix CREATE COLUMNFAMILY permissions check (CASSANDRA-4864)
 * Fix DynamicCompositeType same type comparison (CASSANDRA-4711)
 * Fix duplicate SSTable reference when stream session failed (CASSANDRA-3306)
 * Allow static CF definition with compact storage (CASSANDRA-4910)
 * Fix endless loop/compaction of schema_* CFs due to broken timestamps (CASSANDRA-4880)
 * Fix 'wrong class type' assertion in CounterColumn (CASSANDRA-4976)


1.2-beta1
 * add atomic_batch_mutate (CASSANDRA-4542, -4635)
 * increase default max_hint_window_in_ms to 3h (CASSANDRA-4632)
 * include message initiation time to replicas so they can more
   accurately drop timed-out requests (CASSANDRA-2858)
 * fix clientutil.jar dependencies (CASSANDRA-4566)
 * optimize WriteResponse (CASSANDRA-4548)
 * new metrics (CASSANDRA-4009)
 * redesign KEYS indexes to avoid read-before-write (CASSANDRA-2897)
 * debug tracing (CASSANDRA-1123)
 * parallelize row cache loading (CASSANDRA-4282)
 * Make compaction, flush JBOD-aware (CASSANDRA-4292)
 * run local range scans on the read stage (CASSANDRA-3687)
 * clean up ioexceptions (CASSANDRA-2116)
 * add disk_failure_policy (CASSANDRA-2118)
 * Introduce new json format with row level deletion (CASSANDRA-4054)
 * remove redundant "name" column from schema_keyspaces (CASSANDRA-4433)
 * improve "nodetool ring" handling of multi-dc clusters (CASSANDRA-3047)
 * update NTS calculateNaturalEndpoints to be O(N log N) (CASSANDRA-3881)
 * split up rpc timeout by operation type (CASSANDRA-2819)
 * rewrite key cache save/load to use only sequential i/o (CASSANDRA-3762)
 * update MS protocol with a version handshake + broadcast address id
   (CASSANDRA-4311)
 * multithreaded hint replay (CASSANDRA-4189)
 * add inter-node message compression (CASSANDRA-3127)
 * remove COPP (CASSANDRA-2479)
 * Track tombstone expiration and compact when tombstone content is
   higher than a configurable threshold, default 20% (CASSANDRA-3442, 4234)
 * update MurmurHash to version 3 (CASSANDRA-2975)
 * (CLI) track elapsed time for `delete' operation (CASSANDRA-4060)
 * (CLI) jline version is bumped to 1.0 to properly  support
   'delete' key function (CASSANDRA-4132)
 * Save IndexSummary into new SSTable 'Summary' component (CASSANDRA-2392, 4289)
 * Add support for range tombstones (CASSANDRA-3708)
 * Improve MessagingService efficiency (CASSANDRA-3617)
 * Avoid ID conflicts from concurrent schema changes (CASSANDRA-3794)
 * Set thrift HSHA server thread limit to unlimited by default (CASSANDRA-4277)
 * Avoids double serialization of CF id in RowMutation messages
   (CASSANDRA-4293)
 * stream compressed sstables directly with java nio (CASSANDRA-4297)
 * Support multiple ranges in SliceQueryFilter (CASSANDRA-3885)
 * Add column metadata to system column families (CASSANDRA-4018)
 * (cql3) Always use composite types by default (CASSANDRA-4329)
 * (cql3) Add support for set, map and list (CASSANDRA-3647)
 * Validate date type correctly (CASSANDRA-4441)
 * (cql3) Allow definitions with only a PK (CASSANDRA-4361)
 * (cql3) Add support for row key composites (CASSANDRA-4179)
 * improve DynamicEndpointSnitch by using reservoir sampling (CASSANDRA-4038)
 * (cql3) Add support for 2ndary indexes (CASSANDRA-3680)
 * (cql3) fix defining more than one PK to be invalid (CASSANDRA-4477)
 * remove schema agreement checking from all external APIs (Thrift, CQL and CQL3) (CASSANDRA-4487)
 * add Murmur3Partitioner and make it default for new installations (CASSANDRA-3772, 4621)
 * (cql3) update pseudo-map syntax to use map syntax (CASSANDRA-4497)
 * Finer grained exceptions hierarchy and provides error code with exceptions (CASSANDRA-3979)
 * Adds events push to binary protocol (CASSANDRA-4480)
 * Rewrite nodetool help (CASSANDRA-2293)
 * Make CQL3 the default for CQL (CASSANDRA-4640)
 * update stress tool to be able to use CQL3 (CASSANDRA-4406)
 * Accept all thrift update on CQL3 cf but don't expose their metadata (CASSANDRA-4377)
 * Replace Throttle with Guava's RateLimiter for HintedHandOff (CASSANDRA-4541)
 * fix counter add/get using CQL2 and CQL3 in stress tool (CASSANDRA-4633)
 * Add sstable count per level to cfstats (CASSANDRA-4537)
 * (cql3) Add ALTER KEYSPACE statement (CASSANDRA-4611)
 * (cql3) Allow defining default consistency levels (CASSANDRA-4448)
 * (cql3) Fix queries using LIMIT missing results (CASSANDRA-4579)
 * fix cross-version gossip messaging (CASSANDRA-4576)
 * added inet data type (CASSANDRA-4627)


1.1.6
 * Wait for writes on synchronous read digest mismatch (CASSANDRA-4792)
 * fix commitlog replay for nanotime-infected sstables (CASSANDRA-4782)
 * preflight check ttl for maximum of 20 years (CASSANDRA-4771)
 * (Pig) fix widerow input with single column rows (CASSANDRA-4789)
 * Fix HH to compact with correct gcBefore, which avoids wiping out
   undelivered hints (CASSANDRA-4772)
 * LCS will merge up to 32 L0 sstables as intended (CASSANDRA-4778)
 * NTS will default unconfigured DC replicas to zero (CASSANDRA-4675)
 * use default consistency level in counter validation if none is
   explicitly provide (CASSANDRA-4700)
 * Improve IAuthority interface by introducing fine-grained
   access permissions and grant/revoke commands (CASSANDRA-4490, 4644)
 * fix assumption error in CLI when updating/describing keyspace 
   (CASSANDRA-4322)
 * Adds offline sstablescrub to debian packaging (CASSANDRA-4642)
 * Automatic fixing of overlapping leveled sstables (CASSANDRA-4644)
 * fix error when using ORDER BY with extended selections (CASSANDRA-4689)
 * (CQL3) Fix validation for IN queries for non-PK cols (CASSANDRA-4709)
 * fix re-created keyspace disappering after 1.1.5 upgrade 
   (CASSANDRA-4698, 4752)
 * (CLI) display elapsed time in 2 fraction digits (CASSANDRA-3460)
 * add authentication support to sstableloader (CASSANDRA-4712)
 * Fix CQL3 'is reversed' logic (CASSANDRA-4716, 4759)
 * (CQL3) Don't return ReversedType in result set metadata (CASSANDRA-4717)
 * Backport adding AlterKeyspace statement (CASSANDRA-4611)
 * (CQL3) Correcty accept upper-case data types (CASSANDRA-4770)
 * Add binary protocol events for schema changes (CASSANDRA-4684)
Merged from 1.0:
 * Switch from NBHM to CHM in MessagingService's callback map, which
   prevents OOM in long-running instances (CASSANDRA-4708)


1.1.5
 * add SecondaryIndex.reload API (CASSANDRA-4581)
 * use millis + atomicint for commitlog segment creation instead of
   nanotime, which has issues under some hypervisors (CASSANDRA-4601)
 * fix FD leak in slice queries (CASSANDRA-4571)
 * avoid recursion in leveled compaction (CASSANDRA-4587)
 * increase stack size under Java7 to 180K
 * Log(info) schema changes (CASSANDRA-4547)
 * Change nodetool setcachecapcity to manipulate global caches (CASSANDRA-4563)
 * (cql3) fix setting compaction strategy (CASSANDRA-4597)
 * fix broken system.schema_* timestamps on system startup (CASSANDRA-4561)
 * fix wrong skip of cache saving (CASSANDRA-4533)
 * Avoid NPE when lost+found is in data dir (CASSANDRA-4572)
 * Respect five-minute flush moratorium after initial CL replay (CASSANDRA-4474)
 * Adds ntp as recommended in debian packaging (CASSANDRA-4606)
 * Configurable transport in CF Record{Reader|Writer} (CASSANDRA-4558)
 * (cql3) fix potential NPE with both equal and unequal restriction (CASSANDRA-4532)
 * (cql3) improves ORDER BY validation (CASSANDRA-4624)
 * Fix potential deadlock during counter writes (CASSANDRA-4578)
 * Fix cql error with ORDER BY when using IN (CASSANDRA-4612)
Merged from 1.0:
 * increase Xss to 160k to accomodate latest 1.6 JVMs (CASSANDRA-4602)
 * fix toString of hint destination tokens (CASSANDRA-4568)
 * Fix multiple values for CurrentLocal NodeID (CASSANDRA-4626)


1.1.4
 * fix offline scrub to catch >= out of order rows (CASSANDRA-4411)
 * fix cassandra-env.sh on RHEL and other non-dash-based systems 
   (CASSANDRA-4494)
Merged from 1.0:
 * (Hadoop) fix setting key length for old-style mapred api (CASSANDRA-4534)
 * (Hadoop) fix iterating through a resultset consisting entirely
   of tombstoned rows (CASSANDRA-4466)
 * Fix multiple values for CurrentLocal NodeID (CASSANDRA-4626)


1.1.3
 * (cqlsh) add COPY TO (CASSANDRA-4434)
 * munmap commitlog segments before rename (CASSANDRA-4337)
 * (JMX) rename getRangeKeySample to sampleKeyRange to avoid returning
   multi-MB results as an attribute (CASSANDRA-4452)
 * flush based on data size, not throughput; overwritten columns no 
   longer artificially inflate liveRatio (CASSANDRA-4399)
 * update default commitlog segment size to 32MB and total commitlog
   size to 32/1024 MB for 32/64 bit JVMs, respectively (CASSANDRA-4422)
 * avoid using global partitioner to estimate ranges in index sstables
   (CASSANDRA-4403)
 * restore pre-CASSANDRA-3862 approach to removing expired tombstones
   from row cache during compaction (CASSANDRA-4364)
 * (stress) support for CQL prepared statements (CASSANDRA-3633)
 * Correctly catch exception when Snappy cannot be loaded (CASSANDRA-4400)
 * (cql3) Support ORDER BY when IN condition is given in WHERE clause (CASSANDRA-4327)
 * (cql3) delete "component_index" column on DROP TABLE call (CASSANDRA-4420)
 * change nanoTime() to currentTimeInMillis() in schema related code (CASSANDRA-4432)
 * add a token generation tool (CASSANDRA-3709)
 * Fix LCS bug with sstable containing only 1 row (CASSANDRA-4411)
 * fix "Can't Modify Index Name" problem on CF update (CASSANDRA-4439)
 * Fix assertion error in getOverlappingSSTables during repair (CASSANDRA-4456)
 * fix nodetool's setcompactionthreshold command (CASSANDRA-4455)
 * Ensure compacted files are never used, to avoid counter overcount (CASSANDRA-4436)
Merged from 1.0:
 * Push the validation of secondary index values to the SecondaryIndexManager (CASSANDRA-4240)
 * (Hadoop) fix iterating through a resultset consisting entirely
   of tombstoned rows (CASSANDRA-4466)
 * allow dropping columns shadowed by not-yet-expired supercolumn or row
   tombstones in PrecompactedRow (CASSANDRA-4396)


1.1.2
 * Fix cleanup not deleting index entries (CASSANDRA-4379)
 * Use correct partitioner when saving + loading caches (CASSANDRA-4331)
 * Check schema before trying to export sstable (CASSANDRA-2760)
 * Raise a meaningful exception instead of NPE when PFS encounters
   an unconfigured node + no default (CASSANDRA-4349)
 * fix bug in sstable blacklisting with LCS (CASSANDRA-4343)
 * LCS no longer promotes tiny sstables out of L0 (CASSANDRA-4341)
 * skip tombstones during hint replay (CASSANDRA-4320)
 * fix NPE in compactionstats (CASSANDRA-4318)
 * enforce 1m min keycache for auto (CASSANDRA-4306)
 * Have DeletedColumn.isMFD always return true (CASSANDRA-4307)
 * (cql3) exeption message for ORDER BY constraints said primary filter can be
    an IN clause, which is misleading (CASSANDRA-4319)
 * (cql3) Reject (not yet supported) creation of 2ndardy indexes on tables with
   composite primary keys (CASSANDRA-4328)
 * Set JVM stack size to 160k for java 7 (CASSANDRA-4275)
 * cqlsh: add COPY command to load data from CSV flat files (CASSANDRA-4012)
 * CFMetaData.fromThrift to throw ConfigurationException upon error (CASSANDRA-4353)
 * Use CF comparator to sort indexed columns in SecondaryIndexManager
   (CASSANDRA-4365)
 * add strategy_options to the KSMetaData.toString() output (CASSANDRA-4248)
 * (cql3) fix range queries containing unqueried results (CASSANDRA-4372)
 * (cql3) allow updating column_alias types (CASSANDRA-4041)
 * (cql3) Fix deletion bug (CASSANDRA-4193)
 * Fix computation of overlapping sstable for leveled compaction (CASSANDRA-4321)
 * Improve scrub and allow to run it offline (CASSANDRA-4321)
 * Fix assertionError in StorageService.bulkLoad (CASSANDRA-4368)
 * (cqlsh) add option to authenticate to a keyspace at startup (CASSANDRA-4108)
 * (cqlsh) fix ASSUME functionality (CASSANDRA-4352)
 * Fix ColumnFamilyRecordReader to not return progress > 100% (CASSANDRA-3942)
Merged from 1.0:
 * Set gc_grace on index CF to 0 (CASSANDRA-4314)


1.1.1
 * allow larger cache capacities than 2GB (CASSANDRA-4150)
 * add getsstables command to nodetool (CASSANDRA-4199)
 * apply parent CF compaction settings to secondary index CFs (CASSANDRA-4280)
 * preserve commitlog size cap when recycling segments at startup
   (CASSANDRA-4201)
 * (Hadoop) fix split generation regression (CASSANDRA-4259)
 * ignore min/max compactions settings in LCS, while preserving
   behavior that min=max=0 disables autocompaction (CASSANDRA-4233)
 * log number of rows read from saved cache (CASSANDRA-4249)
 * calculate exact size required for cleanup operations (CASSANDRA-1404)
 * avoid blocking additional writes during flush when the commitlog
   gets behind temporarily (CASSANDRA-1991)
 * enable caching on index CFs based on data CF cache setting (CASSANDRA-4197)
 * warn on invalid replication strategy creation options (CASSANDRA-4046)
 * remove [Freeable]Memory finalizers (CASSANDRA-4222)
 * include tombstone size in ColumnFamily.size, which can prevent OOM
   during sudden mass delete operations by yielding a nonzero liveRatio
   (CASSANDRA-3741)
 * Open 1 sstableScanner per level for leveled compaction (CASSANDRA-4142)
 * Optimize reads when row deletion timestamps allow us to restrict
   the set of sstables we check (CASSANDRA-4116)
 * add support for commitlog archiving and point-in-time recovery
   (CASSANDRA-3690)
 * avoid generating redundant compaction tasks during streaming
   (CASSANDRA-4174)
 * add -cf option to nodetool snapshot, and takeColumnFamilySnapshot to
   StorageService mbean (CASSANDRA-556)
 * optimize cleanup to drop entire sstables where possible (CASSANDRA-4079)
 * optimize truncate when autosnapshot is disabled (CASSANDRA-4153)
 * update caches to use byte[] keys to reduce memory overhead (CASSANDRA-3966)
 * add column limit to cli (CASSANDRA-3012, 4098)
 * clean up and optimize DataOutputBuffer, used by CQL compression and
   CompositeType (CASSANDRA-4072)
 * optimize commitlog checksumming (CASSANDRA-3610)
 * identify and blacklist corrupted SSTables from future compactions 
   (CASSANDRA-2261)
 * Move CfDef and KsDef validation out of thrift (CASSANDRA-4037)
 * Expose API to repair a user provided range (CASSANDRA-3912)
 * Add way to force the cassandra-cli to refresh its schema (CASSANDRA-4052)
 * Avoid having replicate on write tasks stacking up at CL.ONE (CASSANDRA-2889)
 * (cql3) Backwards compatibility for composite comparators in non-cql3-aware
   clients (CASSANDRA-4093)
 * (cql3) Fix order by for reversed queries (CASSANDRA-4160)
 * (cql3) Add ReversedType support (CASSANDRA-4004)
 * (cql3) Add timeuuid type (CASSANDRA-4194)
 * (cql3) Minor fixes (CASSANDRA-4185)
 * (cql3) Fix prepared statement in BATCH (CASSANDRA-4202)
 * (cql3) Reduce the list of reserved keywords (CASSANDRA-4186)
 * (cql3) Move max/min compaction thresholds to compaction strategy options
   (CASSANDRA-4187)
 * Fix exception during move when localhost is the only source (CASSANDRA-4200)
 * (cql3) Allow paging through non-ordered partitioner results (CASSANDRA-3771)
 * (cql3) Fix drop index (CASSANDRA-4192)
 * (cql3) Don't return range ghosts anymore (CASSANDRA-3982)
 * fix re-creating Keyspaces/ColumnFamilies with the same name as dropped
   ones (CASSANDRA-4219)
 * fix SecondaryIndex LeveledManifest save upon snapshot (CASSANDRA-4230)
 * fix missing arrayOffset in FBUtilities.hash (CASSANDRA-4250)
 * (cql3) Add name of parameters in CqlResultSet (CASSANDRA-4242)
 * (cql3) Correctly validate order by queries (CASSANDRA-4246)
 * rename stress to cassandra-stress for saner packaging (CASSANDRA-4256)
 * Fix exception on colum metadata with non-string comparator (CASSANDRA-4269)
 * Check for unknown/invalid compression options (CASSANDRA-4266)
 * (cql3) Adds simple access to column timestamp and ttl (CASSANDRA-4217)
 * (cql3) Fix range queries with secondary indexes (CASSANDRA-4257)
 * Better error messages from improper input in cli (CASSANDRA-3865)
 * Try to stop all compaction upon Keyspace or ColumnFamily drop (CASSANDRA-4221)
 * (cql3) Allow keyspace properties to contain hyphens (CASSANDRA-4278)
 * (cql3) Correctly validate keyspace access in create table (CASSANDRA-4296)
 * Avoid deadlock in migration stage (CASSANDRA-3882)
 * Take supercolumn names and deletion info into account in memtable throughput
   (CASSANDRA-4264)
 * Add back backward compatibility for old style replication factor (CASSANDRA-4294)
 * Preserve compatibility with pre-1.1 index queries (CASSANDRA-4262)
Merged from 1.0:
 * Fix super columns bug where cache is not updated (CASSANDRA-4190)
 * fix maxTimestamp to include row tombstones (CASSANDRA-4116)
 * (CLI) properly handle quotes in create/update keyspace commands (CASSANDRA-4129)
 * Avoids possible deadlock during bootstrap (CASSANDRA-4159)
 * fix stress tool that hangs forever on timeout or error (CASSANDRA-4128)
 * stress tool to return appropriate exit code on failure (CASSANDRA-4188)
 * fix compaction NPE when out of disk space and assertions disabled
   (CASSANDRA-3985)
 * synchronize LCS getEstimatedTasks to avoid CME (CASSANDRA-4255)
 * ensure unique streaming session id's (CASSANDRA-4223)
 * kick off background compaction when min/max thresholds change 
   (CASSANDRA-4279)
 * improve ability of STCS.getBuckets to deal with 100s of 1000s of
   sstables, such as when convertinb back from LCS (CASSANDRA-4287)
 * Oversize integer in CQL throws NumberFormatException (CASSANDRA-4291)
 * fix 1.0.x node join to mixed version cluster, other nodes >= 1.1 (CASSANDRA-4195)
 * Fix LCS splitting sstable base on uncompressed size (CASSANDRA-4419)
 * Push the validation of secondary index values to the SecondaryIndexManager (CASSANDRA-4240)
 * Don't purge columns during upgradesstables (CASSANDRA-4462)
 * Make cqlsh work with piping (CASSANDRA-4113)
 * Validate arguments for nodetool decommission (CASSANDRA-4061)
 * Report thrift status in nodetool info (CASSANDRA-4010)


1.1.0-final
 * average a reduced liveRatio estimate with the previous one (CASSANDRA-4065)
 * Allow KS and CF names up to 48 characters (CASSANDRA-4157)
 * fix stress build (CASSANDRA-4140)
 * add time remaining estimate to nodetool compactionstats (CASSANDRA-4167)
 * (cql) fix NPE in cql3 ALTER TABLE (CASSANDRA-4163)
 * (cql) Add support for CL.TWO and CL.THREE in CQL (CASSANDRA-4156)
 * (cql) Fix type in CQL3 ALTER TABLE preventing update (CASSANDRA-4170)
 * (cql) Throw invalid exception from CQL3 on obsolete options (CASSANDRA-4171)
 * (cqlsh) fix recognizing uppercase SELECT keyword (CASSANDRA-4161)
 * Pig: wide row support (CASSANDRA-3909)
Merged from 1.0:
 * avoid streaming empty files with bulk loader if sstablewriter errors out
   (CASSANDRA-3946)


1.1-rc1
 * Include stress tool in binary builds (CASSANDRA-4103)
 * (Hadoop) fix wide row iteration when last row read was deleted
   (CASSANDRA-4154)
 * fix read_repair_chance to really default to 0.1 in the cli (CASSANDRA-4114)
 * Adds caching and bloomFilterFpChange to CQL options (CASSANDRA-4042)
 * Adds posibility to autoconfigure size of the KeyCache (CASSANDRA-4087)
 * fix KEYS index from skipping results (CASSANDRA-3996)
 * Remove sliced_buffer_size_in_kb dead option (CASSANDRA-4076)
 * make loadNewSStable preserve sstable version (CASSANDRA-4077)
 * Respect 1.0 cache settings as much as possible when upgrading 
   (CASSANDRA-4088)
 * relax path length requirement for sstable files when upgrading on 
   non-Windows platforms (CASSANDRA-4110)
 * fix terminination of the stress.java when errors were encountered
   (CASSANDRA-4128)
 * Move CfDef and KsDef validation out of thrift (CASSANDRA-4037)
 * Fix get_paged_slice (CASSANDRA-4136)
 * CQL3: Support slice with exclusive start and stop (CASSANDRA-3785)
Merged from 1.0:
 * support PropertyFileSnitch in bulk loader (CASSANDRA-4145)
 * add auto_snapshot option allowing disabling snapshot before drop/truncate
   (CASSANDRA-3710)
 * allow short snitch names (CASSANDRA-4130)


1.1-beta2
 * rename loaded sstables to avoid conflicts with local snapshots
   (CASSANDRA-3967)
 * start hint replay as soon as FD notifies that the target is back up
   (CASSANDRA-3958)
 * avoid unproductive deserializing of cached rows during compaction
   (CASSANDRA-3921)
 * fix concurrency issues with CQL keyspace creation (CASSANDRA-3903)
 * Show Effective Owership via Nodetool ring <keyspace> (CASSANDRA-3412)
 * Update ORDER BY syntax for CQL3 (CASSANDRA-3925)
 * Fix BulkRecordWriter to not throw NPE if reducer gets no map data from Hadoop (CASSANDRA-3944)
 * Fix bug with counters in super columns (CASSANDRA-3821)
 * Remove deprecated merge_shard_chance (CASSANDRA-3940)
 * add a convenient way to reset a node's schema (CASSANDRA-2963)
 * fix for intermittent SchemaDisagreementException (CASSANDRA-3884)
 * CLI `list <CF>` to limit number of columns and their order (CASSANDRA-3012)
 * ignore deprecated KsDef/CfDef/ColumnDef fields in native schema (CASSANDRA-3963)
 * CLI to report when unsupported column_metadata pair was given (CASSANDRA-3959)
 * reincarnate removed and deprecated KsDef/CfDef attributes (CASSANDRA-3953)
 * Fix race between writes and read for cache (CASSANDRA-3862)
 * perform static initialization of StorageProxy on start-up (CASSANDRA-3797)
 * support trickling fsync() on writes (CASSANDRA-3950)
 * expose counters for unavailable/timeout exceptions given to thrift clients (CASSANDRA-3671)
 * avoid quadratic startup time in LeveledManifest (CASSANDRA-3952)
 * Add type information to new schema_ columnfamilies and remove thrift
   serialization for schema (CASSANDRA-3792)
 * add missing column validator options to the CLI help (CASSANDRA-3926)
 * skip reading saved key cache if CF's caching strategy is NONE or ROWS_ONLY (CASSANDRA-3954)
 * Unify migration code (CASSANDRA-4017)
Merged from 1.0:
 * cqlsh: guess correct version of Python for Arch Linux (CASSANDRA-4090)
 * (CLI) properly handle quotes in create/update keyspace commands (CASSANDRA-4129)
 * Avoids possible deadlock during bootstrap (CASSANDRA-4159)
 * fix stress tool that hangs forever on timeout or error (CASSANDRA-4128)
 * Fix super columns bug where cache is not updated (CASSANDRA-4190)
 * stress tool to return appropriate exit code on failure (CASSANDRA-4188)


1.0.9
 * improve index sampling performance (CASSANDRA-4023)
 * always compact away deleted hints immediately after handoff (CASSANDRA-3955)
 * delete hints from dropped ColumnFamilies on handoff instead of
   erroring out (CASSANDRA-3975)
 * add CompositeType ref to the CLI doc for create/update column family (CASSANDRA-3980)
 * Pig: support Counter ColumnFamilies (CASSANDRA-3973)
 * Pig: Composite column support (CASSANDRA-3684)
 * Avoid NPE during repair when a keyspace has no CFs (CASSANDRA-3988)
 * Fix division-by-zero error on get_slice (CASSANDRA-4000)
 * don't change manifest level for cleanup, scrub, and upgradesstables
   operations under LeveledCompactionStrategy (CASSANDRA-3989, 4112)
 * fix race leading to super columns assertion failure (CASSANDRA-3957)
 * fix NPE on invalid CQL delete command (CASSANDRA-3755)
 * allow custom types in CLI's assume command (CASSANDRA-4081)
 * fix totalBytes count for parallel compactions (CASSANDRA-3758)
 * fix intermittent NPE in get_slice (CASSANDRA-4095)
 * remove unnecessary asserts in native code interfaces (CASSANDRA-4096)
 * Validate blank keys in CQL to avoid assertion errors (CASSANDRA-3612)
 * cqlsh: fix bad decoding of some column names (CASSANDRA-4003)
 * cqlsh: fix incorrect padding with unicode chars (CASSANDRA-4033)
 * Fix EC2 snitch incorrectly reporting region (CASSANDRA-4026)
 * Shut down thrift during decommission (CASSANDRA-4086)
 * Expose nodetool cfhistograms for 2ndary indexes (CASSANDRA-4063)
Merged from 0.8:
 * Fix ConcurrentModificationException in gossiper (CASSANDRA-4019)


1.1-beta1
 * (cqlsh)
   + add SOURCE and CAPTURE commands, and --file option (CASSANDRA-3479)
   + add ALTER COLUMNFAMILY WITH (CASSANDRA-3523)
   + bundle Python dependencies with Cassandra (CASSANDRA-3507)
   + added to Debian package (CASSANDRA-3458)
   + display byte data instead of erroring out on decode failure 
     (CASSANDRA-3874)
 * add nodetool rebuild_index (CASSANDRA-3583)
 * add nodetool rangekeysample (CASSANDRA-2917)
 * Fix streaming too much data during move operations (CASSANDRA-3639)
 * Nodetool and CLI connect to localhost by default (CASSANDRA-3568)
 * Reduce memory used by primary index sample (CASSANDRA-3743)
 * (Hadoop) separate input/output configurations (CASSANDRA-3197, 3765)
 * avoid returning internal Cassandra classes over JMX (CASSANDRA-2805)
 * add row-level isolation via SnapTree (CASSANDRA-2893)
 * Optimize key count estimation when opening sstable on startup
   (CASSANDRA-2988)
 * multi-dc replication optimization supporting CL > ONE (CASSANDRA-3577)
 * add command to stop compactions (CASSANDRA-1740, 3566, 3582)
 * multithreaded streaming (CASSANDRA-3494)
 * removed in-tree redhat spec (CASSANDRA-3567)
 * "defragment" rows for name-based queries under STCS, again (CASSANDRA-2503)
 * Recycle commitlog segments for improved performance 
   (CASSANDRA-3411, 3543, 3557, 3615)
 * update size-tiered compaction to prioritize small tiers (CASSANDRA-2407)
 * add message expiration logic to OutboundTcpConnection (CASSANDRA-3005)
 * off-heap cache to use sun.misc.Unsafe instead of JNA (CASSANDRA-3271)
 * EACH_QUORUM is only supported for writes (CASSANDRA-3272)
 * replace compactionlock use in schema migration by checking CFS.isValid
   (CASSANDRA-3116)
 * recognize that "SELECT first ... *" isn't really "SELECT *" (CASSANDRA-3445)
 * Use faster bytes comparison (CASSANDRA-3434)
 * Bulk loader is no longer a fat client, (HADOOP) bulk load output format
   (CASSANDRA-3045)
 * (Hadoop) add support for KeyRange.filter
 * remove assumption that keys and token are in bijection
   (CASSANDRA-1034, 3574, 3604)
 * always remove endpoints from delevery queue in HH (CASSANDRA-3546)
 * fix race between cf flush and its 2ndary indexes flush (CASSANDRA-3547)
 * fix potential race in AES when a repair fails (CASSANDRA-3548)
 * Remove columns shadowed by a deleted container even when we cannot purge
   (CASSANDRA-3538)
 * Improve memtable slice iteration performance (CASSANDRA-3545)
 * more efficient allocation of small bloom filters (CASSANDRA-3618)
 * Use separate writer thread in SSTableSimpleUnsortedWriter (CASSANDRA-3619)
 * fsync the directory after new sstable or commitlog segment are created (CASSANDRA-3250)
 * fix minor issues reported by FindBugs (CASSANDRA-3658)
 * global key/row caches (CASSANDRA-3143, 3849)
 * optimize memtable iteration during range scan (CASSANDRA-3638)
 * introduce 'crc_check_chance' in CompressionParameters to support
   a checksum percentage checking chance similarly to read-repair (CASSANDRA-3611)
 * a way to deactivate global key/row cache on per-CF basis (CASSANDRA-3667)
 * fix LeveledCompactionStrategy broken because of generation pre-allocation
   in LeveledManifest (CASSANDRA-3691)
 * finer-grained control over data directories (CASSANDRA-2749)
 * Fix ClassCastException during hinted handoff (CASSANDRA-3694)
 * Upgrade Thrift to 0.7 (CASSANDRA-3213)
 * Make stress.java insert operation to use microseconds (CASSANDRA-3725)
 * Allows (internally) doing a range query with a limit of columns instead of
   rows (CASSANDRA-3742)
 * Allow rangeSlice queries to be start/end inclusive/exclusive (CASSANDRA-3749)
 * Fix BulkLoader to support new SSTable layout and add stream
   throttling to prevent an NPE when there is no yaml config (CASSANDRA-3752)
 * Allow concurrent schema migrations (CASSANDRA-1391, 3832)
 * Add SnapshotCommand to trigger snapshot on remote node (CASSANDRA-3721)
 * Make CFMetaData conversions to/from thrift/native schema inverses
   (CASSANDRA_3559)
 * Add initial code for CQL 3.0-beta (CASSANDRA-2474, 3781, 3753)
 * Add wide row support for ColumnFamilyInputFormat (CASSANDRA-3264)
 * Allow extending CompositeType comparator (CASSANDRA-3657)
 * Avoids over-paging during get_count (CASSANDRA-3798)
 * Add new command to rebuild a node without (repair) merkle tree calculations
   (CASSANDRA-3483, 3922)
 * respect not only row cache capacity but caching mode when
   trying to read data (CASSANDRA-3812)
 * fix system tests (CASSANDRA-3827)
 * CQL support for altering row key type in ALTER TABLE (CASSANDRA-3781)
 * turn compression on by default (CASSANDRA-3871)
 * make hexToBytes refuse invalid input (CASSANDRA-2851)
 * Make secondary indexes CF inherit compression and compaction from their
   parent CF (CASSANDRA-3877)
 * Finish cleanup up tombstone purge code (CASSANDRA-3872)
 * Avoid NPE on aboarted stream-out sessions (CASSANDRA-3904)
 * BulkRecordWriter throws NPE for counter columns (CASSANDRA-3906)
 * Support compression using BulkWriter (CASSANDRA-3907)


1.0.8
 * fix race between cleanup and flush on secondary index CFSes (CASSANDRA-3712)
 * avoid including non-queried nodes in rangeslice read repair
   (CASSANDRA-3843)
 * Only snapshot CF being compacted for snapshot_before_compaction 
   (CASSANDRA-3803)
 * Log active compactions in StatusLogger (CASSANDRA-3703)
 * Compute more accurate compaction score per level (CASSANDRA-3790)
 * Return InvalidRequest when using a keyspace that doesn't exist
   (CASSANDRA-3764)
 * disallow user modification of System keyspace (CASSANDRA-3738)
 * allow using sstable2json on secondary index data (CASSANDRA-3738)
 * (cqlsh) add DESCRIBE COLUMNFAMILIES (CASSANDRA-3586)
 * (cqlsh) format blobs correctly and use colors to improve output
   readability (CASSANDRA-3726)
 * synchronize BiMap of bootstrapping tokens (CASSANDRA-3417)
 * show index options in CLI (CASSANDRA-3809)
 * add optional socket timeout for streaming (CASSANDRA-3838)
 * fix truncate not to leave behind non-CFS backed secondary indexes
   (CASSANDRA-3844)
 * make CLI `show schema` to use output stream directly instead
   of StringBuilder (CASSANDRA-3842)
 * remove the wait on hint future during write (CASSANDRA-3870)
 * (cqlsh) ignore missing CfDef opts (CASSANDRA-3933)
 * (cqlsh) look for cqlshlib relative to realpath (CASSANDRA-3767)
 * Fix short read protection (CASSANDRA-3934)
 * Make sure infered and actual schema match (CASSANDRA-3371)
 * Fix NPE during HH delivery (CASSANDRA-3677)
 * Don't put boostrapping node in 'hibernate' status (CASSANDRA-3737)
 * Fix double quotes in windows bat files (CASSANDRA-3744)
 * Fix bad validator lookup (CASSANDRA-3789)
 * Fix soft reset in EC2MultiRegionSnitch (CASSANDRA-3835)
 * Don't leave zombie connections with THSHA thrift server (CASSANDRA-3867)
 * (cqlsh) fix deserialization of data (CASSANDRA-3874)
 * Fix removetoken force causing an inconsistent state (CASSANDRA-3876)
 * Fix ahndling of some types with Pig (CASSANDRA-3886)
 * Don't allow to drop the system keyspace (CASSANDRA-3759)
 * Make Pig deletes disabled by default and configurable (CASSANDRA-3628)
Merged from 0.8:
 * (Pig) fix CassandraStorage to use correct comparator in Super ColumnFamily
   case (CASSANDRA-3251)
 * fix thread safety issues in commitlog replay, primarily affecting
   systems with many (100s) of CF definitions (CASSANDRA-3751)
 * Fix relevant tombstone ignored with super columns (CASSANDRA-3875)


1.0.7
 * fix regression in HH page size calculation (CASSANDRA-3624)
 * retry failed stream on IOException (CASSANDRA-3686)
 * allow configuring bloom_filter_fp_chance (CASSANDRA-3497)
 * attempt hint delivery every ten minutes, or when failure detector
   notifies us that a node is back up, whichever comes first.  hint
   handoff throttle delay default changed to 1ms, from 50 (CASSANDRA-3554)
 * add nodetool setstreamthroughput (CASSANDRA-3571)
 * fix assertion when dropping a columnfamily with no sstables (CASSANDRA-3614)
 * more efficient allocation of small bloom filters (CASSANDRA-3618)
 * CLibrary.createHardLinkWithExec() to check for errors (CASSANDRA-3101)
 * Avoid creating empty and non cleaned writer during compaction (CASSANDRA-3616)
 * stop thrift service in shutdown hook so we can quiesce MessagingService
   (CASSANDRA-3335)
 * (CQL) compaction_strategy_options and compression_parameters for
   CREATE COLUMNFAMILY statement (CASSANDRA-3374)
 * Reset min/max compaction threshold when creating size tiered compaction
   strategy (CASSANDRA-3666)
 * Don't ignore IOException during compaction (CASSANDRA-3655)
 * Fix assertion error for CF with gc_grace=0 (CASSANDRA-3579)
 * Shutdown ParallelCompaction reducer executor after use (CASSANDRA-3711)
 * Avoid < 0 value for pending tasks in leveled compaction (CASSANDRA-3693)
 * (Hadoop) Support TimeUUID in Pig CassandraStorage (CASSANDRA-3327)
 * Check schema is ready before continuing boostrapping (CASSANDRA-3629)
 * Catch overflows during parsing of chunk_length_kb (CASSANDRA-3644)
 * Improve stream protocol mismatch errors (CASSANDRA-3652)
 * Avoid multiple thread doing HH to the same target (CASSANDRA-3681)
 * Add JMX property for rp_timeout_in_ms (CASSANDRA-2940)
 * Allow DynamicCompositeType to compare component of different types
   (CASSANDRA-3625)
 * Flush non-cfs backed secondary indexes (CASSANDRA-3659)
 * Secondary Indexes should report memory consumption (CASSANDRA-3155)
 * fix for SelectStatement start/end key are not set correctly
   when a key alias is involved (CASSANDRA-3700)
 * fix CLI `show schema` command insert of an extra comma in
   column_metadata (CASSANDRA-3714)
Merged from 0.8:
 * avoid logging (harmless) exception when GC takes < 1ms (CASSANDRA-3656)
 * prevent new nodes from thinking down nodes are up forever (CASSANDRA-3626)
 * use correct list of replicas for LOCAL_QUORUM reads when read repair
   is disabled (CASSANDRA-3696)
 * block on flush before compacting hints (may prevent OOM) (CASSANDRA-3733)


1.0.6
 * (CQL) fix cqlsh support for replicate_on_write (CASSANDRA-3596)
 * fix adding to leveled manifest after streaming (CASSANDRA-3536)
 * filter out unavailable cipher suites when using encryption (CASSANDRA-3178)
 * (HADOOP) add old-style api support for CFIF and CFRR (CASSANDRA-2799)
 * Support TimeUUIDType column names in Stress.java tool (CASSANDRA-3541)
 * (CQL) INSERT/UPDATE/DELETE/TRUNCATE commands should allow CF names to
   be qualified by keyspace (CASSANDRA-3419)
 * always remove endpoints from delevery queue in HH (CASSANDRA-3546)
 * fix race between cf flush and its 2ndary indexes flush (CASSANDRA-3547)
 * fix potential race in AES when a repair fails (CASSANDRA-3548)
 * fix default value validation usage in CLI SET command (CASSANDRA-3553)
 * Optimize componentsFor method for compaction and startup time
   (CASSANDRA-3532)
 * (CQL) Proper ColumnFamily metadata validation on CREATE COLUMNFAMILY 
   (CASSANDRA-3565)
 * fix compression "chunk_length_kb" option to set correct kb value for 
   thrift/avro (CASSANDRA-3558)
 * fix missing response during range slice repair (CASSANDRA-3551)
 * 'describe ring' moved from CLI to nodetool and available through JMX (CASSANDRA-3220)
 * add back partitioner to sstable metadata (CASSANDRA-3540)
 * fix NPE in get_count for counters (CASSANDRA-3601)
Merged from 0.8:
 * remove invalid assertion that table was opened before dropping it
   (CASSANDRA-3580)
 * range and index scans now only send requests to enough replicas to
   satisfy requested CL + RR (CASSANDRA-3598)
 * use cannonical host for local node in nodetool info (CASSANDRA-3556)
 * remove nonlocal DC write optimization since it only worked with
   CL.ONE or CL.LOCAL_QUORUM (CASSANDRA-3577, 3585)
 * detect misuses of CounterColumnType (CASSANDRA-3422)
 * turn off string interning in json2sstable, take 2 (CASSANDRA-2189)
 * validate compression parameters on add/update of the ColumnFamily 
   (CASSANDRA-3573)
 * Check for 0.0.0.0 is incorrect in CFIF (CASSANDRA-3584)
 * Increase vm.max_map_count in debian packaging (CASSANDRA-3563)
 * gossiper will never add itself to saved endpoints (CASSANDRA-3485)


1.0.5
 * revert CASSANDRA-3407 (see CASSANDRA-3540)
 * fix assertion error while forwarding writes to local nodes (CASSANDRA-3539)


1.0.4
 * fix self-hinting of timed out read repair updates and make hinted handoff
   less prone to OOMing a coordinator (CASSANDRA-3440)
 * expose bloom filter sizes via JMX (CASSANDRA-3495)
 * enforce RP tokens 0..2**127 (CASSANDRA-3501)
 * canonicalize paths exposed through JMX (CASSANDRA-3504)
 * fix "liveSize" stat when sstables are removed (CASSANDRA-3496)
 * add bloom filter FP rates to nodetool cfstats (CASSANDRA-3347)
 * record partitioner in sstable metadata component (CASSANDRA-3407)
 * add new upgradesstables nodetool command (CASSANDRA-3406)
 * skip --debug requirement to see common exceptions in CLI (CASSANDRA-3508)
 * fix incorrect query results due to invalid max timestamp (CASSANDRA-3510)
 * make sstableloader recognize compressed sstables (CASSANDRA-3521)
 * avoids race in OutboundTcpConnection in multi-DC setups (CASSANDRA-3530)
 * use SETLOCAL in cassandra.bat (CASSANDRA-3506)
 * fix ConcurrentModificationException in Table.all() (CASSANDRA-3529)
Merged from 0.8:
 * fix concurrence issue in the FailureDetector (CASSANDRA-3519)
 * fix array out of bounds error in counter shard removal (CASSANDRA-3514)
 * avoid dropping tombstones when they might still be needed to shadow
   data in a different sstable (CASSANDRA-2786)


1.0.3
 * revert name-based query defragmentation aka CASSANDRA-2503 (CASSANDRA-3491)
 * fix invalidate-related test failures (CASSANDRA-3437)
 * add next-gen cqlsh to bin/ (CASSANDRA-3188, 3131, 3493)
 * (CQL) fix handling of rows with no columns (CASSANDRA-3424, 3473)
 * fix querying supercolumns by name returning only a subset of
   subcolumns or old subcolumn versions (CASSANDRA-3446)
 * automatically compute sha1 sum for uncompressed data files (CASSANDRA-3456)
 * fix reading metadata/statistics component for version < h (CASSANDRA-3474)
 * add sstable forward-compatibility (CASSANDRA-3478)
 * report compression ratio in CFSMBean (CASSANDRA-3393)
 * fix incorrect size exception during streaming of counters (CASSANDRA-3481)
 * (CQL) fix for counter decrement syntax (CASSANDRA-3418)
 * Fix race introduced by CASSANDRA-2503 (CASSANDRA-3482)
 * Fix incomplete deletion of delivered hints (CASSANDRA-3466)
 * Avoid rescheduling compactions when no compaction was executed 
   (CASSANDRA-3484)
 * fix handling of the chunk_length_kb compression options (CASSANDRA-3492)
Merged from 0.8:
 * fix updating CF row_cache_provider (CASSANDRA-3414)
 * CFMetaData.convertToThrift method to set RowCacheProvider (CASSANDRA-3405)
 * acquire compactionlock during truncate (CASSANDRA-3399)
 * fix displaying cfdef entries for super columnfamilies (CASSANDRA-3415)
 * Make counter shard merging thread safe (CASSANDRA-3178)
 * Revert CASSANDRA-2855
 * Fix bug preventing the use of efficient cross-DC writes (CASSANDRA-3472)
 * `describe ring` command for CLI (CASSANDRA-3220)
 * (Hadoop) skip empty rows when entire row is requested, redux (CASSANDRA-2855)


1.0.2
 * "defragment" rows for name-based queries under STCS (CASSANDRA-2503)
 * Add timing information to cassandra-cli GET/SET/LIST queries (CASSANDRA-3326)
 * Only create one CompressionMetadata object per sstable (CASSANDRA-3427)
 * cleanup usage of StorageService.setMode() (CASSANDRA-3388)
 * Avoid large array allocation for compressed chunk offsets (CASSANDRA-3432)
 * fix DecimalType bytebuffer marshalling (CASSANDRA-3421)
 * fix bug that caused first column in per row indexes to be ignored 
   (CASSANDRA-3441)
 * add JMX call to clean (failed) repair sessions (CASSANDRA-3316)
 * fix sstableloader reference acquisition bug (CASSANDRA-3438)
 * fix estimated row size regression (CASSANDRA-3451)
 * make sure we don't return more columns than asked (CASSANDRA-3303, 3395)
Merged from 0.8:
 * acquire compactionlock during truncate (CASSANDRA-3399)
 * fix displaying cfdef entries for super columnfamilies (CASSANDRA-3415)


1.0.1
 * acquire references during index build to prevent delete problems
   on Windows (CASSANDRA-3314)
 * describe_ring should include datacenter/topology information (CASSANDRA-2882)
 * Thrift sockets are not properly buffered (CASSANDRA-3261)
 * performance improvement for bytebufferutil compare function (CASSANDRA-3286)
 * add system.versions ColumnFamily (CASSANDRA-3140)
 * reduce network copies (CASSANDRA-3333, 3373)
 * limit nodetool to 32MB of heap (CASSANDRA-3124)
 * (CQL) update parser to accept "timestamp" instead of "date" (CASSANDRA-3149)
 * Fix CLI `show schema` to include "compression_options" (CASSANDRA-3368)
 * Snapshot to include manifest under LeveledCompactionStrategy (CASSANDRA-3359)
 * (CQL) SELECT query should allow CF name to be qualified by keyspace (CASSANDRA-3130)
 * (CQL) Fix internal application error specifying 'using consistency ...'
   in lower case (CASSANDRA-3366)
 * fix Deflate compression when compression actually makes the data bigger
   (CASSANDRA-3370)
 * optimize UUIDGen to avoid lock contention on InetAddress.getLocalHost 
   (CASSANDRA-3387)
 * tolerate index being dropped mid-mutation (CASSANDRA-3334, 3313)
 * CompactionManager is now responsible for checking for new candidates
   post-task execution, enabling more consistent leveled compaction 
   (CASSANDRA-3391)
 * Cache HSHA threads (CASSANDRA-3372)
 * use CF/KS names as snapshot prefix for drop + truncate operations
   (CASSANDRA-2997)
 * Break bloom filters up to avoid heap fragmentation (CASSANDRA-2466)
 * fix cassandra hanging on jsvc stop (CASSANDRA-3302)
 * Avoid leveled compaction getting blocked on errors (CASSANDRA-3408)
 * Make reloading the compaction strategy safe (CASSANDRA-3409)
 * ignore 0.8 hints even if compaction begins before we try to purge
   them (CASSANDRA-3385)
 * remove procrun (bin\daemon) from Cassandra source tree and 
   artifacts (CASSANDRA-3331)
 * make cassandra compile under JDK7 (CASSANDRA-3275)
 * remove dependency of clientutil.jar to FBUtilities (CASSANDRA-3299)
 * avoid truncation errors by using long math on long values (CASSANDRA-3364)
 * avoid clock drift on some Windows machine (CASSANDRA-3375)
 * display cache provider in cli 'describe keyspace' command (CASSANDRA-3384)
 * fix incomplete topology information in describe_ring (CASSANDRA-3403)
 * expire dead gossip states based on time (CASSANDRA-2961)
 * improve CompactionTask extensibility (CASSANDRA-3330)
 * Allow one leveled compaction task to kick off another (CASSANDRA-3363)
 * allow encryption only between datacenters (CASSANDRA-2802)
Merged from 0.8:
 * fix truncate allowing data to be replayed post-restart (CASSANDRA-3297)
 * make iwriter final in IndexWriter to avoid NPE (CASSANDRA-2863)
 * (CQL) update grammar to require key clause in DELETE statement
   (CASSANDRA-3349)
 * (CQL) allow numeric keyspace names in USE statement (CASSANDRA-3350)
 * (Hadoop) skip empty rows when slicing the entire row (CASSANDRA-2855)
 * Fix handling of tombstone by SSTableExport/Import (CASSANDRA-3357)
 * fix ColumnIndexer to use long offsets (CASSANDRA-3358)
 * Improved CLI exceptions (CASSANDRA-3312)
 * Fix handling of tombstone by SSTableExport/Import (CASSANDRA-3357)
 * Only count compaction as active (for throttling) when they have
   successfully acquired the compaction lock (CASSANDRA-3344)
 * Display CLI version string on startup (CASSANDRA-3196)
 * (Hadoop) make CFIF try rpc_address or fallback to listen_address
   (CASSANDRA-3214)
 * (Hadoop) accept comma delimited lists of initial thrift connections
   (CASSANDRA-3185)
 * ColumnFamily min_compaction_threshold should be >= 2 (CASSANDRA-3342)
 * (Pig) add 0.8+ types and key validation type in schema (CASSANDRA-3280)
 * Fix completely removing column metadata using CLI (CASSANDRA-3126)
 * CLI `describe cluster;` output should be on separate lines for separate versions
   (CASSANDRA-3170)
 * fix changing durable_writes keyspace option during CF creation
   (CASSANDRA-3292)
 * avoid locking on update when no indexes are involved (CASSANDRA-3386)
 * fix assertionError during repair with ordered partitioners (CASSANDRA-3369)
 * correctly serialize key_validation_class for avro (CASSANDRA-3391)
 * don't expire counter tombstone after streaming (CASSANDRA-3394)
 * prevent nodes that failed to join from hanging around forever 
   (CASSANDRA-3351)
 * remove incorrect optimization from slice read path (CASSANDRA-3390)
 * Fix race in AntiEntropyService (CASSANDRA-3400)


1.0.0-final
 * close scrubbed sstable fd before deleting it (CASSANDRA-3318)
 * fix bug preventing obsolete commitlog segments from being removed
   (CASSANDRA-3269)
 * tolerate whitespace in seed CDL (CASSANDRA-3263)
 * Change default heap thresholds to max(min(1/2 ram, 1G), min(1/4 ram, 8GB))
   (CASSANDRA-3295)
 * Fix broken CompressedRandomAccessReaderTest (CASSANDRA-3298)
 * (CQL) fix type information returned for wildcard queries (CASSANDRA-3311)
 * add estimated tasks to LeveledCompactionStrategy (CASSANDRA-3322)
 * avoid including compaction cache-warming in keycache stats (CASSANDRA-3325)
 * run compaction and hinted handoff threads at MIN_PRIORITY (CASSANDRA-3308)
 * default hsha thrift server to cpu core count in rpc pool (CASSANDRA-3329)
 * add bin\daemon to binary tarball for Windows service (CASSANDRA-3331)
 * Fix places where uncompressed size of sstables was use in place of the
   compressed one (CASSANDRA-3338)
 * Fix hsha thrift server (CASSANDRA-3346)
 * Make sure repair only stream needed sstables (CASSANDRA-3345)


1.0.0-rc2
 * Log a meaningful warning when a node receives a message for a repair session
   that doesn't exist anymore (CASSANDRA-3256)
 * test for NUMA policy support as well as numactl presence (CASSANDRA-3245)
 * Fix FD leak when internode encryption is enabled (CASSANDRA-3257)
 * Remove incorrect assertion in mergeIterator (CASSANDRA-3260)
 * FBUtilities.hexToBytes(String) to throw NumberFormatException when string
   contains non-hex characters (CASSANDRA-3231)
 * Keep SimpleSnitch proximity ordering unchanged from what the Strategy
   generates, as intended (CASSANDRA-3262)
 * remove Scrub from compactionstats when finished (CASSANDRA-3255)
 * fix counter entry in jdbc TypesMap (CASSANDRA-3268)
 * fix full queue scenario for ParallelCompactionIterator (CASSANDRA-3270)
 * fix bootstrap process (CASSANDRA-3285)
 * don't try delivering hints if when there isn't any (CASSANDRA-3176)
 * CLI documentation change for ColumnFamily `compression_options` (CASSANDRA-3282)
 * ignore any CF ids sent by client for adding CF/KS (CASSANDRA-3288)
 * remove obsolete hints on first startup (CASSANDRA-3291)
 * use correct ISortedColumns for time-optimized reads (CASSANDRA-3289)
 * Evict gossip state immediately when a token is taken over by a new IP 
   (CASSANDRA-3259)


1.0.0-rc1
 * Update CQL to generate microsecond timestamps by default (CASSANDRA-3227)
 * Fix counting CFMetadata towards Memtable liveRatio (CASSANDRA-3023)
 * Kill server on wrapped OOME such as from FileChannel.map (CASSANDRA-3201)
 * remove unnecessary copy when adding to row cache (CASSANDRA-3223)
 * Log message when a full repair operation completes (CASSANDRA-3207)
 * Fix streamOutSession keeping sstables references forever if the remote end
   dies (CASSANDRA-3216)
 * Remove dynamic_snitch boolean from example configuration (defaulting to 
   true) and set default badness threshold to 0.1 (CASSANDRA-3229)
 * Base choice of random or "balanced" token on bootstrap on whether
   schema definitions were found (CASSANDRA-3219)
 * Fixes for LeveledCompactionStrategy score computation, prioritization,
   scheduling, and performance (CASSANDRA-3224, 3234)
 * parallelize sstable open at server startup (CASSANDRA-2988)
 * fix handling of exceptions writing to OutboundTcpConnection (CASSANDRA-3235)
 * Allow using quotes in "USE <keyspace>;" CLI command (CASSANDRA-3208)
 * Don't allow any cache loading exceptions to halt startup (CASSANDRA-3218)
 * Fix sstableloader --ignores option (CASSANDRA-3247)
 * File descriptor limit increased in packaging (CASSANDRA-3206)
 * Fix deadlock in commit log during flush (CASSANDRA-3253) 


1.0.0-beta1
 * removed binarymemtable (CASSANDRA-2692)
 * add commitlog_total_space_in_mb to prevent fragmented logs (CASSANDRA-2427)
 * removed commitlog_rotation_threshold_in_mb configuration (CASSANDRA-2771)
 * make AbstractBounds.normalize de-overlapp overlapping ranges (CASSANDRA-2641)
 * replace CollatingIterator, ReducingIterator with MergeIterator 
   (CASSANDRA-2062)
 * Fixed the ability to set compaction strategy in cli using create column 
   family command (CASSANDRA-2778)
 * clean up tmp files after failed compaction (CASSANDRA-2468)
 * restrict repair streaming to specific columnfamilies (CASSANDRA-2280)
 * don't bother persisting columns shadowed by a row tombstone (CASSANDRA-2589)
 * reset CF and SC deletion times after gc_grace (CASSANDRA-2317)
 * optimize away seek when compacting wide rows (CASSANDRA-2879)
 * single-pass streaming (CASSANDRA-2677, 2906, 2916, 3003)
 * use reference counting for deleting sstables instead of relying on GC
   (CASSANDRA-2521, 3179)
 * store hints as serialized mutations instead of pointers to data row
   (CASSANDRA-2045)
 * store hints in the coordinator node instead of in the closest replica 
   (CASSANDRA-2914)
 * add row_cache_keys_to_save CF option (CASSANDRA-1966)
 * check column family validity in nodetool repair (CASSANDRA-2933)
 * use lazy initialization instead of class initialization in NodeId
   (CASSANDRA-2953)
 * add paging to get_count (CASSANDRA-2894)
 * fix "short reads" in [multi]get (CASSANDRA-2643, 3157, 3192)
 * add optional compression for sstables (CASSANDRA-47, 2994, 3001, 3128)
 * add scheduler JMX metrics (CASSANDRA-2962)
 * add block level checksum for compressed data (CASSANDRA-1717)
 * make column family backed column map pluggable and introduce unsynchronized
   ArrayList backed one to speedup reads (CASSANDRA-2843, 3165, 3205)
 * refactoring of the secondary index api (CASSANDRA-2982)
 * make CL > ONE reads wait for digest reconciliation before returning
   (CASSANDRA-2494)
 * fix missing logging for some exceptions (CASSANDRA-2061)
 * refactor and optimize ColumnFamilyStore.files(...) and Descriptor.fromFilename(String)
   and few other places responsible for work with SSTable files (CASSANDRA-3040)
 * Stop reading from sstables once we know we have the most recent columns,
   for query-by-name requests (CASSANDRA-2498)
 * Add query-by-column mode to stress.java (CASSANDRA-3064)
 * Add "install" command to cassandra.bat (CASSANDRA-292)
 * clean up KSMetadata, CFMetadata from unnecessary
   Thrift<->Avro conversion methods (CASSANDRA-3032)
 * Add timeouts to client request schedulers (CASSANDRA-3079, 3096)
 * Cli to use hashes rather than array of hashes for strategy options (CASSANDRA-3081)
 * LeveledCompactionStrategy (CASSANDRA-1608, 3085, 3110, 3087, 3145, 3154, 3182)
 * Improvements of the CLI `describe` command (CASSANDRA-2630)
 * reduce window where dropped CF sstables may not be deleted (CASSANDRA-2942)
 * Expose gossip/FD info to JMX (CASSANDRA-2806)
 * Fix streaming over SSL when compressed SSTable involved (CASSANDRA-3051)
 * Add support for pluggable secondary index implementations (CASSANDRA-3078)
 * remove compaction_thread_priority setting (CASSANDRA-3104)
 * generate hints for replicas that timeout, not just replicas that are known
   to be down before starting (CASSANDRA-2034)
 * Add throttling for internode streaming (CASSANDRA-3080)
 * make the repair of a range repair all replica (CASSANDRA-2610, 3194)
 * expose the ability to repair the first range (as returned by the
   partitioner) of a node (CASSANDRA-2606)
 * Streams Compression (CASSANDRA-3015)
 * add ability to use multiple threads during a single compaction
   (CASSANDRA-2901)
 * make AbstractBounds.normalize support overlapping ranges (CASSANDRA-2641)
 * fix of the CQL count() behavior (CASSANDRA-3068)
 * use TreeMap backed column families for the SSTable simple writers
   (CASSANDRA-3148)
 * fix inconsistency of the CLI syntax when {} should be used instead of [{}]
   (CASSANDRA-3119)
 * rename CQL type names to match expected SQL behavior (CASSANDRA-3149, 3031)
 * Arena-based allocation for memtables (CASSANDRA-2252, 3162, 3163, 3168)
 * Default RR chance to 0.1 (CASSANDRA-3169)
 * Add RowLevel support to secondary index API (CASSANDRA-3147)
 * Make SerializingCacheProvider the default if JNA is available (CASSANDRA-3183)
 * Fix backwards compatibilty for CQL memtable properties (CASSANDRA-3190)
 * Add five-minute delay before starting compactions on a restarted server
   (CASSANDRA-3181)
 * Reduce copies done for intra-host messages (CASSANDRA-1788, 3144)
 * support of compaction strategy option for stress.java (CASSANDRA-3204)
 * make memtable throughput and column count thresholds no-ops (CASSANDRA-2449)
 * Return schema information along with the resultSet in CQL (CASSANDRA-2734)
 * Add new DecimalType (CASSANDRA-2883)
 * Fix assertion error in RowRepairResolver (CASSANDRA-3156)
 * Reduce unnecessary high buffer sizes (CASSANDRA-3171)
 * Pluggable compaction strategy (CASSANDRA-1610)
 * Add new broadcast_address config option (CASSANDRA-2491)


0.8.7
 * Kill server on wrapped OOME such as from FileChannel.map (CASSANDRA-3201)
 * Allow using quotes in "USE <keyspace>;" CLI command (CASSANDRA-3208)
 * Log message when a full repair operation completes (CASSANDRA-3207)
 * Don't allow any cache loading exceptions to halt startup (CASSANDRA-3218)
 * Fix sstableloader --ignores option (CASSANDRA-3247)
 * File descriptor limit increased in packaging (CASSANDRA-3206)
 * Log a meaningfull warning when a node receive a message for a repair session
   that doesn't exist anymore (CASSANDRA-3256)
 * Fix FD leak when internode encryption is enabled (CASSANDRA-3257)
 * FBUtilities.hexToBytes(String) to throw NumberFormatException when string
   contains non-hex characters (CASSANDRA-3231)
 * Keep SimpleSnitch proximity ordering unchanged from what the Strategy
   generates, as intended (CASSANDRA-3262)
 * remove Scrub from compactionstats when finished (CASSANDRA-3255)
 * Fix tool .bat files when CASSANDRA_HOME contains spaces (CASSANDRA-3258)
 * Force flush of status table when removing/updating token (CASSANDRA-3243)
 * Evict gossip state immediately when a token is taken over by a new IP (CASSANDRA-3259)
 * Fix bug where the failure detector can take too long to mark a host
   down (CASSANDRA-3273)
 * (Hadoop) allow wrapping ranges in queries (CASSANDRA-3137)
 * (Hadoop) check all interfaces for a match with split location
   before falling back to random replica (CASSANDRA-3211)
 * (Hadoop) Make Pig storage handle implements LoadMetadata (CASSANDRA-2777)
 * (Hadoop) Fix exception during PIG 'dump' (CASSANDRA-2810)
 * Fix stress COUNTER_GET option (CASSANDRA-3301)
 * Fix missing fields in CLI `show schema` output (CASSANDRA-3304)
 * Nodetool no longer leaks threads and closes JMX connections (CASSANDRA-3309)
 * fix truncate allowing data to be replayed post-restart (CASSANDRA-3297)
 * Move SimpleAuthority and SimpleAuthenticator to examples (CASSANDRA-2922)
 * Fix handling of tombstone by SSTableExport/Import (CASSANDRA-3357)
 * Fix transposition in cfHistograms (CASSANDRA-3222)
 * Allow using number as DC name when creating keyspace in CQL (CASSANDRA-3239)
 * Force flush of system table after updating/removing a token (CASSANDRA-3243)


0.8.6
 * revert CASSANDRA-2388
 * change TokenRange.endpoints back to listen/broadcast address to match
   pre-1777 behavior, and add TokenRange.rpc_endpoints instead (CASSANDRA-3187)
 * avoid trying to watch cassandra-topology.properties when loaded from jar
   (CASSANDRA-3138)
 * prevent users from creating keyspaces with LocalStrategy replication
   (CASSANDRA-3139)
 * fix CLI `show schema;` to output correct keyspace definition statement
   (CASSANDRA-3129)
 * CustomTThreadPoolServer to log TTransportException at DEBUG level
   (CASSANDRA-3142)
 * allow topology sort to work with non-unique rack names between 
   datacenters (CASSANDRA-3152)
 * Improve caching of same-version Messages on digest and repair paths
   (CASSANDRA-3158)
 * Randomize choice of first replica for counter increment (CASSANDRA-2890)
 * Fix using read_repair_chance instead of merge_shard_change (CASSANDRA-3202)
 * Avoid streaming data to nodes that already have it, on move as well as
   decommission (CASSANDRA-3041)
 * Fix divide by zero error in GCInspector (CASSANDRA-3164)
 * allow quoting of the ColumnFamily name in CLI `create column family`
   statement (CASSANDRA-3195)
 * Fix rolling upgrade from 0.7 to 0.8 problem (CASSANDRA-3166)
 * Accomodate missing encryption_options in IncomingTcpConnection.stream
   (CASSANDRA-3212)


0.8.5
 * fix NPE when encryption_options is unspecified (CASSANDRA-3007)
 * include column name in validation failure exceptions (CASSANDRA-2849)
 * make sure truncate clears out the commitlog so replay won't re-
   populate with truncated data (CASSANDRA-2950)
 * fix NPE when debug logging is enabled and dropped CF is present
   in a commitlog segment (CASSANDRA-3021)
 * fix cassandra.bat when CASSANDRA_HOME contains spaces (CASSANDRA-2952)
 * fix to SSTableSimpleUnsortedWriter bufferSize calculation (CASSANDRA-3027)
 * make cleanup and normal compaction able to skip empty rows
   (rows containing nothing but expired tombstones) (CASSANDRA-3039)
 * work around native memory leak in com.sun.management.GarbageCollectorMXBean
   (CASSANDRA-2868)
 * validate that column names in column_metadata are not equal to key_alias
   on create/update of the ColumnFamily and CQL 'ALTER' statement (CASSANDRA-3036)
 * return an InvalidRequestException if an indexed column is assigned
   a value larger than 64KB (CASSANDRA-3057)
 * fix of numeric-only and string column names handling in CLI "drop index" 
   (CASSANDRA-3054)
 * prune index scan resultset back to original request for lazy
   resultset expansion case (CASSANDRA-2964)
 * (Hadoop) fail jobs when Cassandra node has failed but TaskTracker
   has not (CASSANDRA-2388)
 * fix dynamic snitch ignoring nodes when read_repair_chance is zero
   (CASSANDRA-2662)
 * avoid retaining references to dropped CFS objects in 
   CompactionManager.estimatedCompactions (CASSANDRA-2708)
 * expose rpc timeouts per host in MessagingServiceMBean (CASSANDRA-2941)
 * avoid including cwd in classpath for deb and rpm packages (CASSANDRA-2881)
 * remove gossip state when a new IP takes over a token (CASSANDRA-3071)
 * allow sstable2json to work on index sstable files (CASSANDRA-3059)
 * always hint counters (CASSANDRA-3099)
 * fix log4j initialization in EmbeddedCassandraService (CASSANDRA-2857)
 * remove gossip state when a new IP takes over a token (CASSANDRA-3071)
 * work around native memory leak in com.sun.management.GarbageCollectorMXBean
    (CASSANDRA-2868)
 * fix UnavailableException with writes at CL.EACH_QUORM (CASSANDRA-3084)
 * fix parsing of the Keyspace and ColumnFamily names in numeric
   and string representations in CLI (CASSANDRA-3075)
 * fix corner cases in Range.differenceToFetch (CASSANDRA-3084)
 * fix ip address String representation in the ring cache (CASSANDRA-3044)
 * fix ring cache compatibility when mixing pre-0.8.4 nodes with post-
   in the same cluster (CASSANDRA-3023)
 * make repair report failure when a node participating dies (instead of
   hanging forever) (CASSANDRA-2433)
 * fix handling of the empty byte buffer by ReversedType (CASSANDRA-3111)
 * Add validation that Keyspace names are case-insensitively unique (CASSANDRA-3066)
 * catch invalid key_validation_class before instantiating UpdateColumnFamily (CASSANDRA-3102)
 * make Range and Bounds objects client-safe (CASSANDRA-3108)
 * optionally skip log4j configuration (CASSANDRA-3061)
 * bundle sstableloader with the debian package (CASSANDRA-3113)
 * don't try to build secondary indexes when there is none (CASSANDRA-3123)
 * improve SSTableSimpleUnsortedWriter speed for large rows (CASSANDRA-3122)
 * handle keyspace arguments correctly in nodetool snapshot (CASSANDRA-3038)
 * Fix SSTableImportTest on windows (CASSANDRA-3043)
 * expose compactionThroughputMbPerSec through JMX (CASSANDRA-3117)
 * log keyspace and CF of large rows being compacted


0.8.4
 * change TokenRing.endpoints to be a list of rpc addresses instead of 
   listen/broadcast addresses (CASSANDRA-1777)
 * include files-to-be-streamed in StreamInSession.getSources (CASSANDRA-2972)
 * use JAVA env var in cassandra-env.sh (CASSANDRA-2785, 2992)
 * avoid doing read for no-op replicate-on-write at CL=1 (CASSANDRA-2892)
 * refuse counter write for CL.ANY (CASSANDRA-2990)
 * switch back to only logging recent dropped messages (CASSANDRA-3004)
 * always deserialize RowMutation for counters (CASSANDRA-3006)
 * ignore saved replication_factor strategy_option for NTS (CASSANDRA-3011)
 * make sure pre-truncate CL segments are discarded (CASSANDRA-2950)


0.8.3
 * add ability to drop local reads/writes that are going to timeout
   (CASSANDRA-2943)
 * revamp token removal process, keep gossip states for 3 days (CASSANDRA-2496)
 * don't accept extra args for 0-arg nodetool commands (CASSANDRA-2740)
 * log unavailableexception details at debug level (CASSANDRA-2856)
 * expose data_dir though jmx (CASSANDRA-2770)
 * don't include tmp files as sstable when create cfs (CASSANDRA-2929)
 * log Java classpath on startup (CASSANDRA-2895)
 * keep gossipped version in sync with actual on migration coordinator 
   (CASSANDRA-2946)
 * use lazy initialization instead of class initialization in NodeId
   (CASSANDRA-2953)
 * check column family validity in nodetool repair (CASSANDRA-2933)
 * speedup bytes to hex conversions dramatically (CASSANDRA-2850)
 * Flush memtables on shutdown when durable writes are disabled 
   (CASSANDRA-2958)
 * improved POSIX compatibility of start scripts (CASsANDRA-2965)
 * add counter support to Hadoop InputFormat (CASSANDRA-2981)
 * fix bug where dirty commitlog segments were removed (and avoid keeping 
   segments with no post-flush activity permanently dirty) (CASSANDRA-2829)
 * fix throwing exception with batch mutation of counter super columns
   (CASSANDRA-2949)
 * ignore system tables during repair (CASSANDRA-2979)
 * throw exception when NTS is given replication_factor as an option
   (CASSANDRA-2960)
 * fix assertion error during compaction of counter CFs (CASSANDRA-2968)
 * avoid trying to create index names, when no index exists (CASSANDRA-2867)
 * don't sample the system table when choosing a bootstrap token
   (CASSANDRA-2825)
 * gossiper notifies of local state changes (CASSANDRA-2948)
 * add asynchronous and half-sync/half-async (hsha) thrift servers 
   (CASSANDRA-1405)
 * fix potential use of free'd native memory in SerializingCache 
   (CASSANDRA-2951)
 * prune index scan resultset back to original request for lazy
   resultset expansion case (CASSANDRA-2964)
 * (Hadoop) fail jobs when Cassandra node has failed but TaskTracker
    has not (CASSANDRA-2388)


0.8.2
 * CQL: 
   - include only one row per unique key for IN queries (CASSANDRA-2717)
   - respect client timestamp on full row deletions (CASSANDRA-2912)
 * improve thread-safety in StreamOutSession (CASSANDRA-2792)
 * allow deleting a row and updating indexed columns in it in the
   same mutation (CASSANDRA-2773)
 * Expose number of threads blocked on submitting memtable to flush
   in JMX (CASSANDRA-2817)
 * add ability to return "endpoints" to nodetool (CASSANDRA-2776)
 * Add support for multiple (comma-delimited) coordinator addresses
   to ColumnFamilyInputFormat (CASSANDRA-2807)
 * fix potential NPE while scheduling read repair for range slice
   (CASSANDRA-2823)
 * Fix race in SystemTable.getCurrentLocalNodeId (CASSANDRA-2824)
 * Correctly set default for replicate_on_write (CASSANDRA-2835)
 * improve nodetool compactionstats formatting (CASSANDRA-2844)
 * fix index-building status display (CASSANDRA-2853)
 * fix CLI perpetuating obsolete KsDef.replication_factor (CASSANDRA-2846)
 * improve cli treatment of multiline comments (CASSANDRA-2852)
 * handle row tombstones correctly in EchoedRow (CASSANDRA-2786)
 * add MessagingService.get[Recently]DroppedMessages and
   StorageService.getExceptionCount (CASSANDRA-2804)
 * fix possibility of spurious UnavailableException for LOCAL_QUORUM
   reads with dynamic snitch + read repair disabled (CASSANDRA-2870)
 * add ant-optional as dependence for the debian package (CASSANDRA-2164)
 * add option to specify limit for get_slice in the CLI (CASSANDRA-2646)
 * decrease HH page size (CASSANDRA-2832)
 * reset cli keyspace after dropping the current one (CASSANDRA-2763)
 * add KeyRange option to Hadoop inputformat (CASSANDRA-1125)
 * fix protocol versioning (CASSANDRA-2818, 2860)
 * support spaces in path to log4j configuration (CASSANDRA-2383)
 * avoid including inferred types in CF update (CASSANDRA-2809)
 * fix JMX bulkload call (CASSANDRA-2908)
 * fix updating KS with durable_writes=false (CASSANDRA-2907)
 * add simplified facade to SSTableWriter for bulk loading use
   (CASSANDRA-2911)
 * fix re-using index CF sstable names after drop/recreate (CASSANDRA-2872)
 * prepend CF to default index names (CASSANDRA-2903)
 * fix hint replay (CASSANDRA-2928)
 * Properly synchronize repair's merkle tree computation (CASSANDRA-2816)


0.8.1
 * CQL:
   - support for insert, delete in BATCH (CASSANDRA-2537)
   - support for IN to SELECT, UPDATE (CASSANDRA-2553)
   - timestamp support for INSERT, UPDATE, and BATCH (CASSANDRA-2555)
   - TTL support (CASSANDRA-2476)
   - counter support (CASSANDRA-2473)
   - ALTER COLUMNFAMILY (CASSANDRA-1709)
   - DROP INDEX (CASSANDRA-2617)
   - add SCHEMA/TABLE as aliases for KS/CF (CASSANDRA-2743)
   - server handles wait-for-schema-agreement (CASSANDRA-2756)
   - key alias support (CASSANDRA-2480)
 * add support for comparator parameters and a generic ReverseType
   (CASSANDRA-2355)
 * add CompositeType and DynamicCompositeType (CASSANDRA-2231)
 * optimize batches containing multiple updates to the same row
   (CASSANDRA-2583)
 * adjust hinted handoff page size to avoid OOM with large columns 
   (CASSANDRA-2652)
 * mark BRAF buffer invalid post-flush so we don't re-flush partial
   buffers again, especially on CL writes (CASSANDRA-2660)
 * add DROP INDEX support to CLI (CASSANDRA-2616)
 * don't perform HH to client-mode [storageproxy] nodes (CASSANDRA-2668)
 * Improve forceDeserialize/getCompactedRow encapsulation (CASSANDRA-2659)
 * Don't write CounterUpdateColumn to disk in tests (CASSANDRA-2650)
 * Add sstable bulk loading utility (CASSANDRA-1278)
 * avoid replaying hints to dropped columnfamilies (CASSANDRA-2685)
 * add placeholders for missing rows in range query pseudo-RR (CASSANDRA-2680)
 * remove no-op HHOM.renameHints (CASSANDRA-2693)
 * clone super columns to avoid modifying them during flush (CASSANDRA-2675)
 * allow writes to bypass the commitlog for certain keyspaces (CASSANDRA-2683)
 * avoid NPE when bypassing commitlog during memtable flush (CASSANDRA-2781)
 * Added support for making bootstrap retry if nodes flap (CASSANDRA-2644)
 * Added statusthrift to nodetool to report if thrift server is running (CASSANDRA-2722)
 * Fixed rows being cached if they do not exist (CASSANDRA-2723)
 * Support passing tableName and cfName to RowCacheProviders (CASSANDRA-2702)
 * close scrub file handles (CASSANDRA-2669)
 * throttle migration replay (CASSANDRA-2714)
 * optimize column serializer creation (CASSANDRA-2716)
 * Added support for making bootstrap retry if nodes flap (CASSANDRA-2644)
 * Added statusthrift to nodetool to report if thrift server is running
   (CASSANDRA-2722)
 * Fixed rows being cached if they do not exist (CASSANDRA-2723)
 * fix truncate/compaction race (CASSANDRA-2673)
 * workaround large resultsets causing large allocation retention
   by nio sockets (CASSANDRA-2654)
 * fix nodetool ring use with Ec2Snitch (CASSANDRA-2733)
 * fix removing columns and subcolumns that are supressed by a row or
   supercolumn tombstone during replica resolution (CASSANDRA-2590)
 * support sstable2json against snapshot sstables (CASSANDRA-2386)
 * remove active-pull schema requests (CASSANDRA-2715)
 * avoid marking entire list of sstables as actively being compacted
   in multithreaded compaction (CASSANDRA-2765)
 * seek back after deserializing a row to update cache with (CASSANDRA-2752)
 * avoid skipping rows in scrub for counter column family (CASSANDRA-2759)
 * fix ConcurrentModificationException in repair when dealing with 0.7 node
   (CASSANDRA-2767)
 * use threadsafe collections for StreamInSession (CASSANDRA-2766)
 * avoid infinite loop when creating merkle tree (CASSANDRA-2758)
 * avoids unmarking compacting sstable prematurely in cleanup (CASSANDRA-2769)
 * fix NPE when the commit log is bypassed (CASSANDRA-2718)
 * don't throw an exception in SS.isRPCServerRunning (CASSANDRA-2721)
 * make stress.jar executable (CASSANDRA-2744)
 * add daemon mode to java stress (CASSANDRA-2267)
 * expose the DC and rack of a node through JMX and nodetool ring (CASSANDRA-2531)
 * fix cache mbean getSize (CASSANDRA-2781)
 * Add Date, Float, Double, and Boolean types (CASSANDRA-2530)
 * Add startup flag to renew counter node id (CASSANDRA-2788)
 * add jamm agent to cassandra.bat (CASSANDRA-2787)
 * fix repair hanging if a neighbor has nothing to send (CASSANDRA-2797)
 * purge tombstone even if row is in only one sstable (CASSANDRA-2801)
 * Fix wrong purge of deleted cf during compaction (CASSANDRA-2786)
 * fix race that could result in Hadoop writer failing to throw an
   exception encountered after close() (CASSANDRA-2755)
 * fix scan wrongly throwing assertion error (CASSANDRA-2653)
 * Always use even distribution for merkle tree with RandomPartitionner
   (CASSANDRA-2841)
 * fix describeOwnership for OPP (CASSANDRA-2800)
 * ensure that string tokens do not contain commas (CASSANDRA-2762)


0.8.0-final
 * fix CQL grammar warning and cqlsh regression from CASSANDRA-2622
 * add ant generate-cql-html target (CASSANDRA-2526)
 * update CQL consistency levels (CASSANDRA-2566)
 * debian packaging fixes (CASSANDRA-2481, 2647)
 * fix UUIDType, IntegerType for direct buffers (CASSANDRA-2682, 2684)
 * switch to native Thrift for Hadoop map/reduce (CASSANDRA-2667)
 * fix StackOverflowError when building from eclipse (CASSANDRA-2687)
 * only provide replication_factor to strategy_options "help" for
   SimpleStrategy, OldNetworkTopologyStrategy (CASSANDRA-2678, 2713)
 * fix exception adding validators to non-string columns (CASSANDRA-2696)
 * avoid instantiating DatabaseDescriptor in JDBC (CASSANDRA-2694)
 * fix potential stack overflow during compaction (CASSANDRA-2626)
 * clone super columns to avoid modifying them during flush (CASSANDRA-2675)
 * reset underlying iterator in EchoedRow constructor (CASSANDRA-2653)


0.8.0-rc1
 * faster flushes and compaction from fixing excessively pessimistic 
   rebuffering in BRAF (CASSANDRA-2581)
 * fix returning null column values in the python cql driver (CASSANDRA-2593)
 * fix merkle tree splitting exiting early (CASSANDRA-2605)
 * snapshot_before_compaction directory name fix (CASSANDRA-2598)
 * Disable compaction throttling during bootstrap (CASSANDRA-2612) 
 * fix CQL treatment of > and < operators in range slices (CASSANDRA-2592)
 * fix potential double-application of counter updates on commitlog replay
   by moving replay position from header to sstable metadata (CASSANDRA-2419)
 * JDBC CQL driver exposes getColumn for access to timestamp
 * JDBC ResultSetMetadata properties added to AbstractType
 * r/m clustertool (CASSANDRA-2607)
 * add support for presenting row key as a column in CQL result sets 
   (CASSANDRA-2622)
 * Don't allow {LOCAL|EACH}_QUORUM unless strategy is NTS (CASSANDRA-2627)
 * validate keyspace strategy_options during CQL create (CASSANDRA-2624)
 * fix empty Result with secondary index when limit=1 (CASSANDRA-2628)
 * Fix regression where bootstrapping a node with no schema fails
   (CASSANDRA-2625)
 * Allow removing LocationInfo sstables (CASSANDRA-2632)
 * avoid attempting to replay mutations from dropped keyspaces (CASSANDRA-2631)
 * avoid using cached position of a key when GT is requested (CASSANDRA-2633)
 * fix counting bloom filter true positives (CASSANDRA-2637)
 * initialize local ep state prior to gossip startup if needed (CASSANDRA-2638)
 * fix counter increment lost after restart (CASSANDRA-2642)
 * add quote-escaping via backslash to CLI (CASSANDRA-2623)
 * fix pig example script (CASSANDRA-2487)
 * fix dynamic snitch race in adding latencies (CASSANDRA-2618)
 * Start/stop cassandra after more important services such as mdadm in
   debian packaging (CASSANDRA-2481)


0.8.0-beta2
 * fix NPE compacting index CFs (CASSANDRA-2528)
 * Remove checking all column families on startup for compaction candidates 
   (CASSANDRA-2444)
 * validate CQL create keyspace options (CASSANDRA-2525)
 * fix nodetool setcompactionthroughput (CASSANDRA-2550)
 * move	gossip heartbeat back to its own thread (CASSANDRA-2554)
 * validate cql TRUNCATE columnfamily before truncating (CASSANDRA-2570)
 * fix batch_mutate for mixed standard-counter mutations (CASSANDRA-2457)
 * disallow making schema changes to system keyspace (CASSANDRA-2563)
 * fix sending mutation messages multiple times (CASSANDRA-2557)
 * fix incorrect use of NBHM.size in ReadCallback that could cause
   reads to time out even when responses were received (CASSANDRA-2552)
 * trigger read repair correctly for LOCAL_QUORUM reads (CASSANDRA-2556)
 * Allow configuring the number of compaction thread (CASSANDRA-2558)
 * forceUserDefinedCompaction will attempt to compact what it is given
   even if the pessimistic estimate is that there is not enough disk space;
   automatic compactions will only compact 2 or more sstables (CASSANDRA-2575)
 * refuse to apply migrations with older timestamps than the current 
   schema (CASSANDRA-2536)
 * remove unframed Thrift transport option
 * include indexes in snapshots (CASSANDRA-2596)
 * improve ignoring of obsolete mutations in index maintenance (CASSANDRA-2401)
 * recognize attempt to drop just the index while leaving the column
   definition alone (CASSANDRA-2619)
  

0.8.0-beta1
 * remove Avro RPC support (CASSANDRA-926)
 * support for columns that act as incr/decr counters 
   (CASSANDRA-1072, 1937, 1944, 1936, 2101, 2093, 2288, 2105, 2384, 2236, 2342,
   2454)
 * CQL (CASSANDRA-1703, 1704, 1705, 1706, 1707, 1708, 1710, 1711, 1940, 
   2124, 2302, 2277, 2493)
 * avoid double RowMutation serialization on write path (CASSANDRA-1800)
 * make NetworkTopologyStrategy the default (CASSANDRA-1960)
 * configurable internode encryption (CASSANDRA-1567, 2152)
 * human readable column names in sstable2json output (CASSANDRA-1933)
 * change default JMX port to 7199 (CASSANDRA-2027)
 * backwards compatible internal messaging (CASSANDRA-1015)
 * atomic switch of memtables and sstables (CASSANDRA-2284)
 * add pluggable SeedProvider (CASSANDRA-1669)
 * Fix clustertool to not throw exception when calling get_endpoints (CASSANDRA-2437)
 * upgrade to thrift 0.6 (CASSANDRA-2412) 
 * repair works on a token range instead of full ring (CASSANDRA-2324)
 * purge tombstones from row cache (CASSANDRA-2305)
 * push replication_factor into strategy_options (CASSANDRA-1263)
 * give snapshots the same name on each node (CASSANDRA-1791)
 * remove "nodetool loadbalance" (CASSANDRA-2448)
 * multithreaded compaction (CASSANDRA-2191)
 * compaction throttling (CASSANDRA-2156)
 * add key type information and alias (CASSANDRA-2311, 2396)
 * cli no longer divides read_repair_chance by 100 (CASSANDRA-2458)
 * made CompactionInfo.getTaskType return an enum (CASSANDRA-2482)
 * add a server-wide cap on measured memtable memory usage and aggressively
   flush to keep under that threshold (CASSANDRA-2006)
 * add unified UUIDType (CASSANDRA-2233)
 * add off-heap row cache support (CASSANDRA-1969)


0.7.5
 * improvements/fixes to PIG driver (CASSANDRA-1618, CASSANDRA-2387,
   CASSANDRA-2465, CASSANDRA-2484)
 * validate index names (CASSANDRA-1761)
 * reduce contention on Table.flusherLock (CASSANDRA-1954)
 * try harder to detect failures during streaming, cleaning up temporary
   files more reliably (CASSANDRA-2088)
 * shut down server for OOM on a Thrift thread (CASSANDRA-2269)
 * fix tombstone handling in repair and sstable2json (CASSANDRA-2279)
 * preserve version when streaming data from old sstables (CASSANDRA-2283)
 * don't start repair if a neighboring node is marked as dead (CASSANDRA-2290)
 * purge tombstones from row cache (CASSANDRA-2305)
 * Avoid seeking when sstable2json exports the entire file (CASSANDRA-2318)
 * clear Built flag in system table when dropping an index (CASSANDRA-2320)
 * don't allow arbitrary argument for stress.java (CASSANDRA-2323)
 * validate values for index predicates in get_indexed_slice (CASSANDRA-2328)
 * queue secondary indexes for flush before the parent (CASSANDRA-2330)
 * allow job configuration to set the CL used in Hadoop jobs (CASSANDRA-2331)
 * add memtable_flush_queue_size defaulting to 4 (CASSANDRA-2333)
 * Allow overriding of initial_token, storage_port and rpc_port from system
   properties (CASSANDRA-2343)
 * fix comparator used for non-indexed secondary expressions in index scan
   (CASSANDRA-2347)
 * ensure size calculation and write phase of large-row compaction use
   the same threshold for TTL expiration (CASSANDRA-2349)
 * fix race when iterating CFs during add/drop (CASSANDRA-2350)
 * add ConsistencyLevel command to CLI (CASSANDRA-2354)
 * allow negative numbers in the cli (CASSANDRA-2358)
 * hard code serialVersionUID for tokens class (CASSANDRA-2361)
 * fix potential infinite loop in ByteBufferUtil.inputStream (CASSANDRA-2365)
 * fix encoding bugs in HintedHandoffManager, SystemTable when default
   charset is not UTF8 (CASSANDRA-2367)
 * avoids having removed node reappearing in Gossip (CASSANDRA-2371)
 * fix incorrect truncation of long to int when reading columns via block
   index (CASSANDRA-2376)
 * fix NPE during stream session (CASSANDRA-2377)
 * fix race condition that could leave orphaned data files when dropping CF or
   KS (CASSANDRA-2381)
 * fsync statistics component on write (CASSANDRA-2382)
 * fix duplicate results from CFS.scan (CASSANDRA-2406)
 * add IntegerType to CLI help (CASSANDRA-2414)
 * avoid caching token-only decoratedkeys (CASSANDRA-2416)
 * convert mmap assertion to if/throw so scrub can catch it (CASSANDRA-2417)
 * don't overwrite gc log (CASSANDR-2418)
 * invalidate row cache for streamed row to avoid inconsitencies
   (CASSANDRA-2420)
 * avoid copies in range/index scans (CASSANDRA-2425)
 * make sure we don't wipe data during cleanup if the node has not join
   the ring (CASSANDRA-2428)
 * Try harder to close files after compaction (CASSANDRA-2431)
 * re-set bootstrapped flag after move finishes (CASSANDRA-2435)
 * display validation_class in CLI 'describe keyspace' (CASSANDRA-2442)
 * make cleanup compactions cleanup the row cache (CASSANDRA-2451)
 * add column fields validation to scrub (CASSANDRA-2460)
 * use 64KB flush buffer instead of in_memory_compaction_limit (CASSANDRA-2463)
 * fix backslash substitutions in CLI (CASSANDRA-2492)
 * disable cache saving for system CFS (CASSANDRA-2502)
 * fixes for verifying destination availability under hinted conditions
   so UE can be thrown intead of timing out (CASSANDRA-2514)
 * fix update of validation class in column metadata (CASSANDRA-2512)
 * support LOCAL_QUORUM, EACH_QUORUM CLs outside of NTS (CASSANDRA-2516)
 * preserve version when streaming data from old sstables (CASSANDRA-2283)
 * fix backslash substitutions in CLI (CASSANDRA-2492)
 * count a row deletion as one operation towards memtable threshold 
   (CASSANDRA-2519)
 * support LOCAL_QUORUM, EACH_QUORUM CLs outside of NTS (CASSANDRA-2516)


0.7.4
 * add nodetool join command (CASSANDRA-2160)
 * fix secondary indexes on pre-existing or streamed data (CASSANDRA-2244)
 * initialize endpoint in gossiper earlier (CASSANDRA-2228)
 * add ability to write to Cassandra from Pig (CASSANDRA-1828)
 * add rpc_[min|max]_threads (CASSANDRA-2176)
 * add CL.TWO, CL.THREE (CASSANDRA-2013)
 * avoid exporting an un-requested row in sstable2json, when exporting 
   a key that does not exist (CASSANDRA-2168)
 * add incremental_backups option (CASSANDRA-1872)
 * add configurable row limit to Pig loadfunc (CASSANDRA-2276)
 * validate column values in batches as well as single-Column inserts
   (CASSANDRA-2259)
 * move sample schema from cassandra.yaml to schema-sample.txt,
   a cli scripts (CASSANDRA-2007)
 * avoid writing empty rows when scrubbing tombstoned rows (CASSANDRA-2296)
 * fix assertion error in range and index scans for CL < ALL
   (CASSANDRA-2282)
 * fix commitlog replay when flush position refers to data that didn't
   get synced before server died (CASSANDRA-2285)
 * fix fd leak in sstable2json with non-mmap'd i/o (CASSANDRA-2304)
 * reduce memory use during streaming of multiple sstables (CASSANDRA-2301)
 * purge tombstoned rows from cache after GCGraceSeconds (CASSANDRA-2305)
 * allow zero replicas in a NTS datacenter (CASSANDRA-1924)
 * make range queries respect snitch for local replicas (CASSANDRA-2286)
 * fix HH delivery when column index is larger than 2GB (CASSANDRA-2297)
 * make 2ary indexes use parent CF flush thresholds during initial build
   (CASSANDRA-2294)
 * update memtable_throughput to be a long (CASSANDRA-2158)


0.7.3
 * Keep endpoint state until aVeryLongTime (CASSANDRA-2115)
 * lower-latency read repair (CASSANDRA-2069)
 * add hinted_handoff_throttle_delay_in_ms option (CASSANDRA-2161)
 * fixes for cache save/load (CASSANDRA-2172, -2174)
 * Handle whole-row deletions in CFOutputFormat (CASSANDRA-2014)
 * Make memtable_flush_writers flush in parallel (CASSANDRA-2178)
 * Add compaction_preheat_key_cache option (CASSANDRA-2175)
 * refactor stress.py to have only one copy of the format string 
   used for creating row keys (CASSANDRA-2108)
 * validate index names for \w+ (CASSANDRA-2196)
 * Fix Cassandra cli to respect timeout if schema does not settle 
   (CASSANDRA-2187)
 * fix for compaction and cleanup writing old-format data into new-version 
   sstable (CASSANDRA-2211, -2216)
 * add nodetool scrub (CASSANDRA-2217, -2240)
 * fix sstable2json large-row pagination (CASSANDRA-2188)
 * fix EOFing on requests for the last bytes in a file (CASSANDRA-2213)
 * fix BufferedRandomAccessFile bugs (CASSANDRA-2218, -2241)
 * check for memtable flush_after_mins exceeded every 10s (CASSANDRA-2183)
 * fix cache saving on Windows (CASSANDRA-2207)
 * add validateSchemaAgreement call + synchronization to schema
   modification operations (CASSANDRA-2222)
 * fix for reversed slice queries on large rows (CASSANDRA-2212)
 * fat clients were writing local data (CASSANDRA-2223)
 * set DEFAULT_MEMTABLE_LIFETIME_IN_MINS to 24h
 * improve detection and cleanup of partially-written sstables 
   (CASSANDRA-2206)
 * fix supercolumn de/serialization when subcolumn comparator is different
   from supercolumn's (CASSANDRA-2104)
 * fix starting up on Windows when CASSANDRA_HOME contains whitespace
   (CASSANDRA-2237)
 * add [get|set][row|key]cacheSavePeriod to JMX (CASSANDRA-2100)
 * fix Hadoop ColumnFamilyOutputFormat dropping of mutations
   when batch fills up (CASSANDRA-2255)
 * move file deletions off of scheduledtasks executor (CASSANDRA-2253)


0.7.2
 * copy DecoratedKey.key when inserting into caches to avoid retaining
   a reference to the underlying buffer (CASSANDRA-2102)
 * format subcolumn names with subcomparator (CASSANDRA-2136)
 * fix column bloom filter deserialization (CASSANDRA-2165)


0.7.1
 * refactor MessageDigest creation code. (CASSANDRA-2107)
 * buffer network stack to avoid inefficient small TCP messages while avoiding
   the nagle/delayed ack problem (CASSANDRA-1896)
 * check log4j configuration for changes every 10s (CASSANDRA-1525, 1907)
 * more-efficient cross-DC replication (CASSANDRA-1530, -2051, -2138)
 * avoid polluting page cache with commitlog or sstable writes
   and seq scan operations (CASSANDRA-1470)
 * add RMI authentication options to nodetool (CASSANDRA-1921)
 * make snitches configurable at runtime (CASSANDRA-1374)
 * retry hadoop split requests on connection failure (CASSANDRA-1927)
 * implement describeOwnership for BOP, COPP (CASSANDRA-1928)
 * make read repair behave as expected for ConsistencyLevel > ONE
   (CASSANDRA-982, 2038)
 * distributed test harness (CASSANDRA-1859, 1964)
 * reduce flush lock contention (CASSANDRA-1930)
 * optimize supercolumn deserialization (CASSANDRA-1891)
 * fix CFMetaData.apply to only compare objects of the same class 
   (CASSANDRA-1962)
 * allow specifying specific SSTables to compact from JMX (CASSANDRA-1963)
 * fix race condition in MessagingService.targets (CASSANDRA-1959, 2094, 2081)
 * refuse to open sstables from a future version (CASSANDRA-1935)
 * zero-copy reads (CASSANDRA-1714)
 * fix copy bounds for word Text in wordcount demo (CASSANDRA-1993)
 * fixes for contrib/javautils (CASSANDRA-1979)
 * check more frequently for memtable expiration (CASSANDRA-2000)
 * fix writing SSTable column count statistics (CASSANDRA-1976)
 * fix streaming of multiple CFs during bootstrap (CASSANDRA-1992)
 * explicitly set JVM GC new generation size with -Xmn (CASSANDRA-1968)
 * add short options for CLI flags (CASSANDRA-1565)
 * make keyspace argument to "describe keyspace" in CLI optional
   when authenticated to keyspace already (CASSANDRA-2029)
 * added option to specify -Dcassandra.join_ring=false on startup
   to allow "warm spare" nodes or performing JMX maintenance before
   joining the ring (CASSANDRA-526)
 * log migrations at INFO (CASSANDRA-2028)
 * add CLI verbose option in file mode (CASSANDRA-2030)
 * add single-line "--" comments to CLI (CASSANDRA-2032)
 * message serialization tests (CASSANDRA-1923)
 * switch from ivy to maven-ant-tasks (CASSANDRA-2017)
 * CLI attempts to block for new schema to propagate (CASSANDRA-2044)
 * fix potential overflow in nodetool cfstats (CASSANDRA-2057)
 * add JVM shutdownhook to sync commitlog (CASSANDRA-1919)
 * allow nodes to be up without being part of  normal traffic (CASSANDRA-1951)
 * fix CLI "show keyspaces" with null options on NTS (CASSANDRA-2049)
 * fix possible ByteBuffer race conditions (CASSANDRA-2066)
 * reduce garbage generated by MessagingService to prevent load spikes
   (CASSANDRA-2058)
 * fix math in RandomPartitioner.describeOwnership (CASSANDRA-2071)
 * fix deletion of sstable non-data components (CASSANDRA-2059)
 * avoid blocking gossip while deleting handoff hints (CASSANDRA-2073)
 * ignore messages from newer versions, keep track of nodes in gossip 
   regardless of version (CASSANDRA-1970)
 * cache writing moved to CompactionManager to reduce i/o contention and
   updated to use non-cache-polluting writes (CASSANDRA-2053)
 * page through large rows when exporting to JSON (CASSANDRA-2041)
 * add flush_largest_memtables_at and reduce_cache_sizes_at options
   (CASSANDRA-2142)
 * add cli 'describe cluster' command (CASSANDRA-2127)
 * add cli support for setting username/password at 'connect' command 
   (CASSANDRA-2111)
 * add -D option to Stress.java to allow reading hosts from a file 
   (CASSANDRA-2149)
 * bound hints CF throughput between 32M and 256M (CASSANDRA-2148)
 * continue starting when invalid saved cache entries are encountered
   (CASSANDRA-2076)
 * add max_hint_window_in_ms option (CASSANDRA-1459)


0.7.0-final
 * fix offsets to ByteBuffer.get (CASSANDRA-1939)


0.7.0-rc4
 * fix cli crash after backgrounding (CASSANDRA-1875)
 * count timeouts in storageproxy latencies, and include latency 
   histograms in StorageProxyMBean (CASSANDRA-1893)
 * fix CLI get recognition of supercolumns (CASSANDRA-1899)
 * enable keepalive on intra-cluster sockets (CASSANDRA-1766)
 * count timeouts towards dynamicsnitch latencies (CASSANDRA-1905)
 * Expose index-building status in JMX + cli schema description
   (CASSANDRA-1871)
 * allow [LOCAL|EACH]_QUORUM to be used with non-NetworkTopology 
   replication Strategies
 * increased amount of index locks for faster commitlog replay
 * collect secondary index tombstones immediately (CASSANDRA-1914)
 * revert commitlog changes from #1780 (CASSANDRA-1917)
 * change RandomPartitioner min token to -1 to avoid collision w/
   tokens on actual nodes (CASSANDRA-1901)
 * examine the right nibble when validating TimeUUID (CASSANDRA-1910)
 * include secondary indexes in cleanup (CASSANDRA-1916)
 * CFS.scrubDataDirectories should also cleanup invalid secondary indexes
   (CASSANDRA-1904)
 * ability to disable/enable gossip on nodes to force them down
   (CASSANDRA-1108)


0.7.0-rc3
 * expose getNaturalEndpoints in StorageServiceMBean taking byte[]
   key; RMI cannot serialize ByteBuffer (CASSANDRA-1833)
 * infer org.apache.cassandra.locator for replication strategy classes
   when not otherwise specified
 * validation that generates less garbage (CASSANDRA-1814)
 * add TTL support to CLI (CASSANDRA-1838)
 * cli defaults to bytestype for subcomparator when creating
   column families (CASSANDRA-1835)
 * unregister index MBeans when index is dropped (CASSANDRA-1843)
 * make ByteBufferUtil.clone thread-safe (CASSANDRA-1847)
 * change exception for read requests during bootstrap from 
   InvalidRequest to Unavailable (CASSANDRA-1862)
 * respect row-level tombstones post-flush in range scans
   (CASSANDRA-1837)
 * ReadResponseResolver check digests against each other (CASSANDRA-1830)
 * return InvalidRequest when remove of subcolumn without supercolumn
   is requested (CASSANDRA-1866)
 * flush before repair (CASSANDRA-1748)
 * SSTableExport validates key order (CASSANDRA-1884)
 * large row support for SSTableExport (CASSANDRA-1867)
 * Re-cache hot keys post-compaction without hitting disk (CASSANDRA-1878)
 * manage read repair in coordinator instead of data source, to
   provide latency information to dynamic snitch (CASSANDRA-1873)


0.7.0-rc2
 * fix live-column-count of slice ranges including tombstoned supercolumn 
   with live subcolumn (CASSANDRA-1591)
 * rename o.a.c.internal.AntientropyStage -> AntiEntropyStage,
   o.a.c.request.Request_responseStage -> RequestResponseStage,
   o.a.c.internal.Internal_responseStage -> InternalResponseStage
 * add AbstractType.fromString (CASSANDRA-1767)
 * require index_type to be present when specifying index_name
   on ColumnDef (CASSANDRA-1759)
 * fix add/remove index bugs in CFMetadata (CASSANDRA-1768)
 * rebuild Strategy during system_update_keyspace (CASSANDRA-1762)
 * cli updates prompt to ... in continuation lines (CASSANDRA-1770)
 * support multiple Mutations per key in hadoop ColumnFamilyOutputFormat
   (CASSANDRA-1774)
 * improvements to Debian init script (CASSANDRA-1772)
 * use local classloader to check for version.properties (CASSANDRA-1778)
 * Validate that column names in column_metadata are valid for the
   defined comparator, and decode properly in cli (CASSANDRA-1773)
 * use cross-platform newlines in cli (CASSANDRA-1786)
 * add ExpiringColumn support to sstable import/export (CASSANDRA-1754)
 * add flush for each append to periodic commitlog mode; added
   periodic_without_flush option to disable this (CASSANDRA-1780)
 * close file handle used for post-flush truncate (CASSANDRA-1790)
 * various code cleanup (CASSANDRA-1793, -1794, -1795)
 * fix range queries against wrapped range (CASSANDRA-1781)
 * fix consistencylevel calculations for NetworkTopologyStrategy
   (CASSANDRA-1804)
 * cli support index type enum names (CASSANDRA-1810)
 * improved validation of column_metadata (CASSANDRA-1813)
 * reads at ConsistencyLevel > 1 throw UnavailableException
   immediately if insufficient live nodes exist (CASSANDRA-1803)
 * copy bytebuffers for local writes to avoid retaining the entire
   Thrift frame (CASSANDRA-1801)
 * fix NPE adding index to column w/o prior metadata (CASSANDRA-1764)
 * reduce fat client timeout (CASSANDRA-1730)
 * fix botched merge of CASSANDRA-1316


0.7.0-rc1
 * fix compaction and flush races with schema updates (CASSANDRA-1715)
 * add clustertool, config-converter, sstablekeys, and schematool 
   Windows .bat files (CASSANDRA-1723)
 * reject range queries received during bootstrap (CASSANDRA-1739)
 * fix wrapping-range queries on non-minimum token (CASSANDRA-1700)
 * add nodetool cfhistogram (CASSANDRA-1698)
 * limit repaired ranges to what the nodes have in common (CASSANDRA-1674)
 * index scan treats missing columns as not matching secondary
   expressions (CASSANDRA-1745)
 * Fix misuse of DataOutputBuffer.getData in AntiEntropyService
   (CASSANDRA-1729)
 * detect and warn when obsolete version of JNA is present (CASSANDRA-1760)
 * reduce fat client timeout (CASSANDRA-1730)
 * cleanup smallest CFs first to increase free temp space for larger ones
   (CASSANDRA-1811)
 * Update windows .bat files to work outside of main Cassandra
   directory (CASSANDRA-1713)
 * fix read repair regression from 0.6.7 (CASSANDRA-1727)
 * more-efficient read repair (CASSANDRA-1719)
 * fix hinted handoff replay (CASSANDRA-1656)
 * log type of dropped messages (CASSANDRA-1677)
 * upgrade to SLF4J 1.6.1
 * fix ByteBuffer bug in ExpiringColumn.updateDigest (CASSANDRA-1679)
 * fix IntegerType.getString (CASSANDRA-1681)
 * make -Djava.net.preferIPv4Stack=true the default (CASSANDRA-628)
 * add INTERNAL_RESPONSE verb to differentiate from responses related
   to client requests (CASSANDRA-1685)
 * log tpstats when dropping messages (CASSANDRA-1660)
 * include unreachable nodes in describeSchemaVersions (CASSANDRA-1678)
 * Avoid dropping messages off the client request path (CASSANDRA-1676)
 * fix jna errno reporting (CASSANDRA-1694)
 * add friendlier error for UnknownHostException on startup (CASSANDRA-1697)
 * include jna dependency in RPM package (CASSANDRA-1690)
 * add --skip-keys option to stress.py (CASSANDRA-1696)
 * improve cli handling of non-string keys and column names 
   (CASSANDRA-1701, -1693)
 * r/m extra subcomparator line in cli keyspaces output (CASSANDRA-1712)
 * add read repair chance to cli "show keyspaces"
 * upgrade to ConcurrentLinkedHashMap 1.1 (CASSANDRA-975)
 * fix index scan routing (CASSANDRA-1722)
 * fix tombstoning of supercolumns in range queries (CASSANDRA-1734)
 * clear endpoint cache after updating keyspace metadata (CASSANDRA-1741)
 * fix wrapping-range queries on non-minimum token (CASSANDRA-1700)
 * truncate includes secondary indexes (CASSANDRA-1747)
 * retain reference to PendingFile sstables (CASSANDRA-1749)
 * fix sstableimport regression (CASSANDRA-1753)
 * fix for bootstrap when no non-system tables are defined (CASSANDRA-1732)
 * handle replica unavailability in index scan (CASSANDRA-1755)
 * fix service initialization order deadlock (CASSANDRA-1756)
 * multi-line cli commands (CASSANDRA-1742)
 * fix race between snapshot and compaction (CASSANDRA-1736)
 * add listEndpointsPendingHints, deleteHintsForEndpoint JMX methods 
   (CASSANDRA-1551)


0.7.0-beta3
 * add strategy options to describe_keyspace output (CASSANDRA-1560)
 * log warning when using randomly generated token (CASSANDRA-1552)
 * re-organize JMX into .db, .net, .internal, .request (CASSANDRA-1217)
 * allow nodes to change IPs between restarts (CASSANDRA-1518)
 * remember ring state between restarts by default (CASSANDRA-1518)
 * flush index built flag so we can read it before log replay (CASSANDRA-1541)
 * lock row cache updates to prevent race condition (CASSANDRA-1293)
 * remove assertion causing rare (and harmless) error messages in
   commitlog (CASSANDRA-1330)
 * fix moving nodes with no keyspaces defined (CASSANDRA-1574)
 * fix unbootstrap when no data is present in a transfer range (CASSANDRA-1573)
 * take advantage of AVRO-495 to simplify our avro IDL (CASSANDRA-1436)
 * extend authorization hierarchy to column family (CASSANDRA-1554)
 * deletion support in secondary indexes (CASSANDRA-1571)
 * meaningful error message for invalid replication strategy class 
   (CASSANDRA-1566)
 * allow keyspace creation with RF > N (CASSANDRA-1428)
 * improve cli error handling (CASSANDRA-1580)
 * add cache save/load ability (CASSANDRA-1417, 1606, 1647)
 * add StorageService.getDrainProgress (CASSANDRA-1588)
 * Disallow bootstrap to an in-use token (CASSANDRA-1561)
 * Allow dynamic secondary index creation and destruction (CASSANDRA-1532)
 * log auto-guessed memtable thresholds (CASSANDRA-1595)
 * add ColumnDef support to cli (CASSANDRA-1583)
 * reduce index sample time by 75% (CASSANDRA-1572)
 * add cli support for column, strategy metadata (CASSANDRA-1578, 1612)
 * add cli support for schema modification (CASSANDRA-1584)
 * delete temp files on failed compactions (CASSANDRA-1596)
 * avoid blocking for dead nodes during removetoken (CASSANDRA-1605)
 * remove ConsistencyLevel.ZERO (CASSANDRA-1607)
 * expose in-progress compaction type in jmx (CASSANDRA-1586)
 * removed IClock & related classes from internals (CASSANDRA-1502)
 * fix removing tokens from SystemTable on decommission and removetoken
   (CASSANDRA-1609)
 * include CF metadata in cli 'show keyspaces' (CASSANDRA-1613)
 * switch from Properties to HashMap in PropertyFileSnitch to
   avoid synchronization bottleneck (CASSANDRA-1481)
 * PropertyFileSnitch configuration file renamed to 
   cassandra-topology.properties
 * add cli support for get_range_slices (CASSANDRA-1088, CASSANDRA-1619)
 * Make memtable flush thresholds per-CF instead of global 
   (CASSANDRA-1007, 1637)
 * add cli support for binary data without CfDef hints (CASSANDRA-1603)
 * fix building SSTable statistics post-stream (CASSANDRA-1620)
 * fix potential infinite loop in 2ary index queries (CASSANDRA-1623)
 * allow creating NTS keyspaces with no replicas configured (CASSANDRA-1626)
 * add jmx histogram of sstables accessed per read (CASSANDRA-1624)
 * remove system_rename_column_family and system_rename_keyspace from the
   client API until races can be fixed (CASSANDRA-1630, CASSANDRA-1585)
 * add cli sanity tests (CASSANDRA-1582)
 * update GC settings in cassandra.bat (CASSANDRA-1636)
 * cli support for index queries (CASSANDRA-1635)
 * cli support for updating schema memtable settings (CASSANDRA-1634)
 * cli --file option (CASSANDRA-1616)
 * reduce automatically chosen memtable sizes by 50% (CASSANDRA-1641)
 * move endpoint cache from snitch to strategy (CASSANDRA-1643)
 * fix commitlog recovery deleting the newly-created segment as well as
   the old ones (CASSANDRA-1644)
 * upgrade to Thrift 0.5 (CASSANDRA-1367)
 * renamed CL.DCQUORUM to LOCAL_QUORUM and DCQUORUMSYNC to EACH_QUORUM
 * cli truncate support (CASSANDRA-1653)
 * update GC settings in cassandra.bat (CASSANDRA-1636)
 * avoid logging when a node's ip/token is gossipped back to it (CASSANDRA-1666)


0.7-beta2
 * always use UTF-8 for hint keys (CASSANDRA-1439)
 * remove cassandra.yaml dependency from Hadoop and Pig (CASSADRA-1322)
 * expose CfDef metadata in describe_keyspaces (CASSANDRA-1363)
 * restore use of mmap_index_only option (CASSANDRA-1241)
 * dropping a keyspace with no column families generated an error 
   (CASSANDRA-1378)
 * rename RackAwareStrategy to OldNetworkTopologyStrategy, RackUnawareStrategy 
   to SimpleStrategy, DatacenterShardStrategy to NetworkTopologyStrategy,
   AbstractRackAwareSnitch to AbstractNetworkTopologySnitch (CASSANDRA-1392)
 * merge StorageProxy.mutate, mutateBlocking (CASSANDRA-1396)
 * faster UUIDType, LongType comparisons (CASSANDRA-1386, 1393)
 * fix setting read_repair_chance from CLI addColumnFamily (CASSANDRA-1399)
 * fix updates to indexed columns (CASSANDRA-1373)
 * fix race condition leaving to FileNotFoundException (CASSANDRA-1382)
 * fix sharded lock hash on index write path (CASSANDRA-1402)
 * add support for GT/E, LT/E in subordinate index clauses (CASSANDRA-1401)
 * cfId counter got out of sync when CFs were added (CASSANDRA-1403)
 * less chatty schema updates (CASSANDRA-1389)
 * rename column family mbeans. 'type' will now include either 
   'IndexColumnFamilies' or 'ColumnFamilies' depending on the CFS type.
   (CASSANDRA-1385)
 * disallow invalid keyspace and column family names. This includes name that
   matches a '^\w+' regex. (CASSANDRA-1377)
 * use JNA, if present, to take snapshots (CASSANDRA-1371)
 * truncate hints if starting 0.7 for the first time (CASSANDRA-1414)
 * fix FD leak in single-row slicepredicate queries (CASSANDRA-1416)
 * allow index expressions against columns that are not part of the 
   SlicePredicate (CASSANDRA-1410)
 * config-converter properly handles snitches and framed support 
   (CASSANDRA-1420)
 * remove keyspace argument from multiget_count (CASSANDRA-1422)
 * allow specifying cassandra.yaml location as (local or remote) URL
   (CASSANDRA-1126)
 * fix using DynamicEndpointSnitch with NetworkTopologyStrategy
   (CASSANDRA-1429)
 * Add CfDef.default_validation_class (CASSANDRA-891)
 * fix EstimatedHistogram.max (CASSANDRA-1413)
 * quorum read optimization (CASSANDRA-1622)
 * handle zero-length (or missing) rows during HH paging (CASSANDRA-1432)
 * include secondary indexes during schema migrations (CASSANDRA-1406)
 * fix commitlog header race during schema change (CASSANDRA-1435)
 * fix ColumnFamilyStoreMBeanIterator to use new type name (CASSANDRA-1433)
 * correct filename generated by xml->yaml converter (CASSANDRA-1419)
 * add CMSInitiatingOccupancyFraction=75 and UseCMSInitiatingOccupancyOnly
   to default JVM options
 * decrease jvm heap for cassandra-cli (CASSANDRA-1446)
 * ability to modify keyspaces and column family definitions on a live cluster
   (CASSANDRA-1285)
 * support for Hadoop Streaming [non-jvm map/reduce via stdin/out]
   (CASSANDRA-1368)
 * Move persistent sstable stats from the system table to an sstable component
   (CASSANDRA-1430)
 * remove failed bootstrap attempt from pending ranges when gossip times
   it out after 1h (CASSANDRA-1463)
 * eager-create tcp connections to other cluster members (CASSANDRA-1465)
 * enumerate stages and derive stage from message type instead of 
   transmitting separately (CASSANDRA-1465)
 * apply reversed flag during collation from different data sources
   (CASSANDRA-1450)
 * make failure to remove commitlog segment non-fatal (CASSANDRA-1348)
 * correct ordering of drain operations so CL.recover is no longer 
   necessary (CASSANDRA-1408)
 * removed keyspace from describe_splits method (CASSANDRA-1425)
 * rename check_schema_agreement to describe_schema_versions
   (CASSANDRA-1478)
 * fix QUORUM calculation for RF > 3 (CASSANDRA-1487)
 * remove tombstones during non-major compactions when bloom filter
   verifies that row does not exist in other sstables (CASSANDRA-1074)
 * nodes that coordinated a loadbalance in the past could not be seen by
   newly added nodes (CASSANDRA-1467)
 * exposed endpoint states (gossip details) via jmx (CASSANDRA-1467)
 * ensure that compacted sstables are not included when new readers are
   instantiated (CASSANDRA-1477)
 * by default, calculate heap size and memtable thresholds at runtime (CASSANDRA-1469)
 * fix races dealing with adding/dropping keyspaces and column families in
   rapid succession (CASSANDRA-1477)
 * clean up of Streaming system (CASSANDRA-1503, 1504, 1506)
 * add options to configure Thrift socket keepalive and buffer sizes (CASSANDRA-1426)
 * make contrib CassandraServiceDataCleaner recursive (CASSANDRA-1509)
 * min, max compaction threshold are configurable and persistent 
   per-ColumnFamily (CASSANDRA-1468)
 * fix replaying the last mutation in a commitlog unnecessarily 
   (CASSANDRA-1512)
 * invoke getDefaultUncaughtExceptionHandler from DTPE with the original
   exception rather than the ExecutionException wrapper (CASSANDRA-1226)
 * remove Clock from the Thrift (and Avro) API (CASSANDRA-1501)
 * Close intra-node sockets when connection is broken (CASSANDRA-1528)
 * RPM packaging spec file (CASSANDRA-786)
 * weighted request scheduler (CASSANDRA-1485)
 * treat expired columns as deleted (CASSANDRA-1539)
 * make IndexInterval configurable (CASSANDRA-1488)
 * add describe_snitch to Thrift API (CASSANDRA-1490)
 * MD5 authenticator compares plain text submitted password with MD5'd
   saved property, instead of vice versa (CASSANDRA-1447)
 * JMX MessagingService pending and completed counts (CASSANDRA-1533)
 * fix race condition processing repair responses (CASSANDRA-1511)
 * make repair blocking (CASSANDRA-1511)
 * create EndpointSnitchInfo and MBean to expose rack and DC (CASSANDRA-1491)
 * added option to contrib/word_count to output results back to Cassandra
   (CASSANDRA-1342)
 * rewrite Hadoop ColumnFamilyRecordWriter to pool connections, retry to
   multiple Cassandra nodes, and smooth impact on the Cassandra cluster
   by using smaller batch sizes (CASSANDRA-1434)
 * fix setting gc_grace_seconds via CLI (CASSANDRA-1549)
 * support TTL'd index values (CASSANDRA-1536)
 * make removetoken work like decommission (CASSANDRA-1216)
 * make cli comparator-aware and improve quote rules (CASSANDRA-1523,-1524)
 * make nodetool compact and cleanup blocking (CASSANDRA-1449)
 * add memtable, cache information to GCInspector logs (CASSANDRA-1558)
 * enable/disable HintedHandoff via JMX (CASSANDRA-1550)
 * Ignore stray files in the commit log directory (CASSANDRA-1547)
 * Disallow bootstrap to an in-use token (CASSANDRA-1561)


0.7-beta1
 * sstable versioning (CASSANDRA-389)
 * switched to slf4j logging (CASSANDRA-625)
 * add (optional) expiration time for column (CASSANDRA-699)
 * access levels for authentication/authorization (CASSANDRA-900)
 * add ReadRepairChance to CF definition (CASSANDRA-930)
 * fix heisenbug in system tests, especially common on OS X (CASSANDRA-944)
 * convert to byte[] keys internally and all public APIs (CASSANDRA-767)
 * ability to alter schema definitions on a live cluster (CASSANDRA-44)
 * renamed configuration file to cassandra.xml, and log4j.properties to
   log4j-server.properties, which must now be loaded from
   the classpath (which is how our scripts in bin/ have always done it)
   (CASSANDRA-971)
 * change get_count to require a SlicePredicate. create multi_get_count
   (CASSANDRA-744)
 * re-organized endpointsnitch implementations and added SimpleSnitch
   (CASSANDRA-994)
 * Added preload_row_cache option (CASSANDRA-946)
 * add CRC to commitlog header (CASSANDRA-999)
 * removed deprecated batch_insert and get_range_slice methods (CASSANDRA-1065)
 * add truncate thrift method (CASSANDRA-531)
 * http mini-interface using mx4j (CASSANDRA-1068)
 * optimize away copy of sliced row on memtable read path (CASSANDRA-1046)
 * replace constant-size 2GB mmaped segments and special casing for index 
   entries spanning segment boundaries, with SegmentedFile that computes 
   segments that always contain entire entries/rows (CASSANDRA-1117)
 * avoid reading large rows into memory during compaction (CASSANDRA-16)
 * added hadoop OutputFormat (CASSANDRA-1101)
 * efficient Streaming (no more anticompaction) (CASSANDRA-579)
 * split commitlog header into separate file and add size checksum to
   mutations (CASSANDRA-1179)
 * avoid allocating a new byte[] for each mutation on replay (CASSANDRA-1219)
 * revise HH schema to be per-endpoint (CASSANDRA-1142)
 * add joining/leaving status to nodetool ring (CASSANDRA-1115)
 * allow multiple repair sessions per node (CASSANDRA-1190)
 * optimize away MessagingService for local range queries (CASSANDRA-1261)
 * make framed transport the default so malformed requests can't OOM the 
   server (CASSANDRA-475)
 * significantly faster reads from row cache (CASSANDRA-1267)
 * take advantage of row cache during range queries (CASSANDRA-1302)
 * make GCGraceSeconds a per-ColumnFamily value (CASSANDRA-1276)
 * keep persistent row size and column count statistics (CASSANDRA-1155)
 * add IntegerType (CASSANDRA-1282)
 * page within a single row during hinted handoff (CASSANDRA-1327)
 * push DatacenterShardStrategy configuration into keyspace definition,
   eliminating datacenter.properties. (CASSANDRA-1066)
 * optimize forward slices starting with '' and single-index-block name 
   queries by skipping the column index (CASSANDRA-1338)
 * streaming refactor (CASSANDRA-1189)
 * faster comparison for UUID types (CASSANDRA-1043)
 * secondary index support (CASSANDRA-749 and subtasks)
 * make compaction buckets deterministic (CASSANDRA-1265)


0.6.6
 * Allow using DynamicEndpointSnitch with RackAwareStrategy (CASSANDRA-1429)
 * remove the remaining vestiges of the unfinished DatacenterShardStrategy 
   (replaced by NetworkTopologyStrategy in 0.7)
   

0.6.5
 * fix key ordering in range query results with RandomPartitioner
   and ConsistencyLevel > ONE (CASSANDRA-1145)
 * fix for range query starting with the wrong token range (CASSANDRA-1042)
 * page within a single row during hinted handoff (CASSANDRA-1327)
 * fix compilation on non-sun JDKs (CASSANDRA-1061)
 * remove String.trim() call on row keys in batch mutations (CASSANDRA-1235)
 * Log summary of dropped messages instead of spamming log (CASSANDRA-1284)
 * add dynamic endpoint snitch (CASSANDRA-981)
 * fix streaming for keyspaces with hyphens in their name (CASSANDRA-1377)
 * fix errors in hard-coded bloom filter optKPerBucket by computing it
   algorithmically (CASSANDRA-1220
 * remove message deserialization stage, and uncap read/write stages
   so slow reads/writes don't block gossip processing (CASSANDRA-1358)
 * add jmx port configuration to Debian package (CASSANDRA-1202)
 * use mlockall via JNA, if present, to prevent Linux from swapping
   out parts of the JVM (CASSANDRA-1214)


0.6.4
 * avoid queuing multiple hint deliveries for the same endpoint
   (CASSANDRA-1229)
 * better performance for and stricter checking of UTF8 column names
   (CASSANDRA-1232)
 * extend option to lower compaction priority to hinted handoff
   as well (CASSANDRA-1260)
 * log errors in gossip instead of re-throwing (CASSANDRA-1289)
 * avoid aborting commitlog replay prematurely if a flushed-but-
   not-removed commitlog segment is encountered (CASSANDRA-1297)
 * fix duplicate rows being read during mapreduce (CASSANDRA-1142)
 * failure detection wasn't closing command sockets (CASSANDRA-1221)
 * cassandra-cli.bat works on windows (CASSANDRA-1236)
 * pre-emptively drop requests that cannot be processed within RPCTimeout
   (CASSANDRA-685)
 * add ack to Binary write verb and update CassandraBulkLoader
   to wait for acks for each row (CASSANDRA-1093)
 * added describe_partitioner Thrift method (CASSANDRA-1047)
 * Hadoop jobs no longer require the Cassandra storage-conf.xml
   (CASSANDRA-1280, CASSANDRA-1047)
 * log thread pool stats when GC is excessive (CASSANDRA-1275)
 * remove gossip message size limit (CASSANDRA-1138)
 * parallelize local and remote reads during multiget, and respect snitch 
   when determining whether to do local read for CL.ONE (CASSANDRA-1317)
 * fix read repair to use requested consistency level on digest mismatch,
   rather than assuming QUORUM (CASSANDRA-1316)
 * process digest mismatch re-reads in parallel (CASSANDRA-1323)
 * switch hints CF comparator to BytesType (CASSANDRA-1274)


0.6.3
 * retry to make streaming connections up to 8 times. (CASSANDRA-1019)
 * reject describe_ring() calls on invalid keyspaces (CASSANDRA-1111)
 * fix cache size calculation for size of 100% (CASSANDRA-1129)
 * fix cache capacity only being recalculated once (CASSANDRA-1129)
 * remove hourly scan of all hints on the off chance that the gossiper
   missed a status change; instead, expose deliverHintsToEndpoint to JMX
   so it can be done manually, if necessary (CASSANDRA-1141)
 * don't reject reads at CL.ALL (CASSANDRA-1152)
 * reject deletions to supercolumns in CFs containing only standard
   columns (CASSANDRA-1139)
 * avoid preserving login information after client disconnects
   (CASSANDRA-1057)
 * prefer sun jdk to openjdk in debian init script (CASSANDRA-1174)
 * detect partioner config changes between restarts and fail fast 
   (CASSANDRA-1146)
 * use generation time to resolve node token reassignment disagreements
   (CASSANDRA-1118)
 * restructure the startup ordering of Gossiper and MessageService to avoid
   timing anomalies (CASSANDRA-1160)
 * detect incomplete commit log hearders (CASSANDRA-1119)
 * force anti-entropy service to stream files on the stream stage to avoid
   sending streams out of order (CASSANDRA-1169)
 * remove inactive stream managers after AES streams files (CASSANDRA-1169)
 * allow removing entire row through batch_mutate Deletion (CASSANDRA-1027)
 * add JMX metrics for row-level bloom filter false positives (CASSANDRA-1212)
 * added a redhat init script to contrib (CASSANDRA-1201)
 * use midpoint when bootstrapping a new machine into range with not
   much data yet instead of random token (CASSANDRA-1112)
 * kill server on OOM in executor stage as well as Thrift (CASSANDRA-1226)
 * remove opportunistic repairs, when two machines with overlapping replica
   responsibilities happen to finish major compactions of the same CF near
   the same time.  repairs are now fully manual (CASSANDRA-1190)
 * add ability to lower compaction priority (default is no change from 0.6.2)
   (CASSANDRA-1181)


0.6.2
 * fix contrib/word_count build. (CASSANDRA-992)
 * split CommitLogExecutorService into BatchCommitLogExecutorService and 
   PeriodicCommitLogExecutorService (CASSANDRA-1014)
 * add latency histograms to CFSMBean (CASSANDRA-1024)
 * make resolving timestamp ties deterministic by using value bytes
   as a tiebreaker (CASSANDRA-1039)
 * Add option to turn off Hinted Handoff (CASSANDRA-894)
 * fix windows startup (CASSANDRA-948)
 * make concurrent_reads, concurrent_writes configurable at runtime via JMX
   (CASSANDRA-1060)
 * disable GCInspector on non-Sun JVMs (CASSANDRA-1061)
 * fix tombstone handling in sstable rows with no other data (CASSANDRA-1063)
 * fix size of row in spanned index entries (CASSANDRA-1056)
 * install json2sstable, sstable2json, and sstablekeys to Debian package
 * StreamingService.StreamDestinations wouldn't empty itself after streaming
   finished (CASSANDRA-1076)
 * added Collections.shuffle(splits) before returning the splits in 
   ColumnFamilyInputFormat (CASSANDRA-1096)
 * do not recalculate cache capacity post-compaction if it's been manually 
   modified (CASSANDRA-1079)
 * better defaults for flush sorter + writer executor queue sizes
   (CASSANDRA-1100)
 * windows scripts for SSTableImport/Export (CASSANDRA-1051)
 * windows script for nodetool (CASSANDRA-1113)
 * expose PhiConvictThreshold (CASSANDRA-1053)
 * make repair of RF==1 a no-op (CASSANDRA-1090)
 * improve default JVM GC options (CASSANDRA-1014)
 * fix SlicePredicate serialization inside Hadoop jobs (CASSANDRA-1049)
 * close Thrift sockets in Hadoop ColumnFamilyRecordReader (CASSANDRA-1081)


0.6.1
 * fix NPE in sstable2json when no excluded keys are given (CASSANDRA-934)
 * keep the replica set constant throughout the read repair process
   (CASSANDRA-937)
 * allow querying getAllRanges with empty token list (CASSANDRA-933)
 * fix command line arguments inversion in clustertool (CASSANDRA-942)
 * fix race condition that could trigger a false-positive assertion
   during post-flush discard of old commitlog segments (CASSANDRA-936)
 * fix neighbor calculation for anti-entropy repair (CASSANDRA-924)
 * perform repair even for small entropy differences (CASSANDRA-924)
 * Use hostnames in CFInputFormat to allow Hadoop's naive string-based
   locality comparisons to work (CASSANDRA-955)
 * cache read-only BufferedRandomAccessFile length to avoid
   3 system calls per invocation (CASSANDRA-950)
 * nodes with IPv6 (and no IPv4) addresses could not join cluster
   (CASSANDRA-969)
 * Retrieve the correct number of undeleted columns, if any, from
   a supercolumn in a row that had been deleted previously (CASSANDRA-920)
 * fix index scans that cross the 2GB mmap boundaries for both mmap
   and standard i/o modes (CASSANDRA-866)
 * expose drain via nodetool (CASSANDRA-978)


0.6.0-RC1
 * JMX drain to flush memtables and run through commit log (CASSANDRA-880)
 * Bootstrapping can skip ranges under the right conditions (CASSANDRA-902)
 * fix merging row versions in range_slice for CL > ONE (CASSANDRA-884)
 * default write ConsistencyLeven chaned from ZERO to ONE
 * fix for index entries spanning mmap buffer boundaries (CASSANDRA-857)
 * use lexical comparison if time part of TimeUUIDs are the same 
   (CASSANDRA-907)
 * bound read, mutation, and response stages to fix possible OOM
   during log replay (CASSANDRA-885)
 * Use microseconds-since-epoch (UTC) in cli, instead of milliseconds
 * Treat batch_mutate Deletion with null supercolumn as "apply this predicate 
   to top level supercolumns" (CASSANDRA-834)
 * Streaming destination nodes do not update their JMX status (CASSANDRA-916)
 * Fix internal RPC timeout calculation (CASSANDRA-911)
 * Added Pig loadfunc to contrib/pig (CASSANDRA-910)


0.6.0-beta3
 * fix compaction bucketing bug (CASSANDRA-814)
 * update windows batch file (CASSANDRA-824)
 * deprecate KeysCachedFraction configuration directive in favor
   of KeysCached; move to unified-per-CF key cache (CASSANDRA-801)
 * add invalidateRowCache to ColumnFamilyStoreMBean (CASSANDRA-761)
 * send Handoff hints to natural locations to reduce load on
   remaining nodes in a failure scenario (CASSANDRA-822)
 * Add RowWarningThresholdInMB configuration option to warn before very 
   large rows get big enough to threaten node stability, and -x option to
   be able to remove them with sstable2json if the warning is unheeded
   until it's too late (CASSANDRA-843)
 * Add logging of GC activity (CASSANDRA-813)
 * fix ConcurrentModificationException in commitlog discard (CASSANDRA-853)
 * Fix hardcoded row count in Hadoop RecordReader (CASSANDRA-837)
 * Add a jmx status to the streaming service and change several DEBUG
   messages to INFO (CASSANDRA-845)
 * fix classpath in cassandra-cli.bat for Windows (CASSANDRA-858)
 * allow re-specifying host, port to cassandra-cli if invalid ones
   are first tried (CASSANDRA-867)
 * fix race condition handling rpc timeout in the coordinator
   (CASSANDRA-864)
 * Remove CalloutLocation and StagingFileDirectory from storage-conf files 
   since those settings are no longer used (CASSANDRA-878)
 * Parse a long from RowWarningThresholdInMB instead of an int (CASSANDRA-882)
 * Remove obsolete ControlPort code from DatabaseDescriptor (CASSANDRA-886)
 * move skipBytes side effect out of assert (CASSANDRA-899)
 * add "double getLoad" to StorageServiceMBean (CASSANDRA-898)
 * track row stats per CF at compaction time (CASSANDRA-870)
 * disallow CommitLogDirectory matching a DataFileDirectory (CASSANDRA-888)
 * default key cache size is 200k entries, changed from 10% (CASSANDRA-863)
 * add -Dcassandra-foreground=yes to cassandra.bat
 * exit if cluster name is changed unexpectedly (CASSANDRA-769)


0.6.0-beta1/beta2
 * add batch_mutate thrift command, deprecating batch_insert (CASSANDRA-336)
 * remove get_key_range Thrift API, deprecated in 0.5 (CASSANDRA-710)
 * add optional login() Thrift call for authentication (CASSANDRA-547)
 * support fat clients using gossiper and StorageProxy to perform
   replication in-process [jvm-only] (CASSANDRA-535)
 * support mmapped I/O for reads, on by default on 64bit JVMs 
   (CASSANDRA-408, CASSANDRA-669)
 * improve insert concurrency, particularly during Hinted Handoff
   (CASSANDRA-658)
 * faster network code (CASSANDRA-675)
 * stress.py moved to contrib (CASSANDRA-635)
 * row caching [must be explicitly enabled per-CF in config] (CASSANDRA-678)
 * present a useful measure of compaction progress in JMX (CASSANDRA-599)
 * add bin/sstablekeys (CASSNADRA-679)
 * add ConsistencyLevel.ANY (CASSANDRA-687)
 * make removetoken remove nodes from gossip entirely (CASSANDRA-644)
 * add ability to set cache sizes at runtime (CASSANDRA-708)
 * report latency and cache hit rate statistics with lifetime totals
   instead of average over the last minute (CASSANDRA-702)
 * support get_range_slice for RandomPartitioner (CASSANDRA-745)
 * per-keyspace replication factory and replication strategy (CASSANDRA-620)
 * track latency in microseconds (CASSANDRA-733)
 * add describe_ Thrift methods, deprecating get_string_property and 
   get_string_list_property
 * jmx interface for tracking operation mode and streams in general.
   (CASSANDRA-709)
 * keep memtables in sorted order to improve range query performance
   (CASSANDRA-799)
 * use while loop instead of recursion when trimming sstables compaction list 
   to avoid blowing stack in pathological cases (CASSANDRA-804)
 * basic Hadoop map/reduce support (CASSANDRA-342)


0.5.1
 * ensure all files for an sstable are streamed to the same directory.
   (CASSANDRA-716)
 * more accurate load estimate for bootstrapping (CASSANDRA-762)
 * tolerate dead or unavailable bootstrap target on write (CASSANDRA-731)
 * allow larger numbers of keys (> 140M) in a sstable bloom filter
   (CASSANDRA-790)
 * include jvm argument improvements from CASSANDRA-504 in debian package
 * change streaming chunk size to 32MB to accomodate Windows XP limitations
   (was 64MB) (CASSANDRA-795)
 * fix get_range_slice returning results in the wrong order (CASSANDRA-781)
 

0.5.0 final
 * avoid attempting to delete temporary bootstrap files twice (CASSANDRA-681)
 * fix bogus NaN in nodeprobe cfstats output (CASSANDRA-646)
 * provide a policy for dealing with single thread executors w/ a full queue
   (CASSANDRA-694)
 * optimize inner read in MessagingService, vastly improving multiple-node
   performance (CASSANDRA-675)
 * wait for table flush before streaming data back to a bootstrapping node.
   (CASSANDRA-696)
 * keep track of bootstrapping sources by table so that bootstrapping doesn't 
   give the indication of finishing early (CASSANDRA-673)


0.5.0 RC3
 * commit the correct version of the patch for CASSANDRA-663


0.5.0 RC2 (unreleased)
 * fix bugs in converting get_range_slice results to Thrift 
   (CASSANDRA-647, CASSANDRA-649)
 * expose java.util.concurrent.TimeoutException in StorageProxy methods
   (CASSANDRA-600)
 * TcpConnectionManager was holding on to disconnected connections, 
   giving the false indication they were being used. (CASSANDRA-651)
 * Remove duplicated write. (CASSANDRA-662)
 * Abort bootstrap if IP is already in the token ring (CASSANDRA-663)
 * increase default commitlog sync period, and wait for last sync to 
   finish before submitting another (CASSANDRA-668)


0.5.0 RC1
 * Fix potential NPE in get_range_slice (CASSANDRA-623)
 * add CRC32 to commitlog entries (CASSANDRA-605)
 * fix data streaming on windows (CASSANDRA-630)
 * GC compacted sstables after cleanup and compaction (CASSANDRA-621)
 * Speed up anti-entropy validation (CASSANDRA-629)
 * Fix anti-entropy assertion error (CASSANDRA-639)
 * Fix pending range conflicts when bootstapping or moving
   multiple nodes at once (CASSANDRA-603)
 * Handle obsolete gossip related to node movement in the case where
   one or more nodes is down when the movement occurs (CASSANDRA-572)
 * Include dead nodes in gossip to avoid a variety of problems
   and fix HH to removed nodes (CASSANDRA-634)
 * return an InvalidRequestException for mal-formed SlicePredicates
   (CASSANDRA-643)
 * fix bug determining closest neighbor for use in multiple datacenters
   (CASSANDRA-648)
 * Vast improvements in anticompaction speed (CASSANDRA-607)
 * Speed up log replay and writes by avoiding redundant serializations
   (CASSANDRA-652)


0.5.0 beta 2
 * Bootstrap improvements (several tickets)
 * add nodeprobe repair anti-entropy feature (CASSANDRA-193, CASSANDRA-520)
 * fix possibility of partition when many nodes restart at once
   in clusters with multiple seeds (CASSANDRA-150)
 * fix NPE in get_range_slice when no data is found (CASSANDRA-578)
 * fix potential NPE in hinted handoff (CASSANDRA-585)
 * fix cleanup of local "system" keyspace (CASSANDRA-576)
 * improve computation of cluster load balance (CASSANDRA-554)
 * added super column read/write, column count, and column/row delete to
   cassandra-cli (CASSANDRA-567, CASSANDRA-594)
 * fix returning live subcolumns of deleted supercolumns (CASSANDRA-583)
 * respect JAVA_HOME in bin/ scripts (several tickets)
 * add StorageService.initClient for fat clients on the JVM (CASSANDRA-535)
   (see contrib/client_only for an example of use)
 * make consistency_level functional in get_range_slice (CASSANDRA-568)
 * optimize key deserialization for RandomPartitioner (CASSANDRA-581)
 * avoid GCing tombstones except on major compaction (CASSANDRA-604)
 * increase failure conviction threshold, resulting in less nodes
   incorrectly (and temporarily) marked as down (CASSANDRA-610)
 * respect memtable thresholds during log replay (CASSANDRA-609)
 * support ConsistencyLevel.ALL on read (CASSANDRA-584)
 * add nodeprobe removetoken command (CASSANDRA-564)


0.5.0 beta
 * Allow multiple simultaneous flushes, improving flush throughput 
   on multicore systems (CASSANDRA-401)
 * Split up locks to improve write and read throughput on multicore systems
   (CASSANDRA-444, CASSANDRA-414)
 * More efficient use of memory during compaction (CASSANDRA-436)
 * autobootstrap option: when enabled, all non-seed nodes will attempt
   to bootstrap when started, until bootstrap successfully
   completes. -b option is removed.  (CASSANDRA-438)
 * Unless a token is manually specified in the configuration xml,
   a bootstraping node will use a token that gives it half the
   keys from the most-heavily-loaded node in the cluster,
   instead of generating a random token. 
   (CASSANDRA-385, CASSANDRA-517)
 * Miscellaneous bootstrap fixes (several tickets)
 * Ability to change a node's token even after it has data on it
   (CASSANDRA-541)
 * Ability to decommission a live node from the ring (CASSANDRA-435)
 * Semi-automatic loadbalancing via nodeprobe (CASSANDRA-192)
 * Add ability to set compaction thresholds at runtime via
   JMX / nodeprobe.  (CASSANDRA-465)
 * Add "comment" field to ColumnFamily definition. (CASSANDRA-481)
 * Additional JMX metrics (CASSANDRA-482)
 * JSON based export and import tools (several tickets)
 * Hinted Handoff fixes (several tickets)
 * Add key cache to improve read performance (CASSANDRA-423)
 * Simplified construction of custom ReplicationStrategy classes
   (CASSANDRA-497)
 * Graphical application (Swing) for ring integrity verification and 
   visualization was added to contrib (CASSANDRA-252)
 * Add DCQUORUM, DCQUORUMSYNC consistency levels and corresponding
   ReplicationStrategy / EndpointSnitch classes.  Experimental.
   (CASSANDRA-492)
 * Web client interface added to contrib (CASSANDRA-457)
 * More-efficient flush for Random, CollatedOPP partitioners 
   for normal writes (CASSANDRA-446) and bulk load (CASSANDRA-420)
 * Add MemtableFlushAfterMinutes, a global replacement for the old 
   per-CF FlushPeriodInMinutes setting (CASSANDRA-463)
 * optimizations to slice reading (CASSANDRA-350) and supercolumn
   queries (CASSANDRA-510)
 * force binding to given listenaddress for nodes with multiple
   interfaces (CASSANDRA-546)
 * stress.py benchmarking tool improvements (several tickets)
 * optimized replica placement code (CASSANDRA-525)
 * faster log replay on restart (CASSANDRA-539, CASSANDRA-540)
 * optimized local-node writes (CASSANDRA-558)
 * added get_range_slice, deprecating get_key_range (CASSANDRA-344)
 * expose TimedOutException to thrift (CASSANDRA-563)
 

0.4.2
 * Add validation disallowing null keys (CASSANDRA-486)
 * Fix race conditions in TCPConnectionManager (CASSANDRA-487)
 * Fix using non-utf8-aware comparison as a sanity check.
   (CASSANDRA-493)
 * Improve default garbage collector options (CASSANDRA-504)
 * Add "nodeprobe flush" (CASSANDRA-505)
 * remove NotFoundException from get_slice throws list (CASSANDRA-518)
 * fix get (not get_slice) of entire supercolumn (CASSANDRA-508)
 * fix null token during bootstrap (CASSANDRA-501)


0.4.1
 * Fix FlushPeriod columnfamily configuration regression
   (CASSANDRA-455)
 * Fix long column name support (CASSANDRA-460)
 * Fix for serializing a row that only contains tombstones
   (CASSANDRA-458)
 * Fix for discarding unneeded commitlog segments (CASSANDRA-459)
 * Add SnapshotBeforeCompaction configuration option (CASSANDRA-426)
 * Fix compaction abort under insufficient disk space (CASSANDRA-473)
 * Fix reading subcolumn slice from tombstoned CF (CASSANDRA-484)
 * Fix race condition in RVH causing occasional NPE (CASSANDRA-478)


0.4.0
 * fix get_key_range problems when a node is down (CASSANDRA-440)
   and add UnavailableException to more Thrift methods
 * Add example EndPointSnitch contrib code (several tickets)


0.4.0 RC2
 * fix SSTable generation clash during compaction (CASSANDRA-418)
 * reject method calls with null parameters (CASSANDRA-308)
 * properly order ranges in nodeprobe output (CASSANDRA-421)
 * fix logging of certain errors on executor threads (CASSANDRA-425)


0.4.0 RC1
 * Bootstrap feature is live; use -b on startup (several tickets)
 * Added multiget api (CASSANDRA-70)
 * fix Deadlock with SelectorManager.doProcess and TcpConnection.write
   (CASSANDRA-392)
 * remove key cache b/c of concurrency bugs in third-party
   CLHM library (CASSANDRA-405)
 * update non-major compaction logic to use two threshold values
   (CASSANDRA-407)
 * add periodic / batch commitlog sync modes (several tickets)
 * inline BatchMutation into batch_insert params (CASSANDRA-403)
 * allow setting the logging level at runtime via mbean (CASSANDRA-402)
 * change default comparator to BytesType (CASSANDRA-400)
 * add forwards-compatible ConsistencyLevel parameter to get_key_range
   (CASSANDRA-322)
 * r/m special case of blocking for local destination when writing with 
   ConsistencyLevel.ZERO (CASSANDRA-399)
 * Fixes to make BinaryMemtable [bulk load interface] useful (CASSANDRA-337);
   see contrib/bmt_example for an example of using it.
 * More JMX properties added (several tickets)
 * Thrift changes (several tickets)
    - Merged _super get methods with the normal ones; return values
      are now of ColumnOrSuperColumn.
    - Similarly, merged batch_insert_super into batch_insert.



0.4.0 beta
 * On-disk data format has changed to allow billions of keys/rows per
   node instead of only millions
 * Multi-keyspace support
 * Scan all sstables for all queries to avoid situations where
   different types of operation on the same ColumnFamily could
   disagree on what data was present
 * Snapshot support via JMX
 * Thrift API has changed a _lot_:
    - removed time-sorted CFs; instead, user-defined comparators
      may be defined on the column names, which are now byte arrays.
      Default comparators are provided for UTF8, Bytes, Ascii, Long (i64),
      and UUID types.
    - removed colon-delimited strings in thrift api in favor of explicit
      structs such as ColumnPath, ColumnParent, etc.  Also normalized
      thrift struct and argument naming.
    - Added columnFamily argument to get_key_range.
    - Change signature of get_slice to accept starting and ending
      columns as well as an offset.  (This allows use of indexes.)
      Added "ascending" flag to allow reasonably-efficient reverse
      scans as well.  Removed get_slice_by_range as redundant.
    - get_key_range operates on one CF at a time
    - changed `block` boolean on insert methods to ConsistencyLevel enum,
      with options of NONE, ONE, QUORUM, and ALL.
    - added similar consistency_level parameter to read methods
    - column-name-set slice with no names given now returns zero columns
      instead of all of them.  ("all" can run your server out of memory.
      use a range-based slice with a high max column count instead.)
 * Removed the web interface. Node information can now be obtained by 
   using the newly introduced nodeprobe utility.
 * More JMX stats
 * Remove magic values from internals (e.g. special key to indicate
   when to flush memtables)
 * Rename configuration "table" to "keyspace"
 * Moved to crash-only design; no more shutdown (just kill the process)
 * Lots of bug fixes

Full list of issues resolved in 0.4 is at https://issues.apache.org/jira/secure/IssueNavigator.jspa?reset=true&&pid=12310865&fixfor=12313862&resolution=1&sorter/field=issuekey&sorter/order=DESC


0.3.0 RC3
 * Fix potential deadlock under load in TCPConnection.
   (CASSANDRA-220)


0.3.0 RC2
 * Fix possible data loss when server is stopped after replaying
   log but before new inserts force memtable flush.
   (CASSANDRA-204)
 * Added BUGS file


0.3.0 RC1
 * Range queries on keys, including user-defined key collation
 * Remove support
 * Workarounds for a weird bug in JDK select/register that seems
   particularly common on VM environments. Cassandra should deploy
   fine on EC2 now
 * Much improved infrastructure: the beginnings of a decent test suite
   ("ant test" for unit tests; "nosetests" for system tests), code
   coverage reporting, etc.
 * Expanded node status reporting via JMX
 * Improved error reporting/logging on both server and client
 * Reduced memory footprint in default configuration
 * Combined blocking and non-blocking versions of insert APIs
 * Added FlushPeriodInMinutes configuration parameter to force
   flushing of infrequently-updated ColumnFamilies<|MERGE_RESOLUTION|>--- conflicted
+++ resolved
@@ -1,4 +1,3 @@
-<<<<<<< HEAD
 2.1
  * Removed multithreaded compaction (CASSANDRA-6142)
  * Parallelize fetching rows for low-cardinality indexes (CASSANDRA-1337)
@@ -11,10 +10,10 @@
  * Use AtomicIntegerFieldUpdater in RefCountedMemory (CASSANDRA-6278)
  * User-defined types for CQL3 (CASSANDRA-5590)
  * Use of o.a.c.metrics in nodetool (CASSANDRA-5871)
-=======
+
+
 2.0.4
  * remove RF from nodetool ring output (CASSANDRA-6289)
->>>>>>> 0d8ea042
 
 
 2.0.3
