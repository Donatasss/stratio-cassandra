--- conflicted
+++ resolved
@@ -386,12 +386,8 @@
           <dependency groupId="org.mindrot" artifactId="jbcrypt" version="0.3m" />
           <dependency groupId="io.airlift" artifactId="airline" version="0.6" />
           <dependency groupId="io.netty" artifactId="netty" version="3.6.6.Final" />
-<<<<<<< HEAD
           <dependency groupId="com.google.code.findbugs" artifactId="jsr305" version="2.0.2" />
           <dependency groupId="com.clearspring.analytics" artifactId="stream" version="2.5.2" />
-          <dependency groupId="com.datastax.cassandra" artifactId="cassandra-driver-core" version="2.0.1" />
-=======
->>>>>>> b0841d8f
           <dependency groupId="net.sf.supercsv" artifactId="super-csv" version="2.1.0" />
         </dependencyManagement>
         <developer id="alakshman" name="Avinash Lakshman"/>
@@ -422,13 +418,7 @@
         <dependency groupId="org.apache.hadoop" artifactId="hadoop-core"/>
       	<dependency groupId="org.apache.hadoop" artifactId="hadoop-minicluster"/>
         <dependency groupId="org.apache.pig" artifactId="pig"/>
-<<<<<<< HEAD
       	<dependency groupId="com.google.code.findbugs" artifactId="jsr305"/>
-        <dependency groupId="com.datastax.cassandra" artifactId="cassandra-driver-core"/>
-=======
-
-        <dependency groupId="net.java.dev.jna" artifactId="jna"/>
->>>>>>> b0841d8f
       </artifact:pom>
 
       <artifact:pom id="coverage-deps-pom"
