/*
 * Licensed to the Apache Software Foundation (ASF) under one
 * or more contributor license agreements.  See the NOTICE file
 * distributed with this work for additional information
 * regarding copyright ownership.  The ASF licenses this file
 * to you under the Apache License, Version 2.0 (the
 * "License"); you may not use this file except in compliance
 * with the License.  You may obtain a copy of the License at
 *
 *     http://www.apache.org/licenses/LICENSE-2.0
 *
 * Unless required by applicable law or agreed to in writing, software
 * distributed under the License is distributed on an "AS IS" BASIS,
 * WITHOUT WARRANTIES OR CONDITIONS OF ANY KIND, either express or implied.
 * See the License for the specific language governing permissions and
 * limitations under the License.
 */
package org.apache.cassandra.service;

import java.io.IOException;
import java.lang.management.ManagementFactory;
import java.net.InetAddress;
import java.nio.ByteBuffer;
<<<<<<< HEAD
import java.util.ArrayList;
import java.util.Arrays;
import java.util.Collection;
import java.util.Collections;
import java.util.HashMap;
import java.util.Iterator;
import java.util.LinkedList;
import java.util.List;
import java.util.Map;
import java.util.Map.Entry;
import java.util.Random;
import java.util.Set;
import java.util.UUID;
import java.util.concurrent.Callable;
import java.util.concurrent.ConcurrentHashMap;
import java.util.concurrent.CountDownLatch;
import java.util.concurrent.ExecutionException;
import java.util.concurrent.ExecutorService;
import java.util.concurrent.Executors;
import java.util.concurrent.Future;
import java.util.concurrent.TimeUnit;
import java.util.concurrent.TimeoutException;
=======
import java.util.*;
import java.util.concurrent.*;
>>>>>>> 484d2816
import java.util.concurrent.atomic.AtomicInteger;

import javax.management.MBeanServer;
import javax.management.ObjectName;

import org.apache.cassandra.concurrent.Stage;
import org.apache.cassandra.concurrent.StageManager;
import org.apache.cassandra.config.CFMetaData;
import org.apache.cassandra.config.DatabaseDescriptor;
import org.apache.cassandra.config.Schema;
import org.apache.cassandra.db.AbstractRangeCommand;
import org.apache.cassandra.db.BatchlogManager;
import org.apache.cassandra.db.ColumnFamily;
import org.apache.cassandra.db.ConsistencyLevel;
import org.apache.cassandra.db.CounterMutation;
import org.apache.cassandra.db.DeletionInfo;
import org.apache.cassandra.db.EmptyColumns;
import org.apache.cassandra.db.HintedHandOffManager;
import org.apache.cassandra.db.IMutation;
import org.apache.cassandra.db.Keyspace;
import org.apache.cassandra.db.RangeSliceReply;
import org.apache.cassandra.db.ReadCommand;
import org.apache.cassandra.db.ReadResponse;
import org.apache.cassandra.db.ReadVerbHandler;
import org.apache.cassandra.db.Row;
import org.apache.cassandra.db.RowMutation;
import org.apache.cassandra.db.RowPosition;
import org.apache.cassandra.db.SystemKeyspace;
import org.apache.cassandra.db.Truncation;
import org.apache.cassandra.db.WriteType;
import org.apache.cassandra.db.marshal.UUIDType;
import org.apache.cassandra.dht.AbstractBounds;
import org.apache.cassandra.dht.Bounds;
import org.apache.cassandra.dht.RingPosition;
import org.apache.cassandra.dht.Token;
import org.apache.cassandra.exceptions.InvalidRequestException;
import org.apache.cassandra.exceptions.IsBootstrappingException;
import org.apache.cassandra.exceptions.OverloadedException;
import org.apache.cassandra.exceptions.ReadTimeoutException;
import org.apache.cassandra.exceptions.UnavailableException;
import org.apache.cassandra.exceptions.WriteTimeoutException;
import org.apache.cassandra.gms.FailureDetector;
import org.apache.cassandra.gms.Gossiper;
import org.apache.cassandra.io.util.DataOutputBuffer;
import org.apache.cassandra.locator.AbstractReplicationStrategy;
import org.apache.cassandra.locator.IEndpointSnitch;
import org.apache.cassandra.locator.LocalStrategy;
import org.apache.cassandra.locator.TokenMetadata;
import org.apache.cassandra.metrics.ClientRequestMetrics;
import org.apache.cassandra.metrics.ReadRepairMetrics;
import org.apache.cassandra.metrics.StorageMetrics;
import org.apache.cassandra.net.CompactEndpointSerializationHelper;
import org.apache.cassandra.net.IAsyncCallback;
import org.apache.cassandra.net.MessageIn;
import org.apache.cassandra.net.MessageOut;
import org.apache.cassandra.net.MessagingService;
import org.apache.cassandra.service.paxos.Commit;
import org.apache.cassandra.service.paxos.PrepareCallback;
import org.apache.cassandra.service.paxos.ProposeCallback;
import org.apache.cassandra.sink.SinkManager;
import org.apache.cassandra.tracing.Tracing;
import org.apache.cassandra.triggers.TriggerExecutor;
<<<<<<< HEAD
import org.apache.cassandra.utils.FBUtilities;
import org.apache.cassandra.utils.Pair;
import org.apache.cassandra.utils.UUIDGen;
import org.apache.commons.lang3.StringUtils;
import org.slf4j.Logger;
import org.slf4j.LoggerFactory;

import com.google.common.base.Predicate;
import com.google.common.cache.CacheLoader;
import com.google.common.collect.ImmutableList;
import com.google.common.collect.ImmutableSet;
import com.google.common.collect.Iterables;
import com.google.common.collect.Sets;
import com.google.common.util.concurrent.Uninterruptibles;
import com.stratio.cassandra.index.util.Log;

public class StorageProxy implements StorageProxyMBean {
	public static final String MBEAN_NAME = "org.apache.cassandra.db:type=StorageProxy";
	private static final Logger logger = LoggerFactory.getLogger(StorageProxy.class);
	static final boolean OPTIMIZE_LOCAL_REQUESTS = true; // set to false to test messagingservice
	                                                     // path on single node

	public static final String UNREACHABLE = "UNREACHABLE";

	private static final WritePerformer standardWritePerformer;
	private static final WritePerformer counterWritePerformer;
	private static final WritePerformer counterWriteOnCoordinatorPerformer;

	public static final StorageProxy instance = new StorageProxy();

	private static volatile int maxHintsInProgress = 1024 * FBUtilities.getAvailableProcessors();
	private static final CacheLoader<InetAddress, AtomicInteger> hintsInProgress = new CacheLoader<InetAddress, AtomicInteger>() {
		public AtomicInteger load(InetAddress inetAddress) {
			return new AtomicInteger(0);
		}
	};
	private static final ClientRequestMetrics readMetrics = new ClientRequestMetrics("Read");
	private static final ClientRequestMetrics rangeMetrics = new ClientRequestMetrics("RangeSlice");
	private static final ClientRequestMetrics writeMetrics = new ClientRequestMetrics("Write");

	private StorageProxy() {
	}

	static {
		MBeanServer mbs = ManagementFactory.getPlatformMBeanServer();
		try {
			mbs.registerMBean(new StorageProxy(), new ObjectName(MBEAN_NAME));
		} catch (Exception e) {
			throw new RuntimeException(e);
		}

		standardWritePerformer = new WritePerformer() {
			public void apply(IMutation mutation,
			                  Iterable<InetAddress> targets,
			                  AbstractWriteResponseHandler responseHandler,
			                  String localDataCenter,
			                  ConsistencyLevel consistency_level) throws OverloadedException {
				assert mutation instanceof RowMutation;
				sendToHintedEndpoints((RowMutation) mutation, targets, responseHandler, localDataCenter);
			}
		};

		/*
		 * We execute counter writes in 2 places: either directly in the coordinator node if it is a
		 * replica, or in CounterMutationVerbHandler on a replica othewise. The write must be
		 * executed on the MUTATION stage but on the latter case, the verb handler already run on
		 * the MUTATION stage, so we must not execute the underlying on the stage otherwise we risk
		 * a deadlock. Hence two different performer.
		 */
		counterWritePerformer = new WritePerformer() {
			public void apply(IMutation mutation,
			                  Iterable<InetAddress> targets,
			                  AbstractWriteResponseHandler responseHandler,
			                  String localDataCenter,
			                  ConsistencyLevel consistency_level) {
				Runnable runnable = counterWriteTask(mutation,
				                                     targets,
				                                     responseHandler,
				                                     localDataCenter,
				                                     consistency_level);
				runnable.run();
			}
		};

		counterWriteOnCoordinatorPerformer = new WritePerformer() {
			public void apply(IMutation mutation,
			                  Iterable<InetAddress> targets,
			                  AbstractWriteResponseHandler responseHandler,
			                  String localDataCenter,
			                  ConsistencyLevel consistency_level) {
				Runnable runnable = counterWriteTask(mutation,
				                                     targets,
				                                     responseHandler,
				                                     localDataCenter,
				                                     consistency_level);
				StageManager.getStage(Stage.MUTATION).execute(runnable);
			}
		};
	}

	/**
	 * Apply @param updates if and only if the current values in the row for @param key match the
	 * provided @param conditions. The algorithm is "raw" Paxos: that is, Paxos minus leader
	 * election -- any node in the cluster may propose changes for any row, which (that is, the row)
	 * is the unit of values being proposed, not single columns.
	 * 
	 * The Paxos cohort is only the replicas for the given key, not the entire cluster. So we expect
	 * performance to be reasonable, but CAS is still intended to be used "when you really need it,"
	 * not for all your updates.
	 * 
	 * There are three phases to Paxos: 1. Prepare: the coordinator generates a ballot (timeUUID in
	 * our case) and asks replicas to (a) promise not to accept updates from older ballots and (b)
	 * tell us about the most recent update it has already accepted. 2. Accept: if a majority of
	 * replicas reply, the coordinator asks replicas to accept the value of the highest proposal
	 * ballot it heard about, or a new value if no in-progress proposals were reported. 3. Commit
	 * (Learn): if a majority of replicas acknowledge the accept request, we can commit the new
	 * value.
	 * 
	 * Commit procedure is not covered in "Paxos Made Simple," and only briefly mentioned in
	 * "Paxos Made Live," so here is our approach: 3a. The coordinator sends a commit message to all
	 * replicas with the ballot and value. 3b. Because of 1-2, this will be the highest-seen commit
	 * ballot. The replicas will note that, and send it with subsequent promise replies. This allows
	 * us to discard acceptance records for successfully committed replicas, without allowing
	 * incomplete proposals to commit erroneously later on.
	 * 
	 * Note that since we are performing a CAS rather than a simple update, we perform a read (of
	 * committed values) between the prepare and accept phases. This gives us a slightly longer
	 * window for another coordinator to come along and trump our own promise with a newer one but
	 * is otherwise safe.
	 * 
	 * @param keyspaceName
	 *            the keyspace for the CAS
	 * @param cfName
	 *            the column family for the CAS
	 * @param key
	 *            the row key for the row to CAS
	 * @param conditions
	 *            the conditions for the CAS to apply.
	 * @param updates
	 *            the value to insert if {@code condtions} matches the current values.
	 * @param consistencyForPaxos
	 *            the consistency for the paxos prepare and propose round. This can only be either
	 *            SERIAL or LOCAL_SERIAL.
	 * @param consistencyForCommit
	 *            the consistency for write done during the commit phase. This can be anything,
	 *            except SERIAL or LOCAL_SERIAL.
	 * 
	 * @return null if the operation succeeds in updating the row, or the current values
	 *         corresponding to conditions. (since, if the CAS doesn't succeed, it means the current
	 *         value do not match the conditions).
	 */
	public static ColumnFamily
	        cas(String keyspaceName,
	            String cfName,
	            ByteBuffer key,
	            CASConditions conditions,
	            ColumnFamily updates,
	            ConsistencyLevel consistencyForPaxos,
	            ConsistencyLevel consistencyForCommit) throws UnavailableException, IsBootstrappingException, ReadTimeoutException, WriteTimeoutException, InvalidRequestException {
		consistencyForPaxos.validateForCas();
		consistencyForCommit.validateForCasCommit(keyspaceName);

		CFMetaData metadata = Schema.instance.getCFMetaData(keyspaceName, cfName);

		long start = System.nanoTime();
		long timeout = TimeUnit.MILLISECONDS.toNanos(DatabaseDescriptor.getCasContentionTimeout());
		while (System.nanoTime() - start < timeout) {
			// for simplicity, we'll do a single liveness check at the start of each attempt
			Pair<List<InetAddress>, Integer> p = getPaxosParticipants(keyspaceName, key, consistencyForPaxos);
			List<InetAddress> liveEndpoints = p.left;
			int requiredParticipants = p.right;

			UUID ballot = beginAndRepairPaxos(start,
			                                  key,
			                                  metadata,
			                                  liveEndpoints,
			                                  requiredParticipants,
			                                  consistencyForPaxos);

			// read the current values and check they validate the conditions
			Tracing.trace("Reading existing values for CAS precondition");
			long timestamp = System.currentTimeMillis();
			ReadCommand readCommand = ReadCommand.create(keyspaceName, key, cfName, timestamp, conditions.readFilter());
			List<Row> rows = read(Arrays.asList(readCommand),
			                      consistencyForPaxos == ConsistencyLevel.LOCAL_SERIAL ? ConsistencyLevel.LOCAL_QUORUM
			                              : ConsistencyLevel.QUORUM);
			ColumnFamily current = rows.get(0).cf;
			if (!conditions.appliesTo(current)) {
				Tracing.trace("CAS precondition {} does not match current values {}", conditions, current);
				// We should not return null as this means success
				return current == null ? EmptyColumns.factory.create(metadata) : current;
			}

			// finish the paxos round w/ the desired updates
			// TODO turn null updates into delete?

			// Apply triggers to cas updates. A consideration here is that
			// triggers emit RowMutations, and so a given trigger implementation
			// may generate mutations for partitions other than the one this
			// paxos round is scoped for. In this case, TriggerExecutor will
			// validate that the generated mutations are targetted at the same
			// partition as the initial updates and reject (via an
			// InvalidRequestException) any which aren't.
			updates = TriggerExecutor.instance.execute(key, updates);

			Commit proposal = Commit.newProposal(key, ballot, updates);
			Tracing.trace("CAS precondition is met; proposing client-requested updates for {}", ballot);
			if (proposePaxos(proposal, liveEndpoints, requiredParticipants, true, consistencyForPaxos)) {
				if (consistencyForCommit == ConsistencyLevel.ANY)
					sendCommit(proposal, liveEndpoints);
				else
					commitPaxos(proposal, consistencyForCommit);
				Tracing.trace("CAS successful");
				return null;
			}

			Tracing.trace("Paxos proposal not accepted (pre-empted by a higher ballot)");
			Uninterruptibles.sleepUninterruptibly(FBUtilities.threadLocalRandom().nextInt(100), TimeUnit.MILLISECONDS);
			// continue to retry
		}

		throw new WriteTimeoutException(WriteType.CAS,
		                                consistencyForPaxos,
		                                0,
		                                consistencyForPaxos.blockFor(Keyspace.open(keyspaceName)));
	}

	private static Predicate<InetAddress> sameDCPredicateFor(final String dc) {
		final IEndpointSnitch snitch = DatabaseDescriptor.getEndpointSnitch();
		return new Predicate<InetAddress>() {
			public boolean apply(InetAddress host) {
				return dc.equals(snitch.getDatacenter(host));
			}
		};
	}

	private static Pair<List<InetAddress>, Integer>
	        getPaxosParticipants(String keyspaceName, ByteBuffer key, ConsistencyLevel consistencyForPaxos) throws UnavailableException {
		Token tk = StorageService.getPartitioner().getToken(key);
		List<InetAddress> naturalEndpoints = StorageService.instance.getNaturalEndpoints(keyspaceName, tk);
		Collection<InetAddress> pendingEndpoints = StorageService.instance.getTokenMetadata()
		                                                                  .pendingEndpointsFor(tk, keyspaceName);
		if (consistencyForPaxos == ConsistencyLevel.LOCAL_SERIAL) {
			// Restrict naturalEndpoints and pendingEndpoints to node in the local DC only
			String localDc = DatabaseDescriptor.getEndpointSnitch().getDatacenter(FBUtilities.getBroadcastAddress());
			Predicate<InetAddress> isLocalDc = sameDCPredicateFor(localDc);
			naturalEndpoints = ImmutableList.copyOf(Iterables.filter(naturalEndpoints, isLocalDc));
			pendingEndpoints = ImmutableList.copyOf(Iterables.filter(pendingEndpoints, isLocalDc));
		}
		int requiredParticipants = pendingEndpoints.size() + 1 + naturalEndpoints.size() / 2; // See
		                                                                                      // CASSANDRA-833
		List<InetAddress> liveEndpoints = ImmutableList.copyOf(Iterables.filter(Iterables.concat(naturalEndpoints,
		                                                                                         pendingEndpoints),
		                                                                        IAsyncCallback.isAlive));
		if (liveEndpoints.size() < requiredParticipants)
			throw new UnavailableException(consistencyForPaxos, requiredParticipants, liveEndpoints.size());
		return Pair.create(liveEndpoints, requiredParticipants);
	}

	/**
	 * begin a Paxos session by sending a prepare request and completing any in-progress requests
	 * seen in the replies
	 * 
	 * @return the Paxos ballot promised by the replicas if no in-progress requests were seen and a
	 *         quorum of nodes have seen the mostRecentCommit. Otherwise, return null.
	 */
	private static UUID beginAndRepairPaxos(long start,
	                                        ByteBuffer key,
	                                        CFMetaData metadata,
	                                        List<InetAddress> liveEndpoints,
	                                        int requiredParticipants,
	                                        ConsistencyLevel consistencyForPaxos) throws WriteTimeoutException {
		long timeout = TimeUnit.MILLISECONDS.toNanos(DatabaseDescriptor.getCasContentionTimeout());

		PrepareCallback summary = null;
		while (System.nanoTime() - start < timeout) {
			long ballotMillis = summary == null ? System.currentTimeMillis()
			        : Math.max(System.currentTimeMillis(),
			                   1 + UUIDGen.unixTimestamp(summary.mostRecentInProgressCommit.ballot));
			UUID ballot = UUIDGen.getTimeUUID(ballotMillis);

			// prepare
			Tracing.trace("Preparing {}", ballot);
			Commit toPrepare = Commit.newPrepare(key, metadata, ballot);
			summary = preparePaxos(toPrepare, liveEndpoints, requiredParticipants, consistencyForPaxos);
			if (!summary.promised) {
				Tracing.trace("Some replicas have already promised a higher ballot than ours; aborting");
				// sleep a random amount to give the other proposer a chance to finish
				Uninterruptibles.sleepUninterruptibly(FBUtilities.threadLocalRandom().nextInt(100),
				                                      TimeUnit.MILLISECONDS);
				continue;
			}

			Commit inProgress = summary.mostRecentInProgressCommitWithUpdate;
			Commit mostRecent = summary.mostRecentCommit;

			// If we have an in-progress ballot greater than the MRC we know, then it's an
			// in-progress round that
			// needs to be completed, so do it.
			if (!inProgress.update.isEmpty() && inProgress.isAfter(mostRecent)) {
				Tracing.trace("Finishing incomplete paxos round {}", inProgress);
				Commit refreshedInProgress = Commit.newProposal(inProgress.key, ballot, inProgress.update);
				if (proposePaxos(refreshedInProgress, liveEndpoints, requiredParticipants, false, consistencyForPaxos)) {
					commitPaxos(refreshedInProgress, ConsistencyLevel.QUORUM);
				} else {
					Tracing.trace("Some replicas have already promised a higher ballot than ours; aborting");
					// sleep a random amount to give the other proposer a chance to finish
					Uninterruptibles.sleepUninterruptibly(FBUtilities.threadLocalRandom().nextInt(100),
					                                      TimeUnit.MILLISECONDS);
				}
				continue;
			}

			// To be able to propose our value on a new round, we need a quorum of replica to have
			// learn the previous one. Why is explained at:
			// https://issues.apache.org/jira/browse/CASSANDRA-5062?focusedCommentId=13619810&page=com.atlassian.jira.plugin.system.issuetabpanels:comment-tabpanel#comment-13619810)
			// Since we waited for quorum nodes, if some of them haven't seen the last commit (which
			// may just be a timing issue, but may also
			// mean we lost messages), we pro-actively "repair" those nodes, and retry.
			Iterable<InetAddress> missingMRC = summary.replicasMissingMostRecentCommit();
			if (Iterables.size(missingMRC) > 0) {
				Tracing.trace("Repairing replicas that missed the most recent commit");
				sendCommit(mostRecent, missingMRC);
				// TODO: provided commits don't invalid the prepare we just did above (which they
				// don't), we could just wait
				// for all the missingMRC to acknowledge this commit and then move on with proposing
				// our value. But that means
				// adding the ability to have commitPaxos block, which is exactly CASSANDRA-5442
				// will do. So once we have that
				// latter ticket, we can pass CL.ALL to the commit above and remove the 'continue'.
				continue;
			}

			return ballot;
		}

		throw new WriteTimeoutException(WriteType.CAS,
		                                consistencyForPaxos,
		                                0,
		                                consistencyForPaxos.blockFor(Keyspace.open(metadata.ksName)));
	}

	/**
	 * Unlike commitPaxos, this does not wait for replies
	 */
	private static void sendCommit(Commit commit, Iterable<InetAddress> replicas) {
		MessageOut<Commit> message = new MessageOut<Commit>(MessagingService.Verb.PAXOS_COMMIT,
		                                                    commit,
		                                                    Commit.serializer);
		for (InetAddress target : replicas)
			MessagingService.instance().sendOneWay(message, target);
	}

	private static PrepareCallback preparePaxos(Commit toPrepare,
	                                            List<InetAddress> endpoints,
	                                            int requiredParticipants,
	                                            ConsistencyLevel consistencyForPaxos) throws WriteTimeoutException {
		PrepareCallback callback = new PrepareCallback(toPrepare.key,
		                                               toPrepare.update.metadata(),
		                                               requiredParticipants,
		                                               consistencyForPaxos);
		MessageOut<Commit> message = new MessageOut<Commit>(MessagingService.Verb.PAXOS_PREPARE,
		                                                    toPrepare,
		                                                    Commit.serializer);
		for (InetAddress target : endpoints)
			MessagingService.instance().sendRR(message, target, callback);
		callback.await();
		return callback;
	}

	private static boolean proposePaxos(Commit proposal,
	                                    List<InetAddress> endpoints,
	                                    int requiredParticipants,
	                                    boolean timeoutIfPartial,
	                                    ConsistencyLevel consistencyLevel) throws WriteTimeoutException {
		ProposeCallback callback = new ProposeCallback(endpoints.size(),
		                                               requiredParticipants,
		                                               !timeoutIfPartial,
		                                               consistencyLevel);
		MessageOut<Commit> message = new MessageOut<Commit>(MessagingService.Verb.PAXOS_PROPOSE,
		                                                    proposal,
		                                                    Commit.serializer);
		for (InetAddress target : endpoints)
			MessagingService.instance().sendRR(message, target, callback);

		callback.await();

		if (callback.isSuccessful())
			return true;

		if (timeoutIfPartial && !callback.isFullyRefused())
			throw new WriteTimeoutException(WriteType.CAS,
			                                consistencyLevel,
			                                callback.getAcceptCount(),
			                                requiredParticipants);

		return false;
	}

	private static void commitPaxos(Commit proposal, ConsistencyLevel consistencyLevel) throws WriteTimeoutException {
		Keyspace keyspace = Keyspace.open(proposal.update.metadata().ksName);

		Token tk = StorageService.getPartitioner().getToken(proposal.key);
		List<InetAddress> naturalEndpoints = StorageService.instance.getNaturalEndpoints(keyspace.getName(), tk);
		Collection<InetAddress> pendingEndpoints = StorageService.instance.getTokenMetadata()
		                                                                  .pendingEndpointsFor(tk, keyspace.getName());

		AbstractReplicationStrategy rs = keyspace.getReplicationStrategy();
		AbstractWriteResponseHandler responseHandler = rs.getWriteResponseHandler(naturalEndpoints,
		                                                                          pendingEndpoints,
		                                                                          consistencyLevel,
		                                                                          null,
		                                                                          WriteType.SIMPLE);

		MessageOut<Commit> message = new MessageOut<Commit>(MessagingService.Verb.PAXOS_COMMIT,
		                                                    proposal,
		                                                    Commit.serializer);
		for (InetAddress destination : Iterables.concat(naturalEndpoints, pendingEndpoints)) {
			if (FailureDetector.instance.isAlive(destination))
				MessagingService.instance().sendRR(message, destination, responseHandler);
		}

		responseHandler.get();
	}

	/**
	 * Use this method to have these Mutations applied across all replicas. This method will take
	 * care of the possibility of a replica being down and hint the data across to some other
	 * replica.
	 * 
	 * @param mutations
	 *            the mutations to be applied across the replicas
	 * @param consistency_level
	 *            the consistency level for the operation
	 */
	public static void
	        mutate(Collection<? extends IMutation> mutations, ConsistencyLevel consistency_level) throws UnavailableException, OverloadedException, WriteTimeoutException {
		Tracing.trace("Determining replicas for mutation");
		final String localDataCenter = DatabaseDescriptor.getEndpointSnitch()
		                                                 .getDatacenter(FBUtilities.getBroadcastAddress());

		long startTime = System.nanoTime();
		List<AbstractWriteResponseHandler> responseHandlers = new ArrayList<AbstractWriteResponseHandler>(mutations.size());

		try {
			for (IMutation mutation : mutations) {
				if (mutation instanceof CounterMutation) {
					responseHandlers.add(mutateCounter((CounterMutation) mutation, localDataCenter));
				} else {
					WriteType wt = mutations.size() <= 1 ? WriteType.SIMPLE : WriteType.UNLOGGED_BATCH;
					responseHandlers.add(performWrite(mutation,
					                                  consistency_level,
					                                  localDataCenter,
					                                  standardWritePerformer,
					                                  null,
					                                  wt));
				}
			}

			// wait for writes. throws TimeoutException if necessary
			for (AbstractWriteResponseHandler responseHandler : responseHandlers) {
				responseHandler.get();
			}
		} catch (WriteTimeoutException ex) {
			if (consistency_level == ConsistencyLevel.ANY) {
				// hint all the mutations (except counters, which can't be safely retried). This
				// means
				// we'll re-hint any successful ones; doesn't seem worth it to track individual
				// success
				// just for this unusual case.
				for (IMutation mutation : mutations) {
					if (mutation instanceof CounterMutation)
						continue;

					Token tk = StorageService.getPartitioner().getToken(mutation.key());
					List<InetAddress> naturalEndpoints = StorageService.instance.getNaturalEndpoints(mutation.getKeyspaceName(),
					                                                                                 tk);
					Collection<InetAddress> pendingEndpoints = StorageService.instance.getTokenMetadata()
					                                                                  .pendingEndpointsFor(tk,
					                                                                                       mutation.getKeyspaceName());
					for (InetAddress target : Iterables.concat(naturalEndpoints, pendingEndpoints))
						submitHint((RowMutation) mutation, target, null);
				}
				Tracing.trace("Wrote hint to satisfy CL.ANY after no replicas acknowledged the write");
			} else {
				writeMetrics.timeouts.mark();
				ClientRequestMetrics.writeTimeouts.inc();
				Tracing.trace("Write timeout; received {} of {} required replies", ex.received, ex.blockFor);
				throw ex;
			}
		} catch (UnavailableException e) {
			writeMetrics.unavailables.mark();
			ClientRequestMetrics.writeUnavailables.inc();
			Tracing.trace("Unavailable");
			throw e;
		} catch (OverloadedException e) {
			ClientRequestMetrics.writeUnavailables.inc();
			Tracing.trace("Overloaded");
			throw e;
		} finally {
			writeMetrics.addNano(System.nanoTime() - startTime);
		}
	}

	public static void
	        mutateWithTriggers(Collection<? extends IMutation> mutations,
	                           ConsistencyLevel consistencyLevel,
	                           boolean mutateAtomically) throws WriteTimeoutException, UnavailableException, OverloadedException, InvalidRequestException {
		Collection<RowMutation> tmutations = TriggerExecutor.instance.execute(mutations);
		if (mutateAtomically || tmutations != null) {
			Collection<RowMutation> allMutations = new ArrayList<>((Collection<RowMutation>) mutations);
			if (tmutations != null)
				allMutations.addAll(tmutations);
			StorageProxy.mutateAtomically(allMutations, consistencyLevel);
		} else {
			StorageProxy.mutate(mutations, consistencyLevel);
		}
	}

	/**
	 * See mutate. Adds additional steps before and after writing a batch. Before writing the batch
	 * (but after doing availability check against the FD for the row replicas): write the entire
	 * batch to a batchlog elsewhere in the cluster. After: remove the batchlog entry (after writing
	 * hints for the batch rows, if necessary).
	 * 
	 * @param mutations
	 *            the RowMutations to be applied across the replicas
	 * @param consistency_level
	 *            the consistency level for the operation
	 */
	public static void
	        mutateAtomically(Collection<RowMutation> mutations, ConsistencyLevel consistency_level) throws UnavailableException, OverloadedException, WriteTimeoutException {
		Tracing.trace("Determining replicas for atomic batch");
		long startTime = System.nanoTime();

		List<WriteResponseHandlerWrapper> wrappers = new ArrayList<WriteResponseHandlerWrapper>(mutations.size());
		String localDataCenter = DatabaseDescriptor.getEndpointSnitch()
		                                           .getDatacenter(FBUtilities.getBroadcastAddress());

		try {
			// add a handler for each mutation - includes checking availability, but doesn't
			// initiate any writes, yet
			for (RowMutation mutation : mutations) {
				WriteResponseHandlerWrapper wrapper = wrapResponseHandler(mutation, consistency_level, WriteType.BATCH);
				// exit early if we can't fulfill the CL at this time.
				wrapper.handler.assureSufficientLiveNodes();
				wrappers.add(wrapper);
			}

			// write to the batchlog
			Collection<InetAddress> batchlogEndpoints = getBatchlogEndpoints(localDataCenter, consistency_level);
			UUID batchUUID = UUIDGen.getTimeUUID();
			syncWriteToBatchlog(mutations, batchlogEndpoints, batchUUID);

			// now actually perform the writes and wait for them to complete
			syncWriteBatchedMutations(wrappers, localDataCenter, consistency_level);

			// remove the batchlog entries asynchronously
			asyncRemoveFromBatchlog(batchlogEndpoints, batchUUID);
		} catch (UnavailableException e) {
			writeMetrics.unavailables.mark();
			ClientRequestMetrics.writeUnavailables.inc();
			Tracing.trace("Unavailable");
			throw e;
		} catch (WriteTimeoutException e) {
			writeMetrics.timeouts.mark();
			ClientRequestMetrics.writeTimeouts.inc();
			Tracing.trace("Write timeout; received {} of {} required replies", e.received, e.blockFor);
			throw e;
		} finally {
			writeMetrics.addNano(System.nanoTime() - startTime);
		}
	}

	private static void syncWriteToBatchlog(Collection<RowMutation> mutations,
	                                        Collection<InetAddress> endpoints,
	                                        UUID uuid) throws WriteTimeoutException {
		RowMutation rm = BatchlogManager.getBatchlogMutationFor(mutations, uuid);
		AbstractWriteResponseHandler handler = new WriteResponseHandler(endpoints,
		                                                                Collections.<InetAddress> emptyList(),
		                                                                ConsistencyLevel.ONE,
		                                                                Keyspace.open(Keyspace.SYSTEM_KS),
		                                                                null,
		                                                                WriteType.BATCH_LOG);
		updateBatchlog(rm, endpoints, handler);
		handler.get();
	}

	private static void asyncRemoveFromBatchlog(Collection<InetAddress> endpoints, UUID uuid) {
		ColumnFamily cf = EmptyColumns.factory.create(Schema.instance.getCFMetaData(Keyspace.SYSTEM_KS,
		                                                                            SystemKeyspace.BATCHLOG_CF));
		cf.delete(new DeletionInfo(FBUtilities.timestampMicros(), (int) (System.currentTimeMillis() / 1000)));
		AbstractWriteResponseHandler handler = new WriteResponseHandler(endpoints,
		                                                                Collections.<InetAddress> emptyList(),
		                                                                ConsistencyLevel.ANY,
		                                                                Keyspace.open(Keyspace.SYSTEM_KS),
		                                                                null,
		                                                                WriteType.SIMPLE);
		RowMutation rm = new RowMutation(Keyspace.SYSTEM_KS, UUIDType.instance.decompose(uuid), cf);
		updateBatchlog(rm, endpoints, handler);
	}

	private static void updateBatchlog(RowMutation rm,
	                                   Collection<InetAddress> endpoints,
	                                   AbstractWriteResponseHandler handler) {
		if (endpoints.contains(FBUtilities.getBroadcastAddress())) {
			assert endpoints.size() == 1;
			insertLocal(rm, handler);
		} else {
			MessageOut<RowMutation> message = rm.createMessage();
			for (InetAddress target : endpoints)
				MessagingService.instance().sendRR(message, target, handler);
		}
	}

	private static void
	        syncWriteBatchedMutations(List<WriteResponseHandlerWrapper> wrappers,
	                                  String localDataCenter,
	                                  ConsistencyLevel consistencyLevel) throws WriteTimeoutException, OverloadedException {
		for (WriteResponseHandlerWrapper wrapper : wrappers) {
			Iterable<InetAddress> endpoints = Iterables.concat(wrapper.handler.naturalEndpoints,
			                                                   wrapper.handler.pendingEndpoints);
			sendToHintedEndpoints(wrapper.mutation, endpoints, wrapper.handler, localDataCenter);
		}

		for (WriteResponseHandlerWrapper wrapper : wrappers) {
			wrapper.handler.get();
		}
	}

	/**
	 * Perform the write of a mutation given a WritePerformer. Gather the list of write endpoints,
	 * apply locally and/or forward the mutation to said write endpoint (deletaged to the actual
	 * WritePerformer) and wait for the responses based on consistency level.
	 * 
	 * @param mutation
	 *            the mutation to be applied
	 * @param consistency_level
	 *            the consistency level for the write operation
	 * @param performer
	 *            the WritePerformer in charge of appliying the mutation given the list of write
	 *            endpoints (either standardWritePerformer for standard writes or
	 *            counterWritePerformer for counter writes).
	 * @param callback
	 *            an optional callback to be run if and when the write is successful.
	 */
	public static AbstractWriteResponseHandler
	        performWrite(IMutation mutation,
	                     ConsistencyLevel consistency_level,
	                     String localDataCenter,
	                     WritePerformer performer,
	                     Runnable callback,
	                     WriteType writeType) throws UnavailableException, OverloadedException {
		String keyspaceName = mutation.getKeyspaceName();
		AbstractReplicationStrategy rs = Keyspace.open(keyspaceName).getReplicationStrategy();

		Token tk = StorageService.getPartitioner().getToken(mutation.key());
		List<InetAddress> naturalEndpoints = StorageService.instance.getNaturalEndpoints(keyspaceName, tk);
		Collection<InetAddress> pendingEndpoints = StorageService.instance.getTokenMetadata()
		                                                                  .pendingEndpointsFor(tk, keyspaceName);

		AbstractWriteResponseHandler responseHandler = rs.getWriteResponseHandler(naturalEndpoints,
		                                                                          pendingEndpoints,
		                                                                          consistency_level,
		                                                                          callback,
		                                                                          writeType);

		// exit early if we can't fulfill the CL at this time
		responseHandler.assureSufficientLiveNodes();

		performer.apply(mutation,
		                Iterables.concat(naturalEndpoints, pendingEndpoints),
		                responseHandler,
		                localDataCenter,
		                consistency_level);
		return responseHandler;
	}

	// same as above except does not initiate writes (but does perform availability checks).
	private static WriteResponseHandlerWrapper wrapResponseHandler(RowMutation mutation,
	                                                               ConsistencyLevel consistency_level,
	                                                               WriteType writeType) {
		AbstractReplicationStrategy rs = Keyspace.open(mutation.getKeyspaceName()).getReplicationStrategy();
		String keyspaceName = mutation.getKeyspaceName();
		Token tk = StorageService.getPartitioner().getToken(mutation.key());
		List<InetAddress> naturalEndpoints = StorageService.instance.getNaturalEndpoints(keyspaceName, tk);
		Collection<InetAddress> pendingEndpoints = StorageService.instance.getTokenMetadata()
		                                                                  .pendingEndpointsFor(tk, keyspaceName);
		AbstractWriteResponseHandler responseHandler = rs.getWriteResponseHandler(naturalEndpoints,
		                                                                          pendingEndpoints,
		                                                                          consistency_level,
		                                                                          null,
		                                                                          writeType);
		return new WriteResponseHandlerWrapper(responseHandler, mutation);
	}

	// used by atomic_batch_mutate to decouple availability check from the write itself, caches
	// consistency level and endpoints.
	private static class WriteResponseHandlerWrapper {
		final AbstractWriteResponseHandler handler;
		final RowMutation mutation;

		WriteResponseHandlerWrapper(AbstractWriteResponseHandler handler, RowMutation mutation) {
			this.handler = handler;
			this.mutation = mutation;
		}
	}

	/*
	 * Replicas are picked manually: - replicas should be alive according to the failure detector -
	 * replicas should be in the local datacenter - choose min(2, number of qualifying candiates
	 * above) - allow the local node to be the only replica only if it's a single-node DC
	 */
	private static Collection<InetAddress>
	        getBatchlogEndpoints(String localDataCenter, ConsistencyLevel consistencyLevel) throws UnavailableException {
		TokenMetadata.Topology topology = StorageService.instance.getTokenMetadata().cachedOnlyTokenMap().getTopology();
		List<InetAddress> localEndpoints = new ArrayList<>(topology.getDatacenterEndpoints().get(localDataCenter));

		// special case for single-node datacenters
		if (localEndpoints.size() == 1)
			return localEndpoints;

		List<InetAddress> chosenEndpoints = new ArrayList<>(2);
		int startOffset = new Random().nextInt(localEndpoints.size());

		// starts at some random point in the list, advances forward until the end, then loops
		// around to the beginning, advancing again until it is back at the starting point again.
		for (int i = 0; i < localEndpoints.size() && chosenEndpoints.size() < 2; i++) {
			InetAddress endpoint = localEndpoints.get((i + startOffset) % localEndpoints.size());
			// skip localhost and non-alive nodes
			if (!endpoint.equals(FBUtilities.getBroadcastAddress()) && FailureDetector.instance.isAlive(endpoint))
				chosenEndpoints.add(endpoint);
		}

		if (chosenEndpoints.isEmpty()) {
			if (consistencyLevel == ConsistencyLevel.ANY)
				return Collections.singleton(FBUtilities.getBroadcastAddress());

			throw new UnavailableException(ConsistencyLevel.ONE, 1, 0);
		}

		return chosenEndpoints;
	}

	/**
	 * Send the mutations to the right targets, write it locally if it corresponds or writes a hint
	 * when the node is not available.
	 * 
	 * Note about hints:
	 * 
	 * | Hinted Handoff | Consist. Level | | on | >=1 | --> wait for hints. We DO NOT notify the
	 * handler with handler.response() for hints; | on | ANY | --> wait for hints. Responses count
	 * towards consistency. | off | >=1 | --> DO NOT fire hints. And DO NOT wait for them to
	 * complete. | off | ANY | --> DO NOT fire hints. And DO NOT wait for them to complete.
	 * 
	 * @throws OverloadedException
	 *             if the hints cannot be written/enqueued
	 */
	public static void sendToHintedEndpoints(final RowMutation rm,
	                                         Iterable<InetAddress> targets,
	                                         AbstractWriteResponseHandler responseHandler,
	                                         String localDataCenter) throws OverloadedException {
		// extra-datacenter replicas, grouped by dc
		Map<String, Collection<InetAddress>> dcGroups = null;
		// only need to create a Message for non-local writes
		MessageOut<RowMutation> message = null;

		for (InetAddress destination : targets) {
			// avoid OOMing due to excess hints. we need to do this check even for "live" nodes,
			// since we can
			// still generate hints for those if it's overloaded or simply dead but not yet
			// known-to-be-dead.
			// The idea is that if we have over maxHintsInProgress hints in flight, this is probably
			// due to
			// a small number of nodes causing problems, so we should avoid shutting down writes
			// completely to
			// healthy nodes. Any node with no hintsInProgress is considered healthy.
			if (StorageMetrics.totalHintsInProgress.count() > maxHintsInProgress
			        && (getHintsInProgressFor(destination).get() > 0 && shouldHint(destination))) {
				throw new OverloadedException("Too many in flight hints: "
				        + StorageMetrics.totalHintsInProgress.count());
			}

			if (FailureDetector.instance.isAlive(destination)) {
				if (destination.equals(FBUtilities.getBroadcastAddress()) && OPTIMIZE_LOCAL_REQUESTS) {
					insertLocal(rm, responseHandler);
				} else {
					// belongs on a different server
					if (message == null)
						message = rm.createMessage();
					String dc = DatabaseDescriptor.getEndpointSnitch().getDatacenter(destination);
					// direct writes to local DC or old Cassandra versions
					// (1.1 knows how to forward old-style String message IDs; updated to int in
					// 2.0)
					if (localDataCenter.equals(dc)
					        || MessagingService.instance().getVersion(destination) < MessagingService.VERSION_20) {
						MessagingService.instance().sendRR(message, destination, responseHandler);
					} else {
						Collection<InetAddress> messages = (dcGroups != null) ? dcGroups.get(dc) : null;
						if (messages == null) {
							messages = new ArrayList<InetAddress>(3); // most DCs will have <= 3
							                                          // replicas
							if (dcGroups == null)
								dcGroups = new HashMap<String, Collection<InetAddress>>();
							dcGroups.put(dc, messages);
						}
						messages.add(destination);
					}
				}
			} else {
				if (!shouldHint(destination))
					continue;

				// Schedule a local hint
				submitHint(rm, destination, responseHandler);
			}
		}

		if (dcGroups != null) {
			// for each datacenter, send the message to one node to relay the write to other
			// replicas
			if (message == null)
				message = rm.createMessage();

			for (Collection<InetAddress> dcTargets : dcGroups.values())
				sendMessagesToNonlocalDC(message, dcTargets, responseHandler);
		}
	}

	private static AtomicInteger getHintsInProgressFor(InetAddress destination) {
		try {
			return hintsInProgress.load(destination);
		} catch (Exception e) {
			throw new AssertionError(e);
		}
	}

	public static Future<Void> submitHint(final RowMutation mutation,
	                                      final InetAddress target,
	                                      final AbstractWriteResponseHandler responseHandler) {
		// local write that time out should be handled by LocalMutationRunnable
		assert !target.equals(FBUtilities.getBroadcastAddress()) : target;

		HintRunnable runnable = new HintRunnable(target) {
			public void runMayThrow() {
				int ttl = HintedHandOffManager.calculateHintTTL(mutation);
				if (ttl > 0) {
					logger.debug("Adding hint for {}", target);
					writeHintForMutation(mutation, ttl, target);
					// Notify the handler only for CL == ANY
					if (responseHandler != null && responseHandler.consistencyLevel == ConsistencyLevel.ANY)
						responseHandler.response(null);
				} else {
					logger.debug("Skipped writing hint for {} (ttl {})", target, ttl);
				}
			}
		};

		return submitHint(runnable);
	}

	private static Future<Void> submitHint(HintRunnable runnable) {
		StorageMetrics.totalHintsInProgress.inc();
		getHintsInProgressFor(runnable.target).incrementAndGet();
		return (Future<Void>) StageManager.getStage(Stage.MUTATION).submit(runnable);
	}

	public static void writeHintForMutation(RowMutation mutation, int ttl, InetAddress target) {
		assert ttl > 0;
		UUID hostId = StorageService.instance.getTokenMetadata().getHostId(target);
		assert hostId != null : "Missing host ID for " + target.getHostAddress();
		HintedHandOffManager.instance.hintFor(mutation, ttl, hostId).apply();
		StorageMetrics.totalHints.inc();
	}

	private static void sendMessagesToNonlocalDC(MessageOut<? extends IMutation> message,
	                                             Collection<InetAddress> targets,
	                                             AbstractWriteResponseHandler handler) {
		Iterator<InetAddress> iter = targets.iterator();
		InetAddress target = iter.next();

		// Add the other destinations of the same message as a FORWARD_HEADER entry
		DataOutputBuffer out = new DataOutputBuffer();
		try {
			out.writeInt(targets.size() - 1);
			while (iter.hasNext()) {
				InetAddress destination = iter.next();
				CompactEndpointSerializationHelper.serialize(destination, out);
				int id = MessagingService.instance().addCallback(handler,
				                                                 message,
				                                                 destination,
				                                                 message.getTimeout(),
				                                                 handler.consistencyLevel);
				out.writeInt(id);
				logger.trace("Adding FWD message to {}@{}", id, destination);
			}
			message = message.withParameter(RowMutation.FORWARD_TO, out.getData());
			// send the combined message + forward headers
			int id = MessagingService.instance().sendRR(message, target, handler);
			logger.trace("Sending message to {}@{}", id, target);
		} catch (IOException e) {
			// DataOutputBuffer is in-memory, doesn't throw IOException
			throw new AssertionError(e);
		}
	}

	private static void insertLocal(final RowMutation rm, final AbstractWriteResponseHandler responseHandler) {
		StageManager.getStage(Stage.MUTATION).execute(new LocalMutationRunnable() {
			public void runMayThrow() {
				IMutation processed = SinkManager.processWriteRequest(rm);
				if (processed != null) {
					processed.apply();
					responseHandler.response(null);
				}
			}
		});
	}

	/**
	 * Handle counter mutation on the coordinator host.
	 * 
	 * A counter mutation needs to first be applied to a replica (that we'll call the leader for the
	 * mutation) before being replicated to the other endpoint. To achieve so, there is two case: 1)
	 * the coordinator host is a replica: we proceed to applying the update locally and replicate
	 * throug applyCounterMutationOnCoordinator 2) the coordinator is not a replica: we forward the
	 * (counter)mutation to a chosen replica (that will proceed through applyCounterMutationOnLeader
	 * upon receive) and wait for its acknowledgment.
	 * 
	 * Implementation note: We check if we can fulfill the CL on the coordinator host even if he is
	 * not a replica to allow quicker response and because the WriteResponseHandlers don't make it
	 * easy to send back an error. We also always gather the write latencies at the coordinator node
	 * to make gathering point similar to the case of standard writes.
	 */
	public static AbstractWriteResponseHandler
	        mutateCounter(CounterMutation cm, String localDataCenter) throws UnavailableException, OverloadedException {
		InetAddress endpoint = findSuitableEndpoint(cm.getKeyspaceName(), cm.key(), localDataCenter, cm.consistency());

		if (endpoint.equals(FBUtilities.getBroadcastAddress())) {
			return applyCounterMutationOnCoordinator(cm, localDataCenter);
		} else {
			// Exit now if we can't fulfill the CL here instead of forwarding to the leader replica
			String keyspaceName = cm.getKeyspaceName();
			AbstractReplicationStrategy rs = Keyspace.open(keyspaceName).getReplicationStrategy();
			Token tk = StorageService.getPartitioner().getToken(cm.key());
			List<InetAddress> naturalEndpoints = StorageService.instance.getNaturalEndpoints(keyspaceName, tk);
			Collection<InetAddress> pendingEndpoints = StorageService.instance.getTokenMetadata()
			                                                                  .pendingEndpointsFor(tk, keyspaceName);

			rs.getWriteResponseHandler(naturalEndpoints, pendingEndpoints, cm.consistency(), null, WriteType.COUNTER)
			  .assureSufficientLiveNodes();

			// Forward the actual update to the chosen leader replica
			AbstractWriteResponseHandler responseHandler = new WriteResponseHandler(endpoint, WriteType.COUNTER);

			Tracing.trace("Enqueuing counter update to {}", endpoint);
			MessagingService.instance().sendRR(cm.makeMutationMessage(), endpoint, responseHandler);
			return responseHandler;
		}
	}

	/**
	 * Find a suitable replica as leader for counter update. For now, we pick a random replica in
	 * the local DC (or ask the snitch if there is no replica alive in the local DC). TODO: if we
	 * track the latency of the counter writes (which makes sense contrarily to standard writes
	 * since there is a read involved), we could trust the dynamic snitch entirely, which may be a
	 * better solution. It is unclear we want to mix those latencies with read latencies, so this
	 * may be a bit involved.
	 */
	private static InetAddress findSuitableEndpoint(String keyspaceName,
	                                                ByteBuffer key,
	                                                String localDataCenter,
	                                                ConsistencyLevel cl) throws UnavailableException {
		Keyspace keyspace = Keyspace.open(keyspaceName);
		IEndpointSnitch snitch = DatabaseDescriptor.getEndpointSnitch();
		List<InetAddress> endpoints = StorageService.instance.getLiveNaturalEndpoints(keyspace, key);
		if (endpoints.isEmpty())
			// TODO have a way to compute the consistency level
			throw new UnavailableException(cl, cl.blockFor(keyspace), 0);

		List<InetAddress> localEndpoints = new ArrayList<InetAddress>();
		for (InetAddress endpoint : endpoints) {
			if (snitch.getDatacenter(endpoint).equals(localDataCenter))
				localEndpoints.add(endpoint);
		}
		if (localEndpoints.isEmpty()) {
			// No endpoint in local DC, pick the closest endpoint according to the snitch
			snitch.sortByProximity(FBUtilities.getBroadcastAddress(), endpoints);
			return endpoints.get(0);
		} else {
			return localEndpoints.get(FBUtilities.threadLocalRandom().nextInt(localEndpoints.size()));
		}
	}

	// Must be called on a replica of the mutation. This replica becomes the
	// leader of this mutation.
	public static AbstractWriteResponseHandler
	        applyCounterMutationOnLeader(CounterMutation cm, String localDataCenter, Runnable callback) throws UnavailableException, OverloadedException {
		return performWrite(cm, cm.consistency(), localDataCenter, counterWritePerformer, callback, WriteType.COUNTER);
	}

	// Same as applyCounterMutationOnLeader but must with the difference that it use the MUTATION
	// stage to execute the write (while
	// applyCounterMutationOnLeader assumes it is on the MUTATION stage already)
	public static AbstractWriteResponseHandler
	        applyCounterMutationOnCoordinator(CounterMutation cm, String localDataCenter) throws UnavailableException, OverloadedException {
		return performWrite(cm,
		                    cm.consistency(),
		                    localDataCenter,
		                    counterWriteOnCoordinatorPerformer,
		                    null,
		                    WriteType.COUNTER);
	}

	private static Runnable counterWriteTask(final IMutation mutation,
	                                         final Iterable<InetAddress> targets,
	                                         final AbstractWriteResponseHandler responseHandler,
	                                         final String localDataCenter,
	                                         final ConsistencyLevel consistency_level) {
		return new DroppableRunnable(MessagingService.Verb.COUNTER_MUTATION) {
			public void runMayThrow() {
				IMutation processed = SinkManager.processWriteRequest(mutation);
				if (processed == null)
					return;

				assert processed instanceof CounterMutation;
				final CounterMutation cm = (CounterMutation) processed;

				// apply mutation
				cm.apply();
				responseHandler.response(null);

				// then send to replicas, if any
				final Set<InetAddress> remotes = Sets.difference(ImmutableSet.copyOf(targets),
				                                                 ImmutableSet.of(FBUtilities.getBroadcastAddress()));
				if (cm.shouldReplicateOnWrite() && !remotes.isEmpty()) {
					// We do the replication on another stage because it involves a read (see
					// CM.makeReplicationMutation)
					// and we want to avoid blocking too much the MUTATION stage
					StageManager.getStage(Stage.REPLICATE_ON_WRITE)
					            .execute(new DroppableRunnable(MessagingService.Verb.READ) {
						            public void runMayThrow() throws OverloadedException {
							            // send mutation to other replica
							            sendToHintedEndpoints(cm.makeReplicationMutation(),
							                                  remotes,
							                                  responseHandler,
							                                  localDataCenter);
						            }
					            });
				}
			}
		};
	}

	private static boolean systemKeyspaceQuery(List<ReadCommand> cmds) {
		for (ReadCommand cmd : cmds)
			if (!cmd.ksName.equals(Keyspace.SYSTEM_KS))
				return false;
		return true;
	}

	/**
	 * Performs the actual reading of a row out of the StorageService, fetching a specific set of
	 * column names from a given column family.
	 */
	public static List<Row>
	        read(List<ReadCommand> commands, ConsistencyLevel consistency_level) throws UnavailableException, IsBootstrappingException, ReadTimeoutException, InvalidRequestException {
		if (StorageService.instance.isBootstrapMode() && !systemKeyspaceQuery(commands)) {
			readMetrics.unavailables.mark();
			ClientRequestMetrics.readUnavailables.inc();
			throw new IsBootstrappingException();
		}

		long start = System.nanoTime();
		List<Row> rows = null;
		try {
			if (consistency_level.isSerialConsistency()) {
				// make sure any in-progress paxos writes are done (i.e., committed to a majority of
				// replicas), before performing a quorum read
				if (commands.size() > 1)
					throw new InvalidRequestException("SERIAL/LOCAL_SERIAL consistency may only be requested for one row at a time");
				ReadCommand command = commands.get(0);

				CFMetaData metadata = Schema.instance.getCFMetaData(command.ksName, command.cfName);
				Pair<List<InetAddress>, Integer> p = getPaxosParticipants(command.ksName,
				                                                          command.key,
				                                                          consistency_level);
				List<InetAddress> liveEndpoints = p.left;
				int requiredParticipants = p.right;

				// does the work of applying in-progress writes; throws UAE or timeout if it can't
				try {
					beginAndRepairPaxos(start,
					                    command.key,
					                    metadata,
					                    liveEndpoints,
					                    requiredParticipants,
					                    consistency_level);
				} catch (WriteTimeoutException e) {
					throw new ReadTimeoutException(consistency_level,
					                               0,
					                               consistency_level.blockFor(Keyspace.open(command.ksName)),
					                               false);
				}

				rows = fetchRows(commands, ConsistencyLevel.QUORUM);
			} else {
				rows = fetchRows(commands, consistency_level);
			}
		} catch (UnavailableException e) {
			readMetrics.unavailables.mark();
			ClientRequestMetrics.readUnavailables.inc();
			throw e;
		} catch (ReadTimeoutException e) {
			readMetrics.timeouts.mark();
			ClientRequestMetrics.readTimeouts.inc();
			throw e;
		} finally {
			long latency = System.nanoTime() - start;
			readMetrics.addNano(latency);
			// TODO avoid giving every command the same latency number. Can fix this in
			// CASSADRA-5329
			for (ReadCommand command : commands)
				Keyspace.open(command.ksName).getColumnFamilyStore(command.cfName).metric.coordinatorReadLatency.update(latency,
				                                                                                                        TimeUnit.NANOSECONDS);
		}
		return rows;
	}

	/**
	 * This function executes local and remote reads, and blocks for the results:
	 * 
	 * 1. Get the replica locations, sorted by response time according to the snitch 2. Send a data
	 * request to the closest replica, and digest requests to either a) all the replicas, if read
	 * repair is enabled b) the closest R-1 replicas, where R is the number required to satisfy the
	 * ConsistencyLevel 3. Wait for a response from R replicas 4. If the digests (if any) match the
	 * data return the data 5. else carry out read repair by getting data from all the nodes.
	 */
	private static List<Row>
	        fetchRows(List<ReadCommand> initialCommands, ConsistencyLevel consistencyLevel) throws UnavailableException, ReadTimeoutException {
		List<Row> rows = new ArrayList<>(initialCommands.size());
		// (avoid allocating a new list in the common case of nothing-to-retry)
		List<ReadCommand> commandsToRetry = Collections.emptyList();

		do {
			List<ReadCommand> commands = commandsToRetry.isEmpty() ? initialCommands : commandsToRetry;
			AbstractReadExecutor[] readExecutors = new AbstractReadExecutor[commands.size()];

			if (!commandsToRetry.isEmpty())
				Tracing.trace("Retrying {} commands", commandsToRetry.size());

			// send out read requests
			for (int i = 0; i < commands.size(); i++) {
				ReadCommand command = commands.get(i);
				assert !command.isDigestQuery();

				AbstractReadExecutor exec = AbstractReadExecutor.getReadExecutor(command, consistencyLevel);
				exec.executeAsync();
				readExecutors[i] = exec;
			}

			for (AbstractReadExecutor exec : readExecutors)
				exec.maybeTryAdditionalReplicas();

			// read results and make a second pass for any digest mismatches
			List<ReadCommand> repairCommands = null;
			List<ReadCallback<ReadResponse, Row>> repairResponseHandlers = null;
			for (AbstractReadExecutor exec : readExecutors) {
				try {
					Row row = exec.get();
					if (row != null) {
						exec.command.maybeTrim(row);
						rows.add(row);
					}

					if (logger.isDebugEnabled())
						logger.debug("Read: {} ms.",
						             TimeUnit.NANOSECONDS.toMillis(System.nanoTime() - exec.handler.start));
				} catch (ReadTimeoutException ex) {
					int blockFor = consistencyLevel.blockFor(Keyspace.open(exec.command.getKeyspace()));
					int responseCount = exec.handler.getReceivedCount();
					String gotData = responseCount > 0 ? exec.resolver.isDataPresent() ? " (including data)"
					        : " (only digests)" : "";

					if (Tracing.isTracing()) {
						Tracing.trace("Timed out; received {} of {} responses{}", new Object[] { responseCount,
						        blockFor, gotData });
					} else if (logger.isDebugEnabled()) {
						logger.debug("Read timeout; received {} of {} responses{}", responseCount, blockFor, gotData);
					}
					throw ex;
				} catch (DigestMismatchException ex) {
					Tracing.trace("Digest mismatch: {}", ex);

					ReadRepairMetrics.repairedBlocking.mark();

					// Do a full data read to resolve the correct response (and repair node that
					// need be)
					RowDataResolver resolver = new RowDataResolver(exec.command.ksName,
					                                               exec.command.key,
					                                               exec.command.filter(),
					                                               exec.command.timestamp);
					ReadCallback<ReadResponse, Row> repairHandler = new ReadCallback<>(resolver,
					                                                                   ConsistencyLevel.ALL,
					                                                                   exec.getContactedReplicas()
					                                                                       .size(),
					                                                                   exec.command,
					                                                                   Keyspace.open(exec.command.getKeyspace()),
					                                                                   exec.handler.endpoints);

					if (repairCommands == null) {
						repairCommands = new ArrayList<>();
						repairResponseHandlers = new ArrayList<>();
					}
					repairCommands.add(exec.command);
					repairResponseHandlers.add(repairHandler);

					MessageOut<ReadCommand> message = exec.command.createMessage();
					for (InetAddress endpoint : exec.getContactedReplicas()) {
						Tracing.trace("Enqueuing full data read to {}", endpoint);
						MessagingService.instance().sendRR(message, endpoint, repairHandler);
					}
				}
			}

			commandsToRetry.clear();

			// read the results for the digest mismatch retries
			if (repairResponseHandlers != null) {
				for (int i = 0; i < repairCommands.size(); i++) {
					ReadCommand command = repairCommands.get(i);
					ReadCallback<ReadResponse, Row> handler = repairResponseHandlers.get(i);

					Row row;
					try {
						row = handler.get();
					} catch (DigestMismatchException e) {
						throw new AssertionError(e); // full data requested from each node here, no
						                             // digests should be sent
					}

					RowDataResolver resolver = (RowDataResolver) handler.resolver;
					try {
						// wait for the repair writes to be acknowledged, to minimize impact on any
						// replica that's
						// behind on writes in case the out-of-sync row is read multiple times in
						// quick succession
						FBUtilities.waitOnFutures(resolver.repairResults, DatabaseDescriptor.getWriteRpcTimeout());
					} catch (TimeoutException e) {
						Tracing.trace("Timed out on digest mismatch retries");
						int blockFor = consistencyLevel.blockFor(Keyspace.open(command.getKeyspace()));
						throw new ReadTimeoutException(consistencyLevel, blockFor - 1, blockFor, true);
					}

					// retry any potential short reads
					ReadCommand retryCommand = command.maybeGenerateRetryCommand(resolver, row);
					if (retryCommand != null) {
						Tracing.trace("Issuing retry for read command");
						if (commandsToRetry == Collections.EMPTY_LIST)
							commandsToRetry = new ArrayList<>();
						commandsToRetry.add(retryCommand);
						continue;
					}

					if (row != null) {
						command.maybeTrim(row);
						rows.add(row);
					}
				}
			}
		} while (!commandsToRetry.isEmpty());

		return rows;
	}

	static class LocalReadRunnable extends DroppableRunnable {
		private final ReadCommand command;
		private final ReadCallback<ReadResponse, Row> handler;
		private final long start = System.nanoTime();

		LocalReadRunnable(ReadCommand command, ReadCallback<ReadResponse, Row> handler) {
			super(MessagingService.Verb.READ);
			this.command = command;
			this.handler = handler;
		}

		protected void runMayThrow() {
			Keyspace keyspace = Keyspace.open(command.ksName);
			Row r = command.getRow(keyspace);
			ReadResponse result = ReadVerbHandler.getResponse(command, r);
			MessagingService.instance().addLatency(FBUtilities.getBroadcastAddress(),
			                                       TimeUnit.NANOSECONDS.toMillis(System.nanoTime() - start));
			handler.response(result);
		}
	}

	static class LocalRangeSliceRunnable extends DroppableRunnable {
		private final AbstractRangeCommand command;
		private final ReadCallback<RangeSliceReply, Iterable<Row>> handler;
		private final long start = System.nanoTime();

		LocalRangeSliceRunnable(AbstractRangeCommand command, ReadCallback<RangeSliceReply, Iterable<Row>> handler) {
			super(MessagingService.Verb.READ);
			this.command = command;
			this.handler = handler;
		}

		protected void runMayThrow() {
			RangeSliceReply result = new RangeSliceReply(command.executeLocally());
			MessagingService.instance().addLatency(FBUtilities.getBroadcastAddress(),
			                                       TimeUnit.NANOSECONDS.toMillis(System.nanoTime() - start));
			handler.response(result);
		}
	}

	public static List<InetAddress> getLiveSortedEndpoints(Keyspace keyspace, ByteBuffer key) {
		return getLiveSortedEndpoints(keyspace, StorageService.getPartitioner().decorateKey(key));
	}

	private static List<InetAddress> getLiveSortedEndpoints(Keyspace keyspace, RingPosition pos) {
		List<InetAddress> liveEndpoints = StorageService.instance.getLiveNaturalEndpoints(keyspace, pos);
		DatabaseDescriptor.getEndpointSnitch().sortByProximity(FBUtilities.getBroadcastAddress(), liveEndpoints);
		return liveEndpoints;
	}

	private static List<InetAddress> intersection(List<InetAddress> l1, List<InetAddress> l2) {
		// Note: we don't use Guava Sets.intersection() for 3 reasons:
		// 1) retainAll would be inefficient if l1 and l2 are large but in practice both are the
		// replicas for a range and
		// so will be very small (< RF). In that case, retainAll is in fact more efficient.
		// 2) we do ultimately need a list so converting everything to sets don't make sense
		// 3) l1 and l2 are sorted by proximity. The use of retainAll maintain that sorting in the
		// result, while using sets wouldn't.
		List<InetAddress> inter = new ArrayList<InetAddress>(l1);
		inter.retainAll(l2);
		return inter;
	}

	public static List<Row>
	        getRangeSlice(AbstractRangeCommand command, ConsistencyLevel consistency_level) throws UnavailableException, ReadTimeoutException {

		Tracing.trace("Determining replicas to query");
		long startTime = System.nanoTime();

		Keyspace keyspace = Keyspace.open(command.keyspace);
		List<Row> rows;
		// now scan until we have enough results
		try {

			if (command.requiresFullScan()) {
				return getRangeSliceFullScan(command, consistency_level);
			}

			int cql3RowCount = 0;
			rows = new ArrayList<>();

			// when dealing with LocalStrategy keyspaces, we can skip the range splitting and
			// merging (which can be
			// expensive in clusters with vnodes)
			List<? extends AbstractBounds<RowPosition>> ranges;
			if (keyspace.getReplicationStrategy() instanceof LocalStrategy)
				ranges = command.keyRange.unwrap();
			else
				ranges = getRestrictedRanges(command.keyRange);

			int i = 0;
			AbstractBounds<RowPosition> nextRange = null;
			List<InetAddress> nextEndpoints = null;
			List<InetAddress> nextFilteredEndpoints = null;
			while (i < ranges.size()) {
				AbstractBounds<RowPosition> range = nextRange == null ? ranges.get(i) : nextRange;
				List<InetAddress> liveEndpoints = nextEndpoints == null ? getLiveSortedEndpoints(keyspace, range.right)
				        : nextEndpoints;
				List<InetAddress> filteredEndpoints = nextFilteredEndpoints == null ? consistency_level.filterForQuery(keyspace,
				                                                                                                       liveEndpoints)
				        : nextFilteredEndpoints;
				++i;

				// getRestrictedRange has broken the queried range into per-[vnode] token ranges,
				// but this doesn't take
				// the replication factor into account. If the intersection of live endpoints for 2
				// consecutive ranges
				// still meets the CL requirements, then we can merge both ranges into the same
				// RangeSliceCommand.
				while (i < ranges.size()) {
					nextRange = ranges.get(i);
					nextEndpoints = getLiveSortedEndpoints(keyspace, nextRange.right);
					nextFilteredEndpoints = consistency_level.filterForQuery(keyspace, nextEndpoints);

					/*
					 * If the current range right is the min token, we should stop merging because
					 * CFS.getRangeSlice don't know how to deal with a wrapping range. Note: it
					 * would be slightly more efficient to have CFS.getRangeSlice on the destination
					 * nodes unwraps the range if necessary and deal with it. However, we can't
					 * start sending wrapped range without breaking wire compatibility, so It's
					 * likely easier not to bother;
					 */
					if (range.right.isMinimum())
						break;

					List<InetAddress> merged = intersection(liveEndpoints, nextEndpoints);

					// Check if there is enough endpoint for the merge to be possible.
					if (!consistency_level.isSufficientLiveNodes(keyspace, merged))
						break;

					List<InetAddress> filteredMerged = consistency_level.filterForQuery(keyspace, merged);

					// Estimate whether merging will be a win or not
					if (!DatabaseDescriptor.getEndpointSnitch().isWorthMergingForRangeQuery(filteredMerged,
					                                                                        filteredEndpoints,
					                                                                        nextFilteredEndpoints))
						break;

					// If we get there, merge this range and the next one
					range = range.withNewRight(nextRange.right);
					liveEndpoints = merged;
					filteredEndpoints = filteredMerged;
					++i;
				}

				AbstractRangeCommand nodeCmd = command.forSubRange(range);

				// collect replies and resolve according to consistency level
				RangeSliceResponseResolver resolver = new RangeSliceResponseResolver(nodeCmd.keyspace,
				                                                                     command.timestamp);
				List<InetAddress> minimalEndpoints = filteredEndpoints.subList(0,
				                                                               Math.min(filteredEndpoints.size(),
				                                                                        consistency_level.blockFor(keyspace)));
				ReadCallback<RangeSliceReply, Iterable<Row>> handler = new ReadCallback<>(resolver,
				                                                                          consistency_level,
				                                                                          nodeCmd,
				                                                                          minimalEndpoints);
				handler.assureSufficientLiveNodes();
				resolver.setSources(filteredEndpoints);
				if (filteredEndpoints.size() == 1 && filteredEndpoints.get(0).equals(FBUtilities.getBroadcastAddress())
				        && OPTIMIZE_LOCAL_REQUESTS) {
					StageManager.getStage(Stage.READ).execute(new LocalRangeSliceRunnable(nodeCmd, handler));
				} else {
					MessageOut<? extends AbstractRangeCommand> message = nodeCmd.createMessage();
					for (InetAddress endpoint : filteredEndpoints) {
						Tracing.trace("Enqueuing request to {}", endpoint);
						MessagingService.instance().sendRR(message, endpoint, handler);
					}
				}

				try {
					for (Row row : handler.get()) {
						rows.add(row);
						if (nodeCmd.countCQL3Rows())
							cql3RowCount += row.getLiveCount(command.predicate, command.timestamp);
					}
					FBUtilities.waitOnFutures(resolver.repairResults, DatabaseDescriptor.getWriteRpcTimeout());
				} catch (ReadTimeoutException ex) {
					// we timed out waiting for responses
					int blockFor = consistency_level.blockFor(keyspace);
					int responseCount = resolver.responses.size();
					String gotData = responseCount > 0 ? resolver.isDataPresent() ? " (including data)"
					        : " (only digests)" : "";

					if (Tracing.isTracing()) {
						Tracing.trace("Timed out; received {} of {} responses{} for range {} of {}", new Object[] {
						        responseCount, blockFor, gotData, i, ranges.size() });
					} else if (logger.isDebugEnabled()) {
						logger.debug("Range slice timeout; received {} of {} responses{} for range {} of {}",
						             responseCount,
						             blockFor,
						             gotData,
						             i,
						             ranges.size());
					}
					throw ex;
				} catch (TimeoutException ex) {
					// We got all responses, but timed out while repairing
					int blockFor = consistency_level.blockFor(keyspace);
					if (Tracing.isTracing())
						Tracing.trace("Timed out while read-repairing after receiving all {} data and digest responses",
						              blockFor);
					else
						logger.debug("Range slice timeout while read-repairing after receiving all {} data and digest responses",
						             blockFor);
					throw new ReadTimeoutException(consistency_level, blockFor - 1, blockFor, true);
				} catch (DigestMismatchException e) {
					throw new AssertionError(e); // no digests in range slices yet
				}

				// if we're done, great, otherwise, move to the next range
				int count = nodeCmd.countCQL3Rows() ? cql3RowCount : rows.size();
				if (count >= nodeCmd.limit())
					break;
			}
		} finally {
			long latency = System.nanoTime() - startTime;
			rangeMetrics.addNano(latency);
			Keyspace.open(command.keyspace).getColumnFamilyStore(command.columnFamily).metric.coordinatorScanLatency.update(latency,
			                                                                                                                TimeUnit.NANOSECONDS);
		}
		return command.trim(rows);
	}

	public static List<Row>
	        getRangeSliceFullScan(AbstractRangeCommand command, ConsistencyLevel consistency_level) throws UnavailableException, ReadTimeoutException {

		Keyspace keyspace = Keyspace.open(command.keyspace);
		List<Row> rows = new ArrayList<>();
		Map<FullScanTask, Future<List<Row>>> futures = new HashMap<>();
		ExecutorService executorService = Executors.newFixedThreadPool(4);

		// when dealing with LocalStrategy keyspaces, we can skip the range splitting and
		// merging (which can be
		// expensive in clusters with vnodes)
		List<? extends AbstractBounds<RowPosition>> ranges;
		if (keyspace.getReplicationStrategy() instanceof LocalStrategy)
			ranges = command.keyRange.unwrap();
		else
			ranges = getRestrictedRanges(command.keyRange);

		int i = 0;
		AbstractBounds<RowPosition> nextRange = null;
		List<InetAddress> nextEndpoints = null;
		List<InetAddress> nextFilteredEndpoints = null;
		while (i < ranges.size()) {
			AbstractBounds<RowPosition> range = nextRange == null ? ranges.get(i) : nextRange;
			List<InetAddress> liveEndpoints = nextEndpoints == null ? getLiveSortedEndpoints(keyspace, range.right)
			        : nextEndpoints;
			List<InetAddress> filteredEndpoints = nextFilteredEndpoints == null ? consistency_level.filterForQuery(keyspace,
			                                                                                                       liveEndpoints)
			        : nextFilteredEndpoints;
			++i;

			// getRestrictedRange has broken the queried range into per-[vnode] token ranges,
			// but this doesn't take
			// the replication factor into account. If the intersection of live endpoints for 2
			// consecutive ranges
			// still meets the CL requirements, then we can merge both ranges into the same
			// RangeSliceCommand.
			while (i < ranges.size()) {
				nextRange = ranges.get(i);
				nextEndpoints = getLiveSortedEndpoints(keyspace, nextRange.right);
				nextFilteredEndpoints = consistency_level.filterForQuery(keyspace, nextEndpoints);

				/*
				 * If the current range right is the min token, we should stop merging because
				 * CFS.getRangeSlice don't know how to deal with a wrapping range. Note: it would be
				 * slightly more efficient to have CFS.getRangeSlice on the destination nodes
				 * unwraps the range if necessary and deal with it. However, we can't start sending
				 * wrapped range without breaking wire compatibility, so It's likely easier not to
				 * bother;
				 */
				if (range.right.isMinimum())
					break;

				List<InetAddress> merged = intersection(liveEndpoints, nextEndpoints);

				// Check if there is enough endpoint for the merge to be possible.
				if (!consistency_level.isSufficientLiveNodes(keyspace, merged))
					break;

				List<InetAddress> filteredMerged = consistency_level.filterForQuery(keyspace, merged);

				// Estimate whether merging will be a win or not
				if (!DatabaseDescriptor.getEndpointSnitch().isWorthMergingForRangeQuery(filteredMerged,
				                                                                        filteredEndpoints,
				                                                                        nextFilteredEndpoints))
					break;

				// If we get there, merge this range and the next one
				range = range.withNewRight(nextRange.right);
				liveEndpoints = merged;
				filteredEndpoints = filteredMerged;
				++i;
			}

			AbstractRangeCommand nodeCmd = command.forSubRange(range);

			// collect replies and resolve according to consistency level
			RangeSliceResponseResolver resolver = new RangeSliceResponseResolver(nodeCmd.keyspace, command.timestamp);
			List<InetAddress> minimalEndpoints = filteredEndpoints.subList(0,
			                                                               Math.min(filteredEndpoints.size(),
			                                                                        consistency_level.blockFor(keyspace)));
			ReadCallback<RangeSliceReply, Iterable<Row>> handler = new ReadCallback<>(resolver,
			                                                                          consistency_level,
			                                                                          nodeCmd,
			                                                                          minimalEndpoints);
			handler.assureSufficientLiveNodes();
			resolver.setSources(filteredEndpoints);
			if (filteredEndpoints.size() == 1 && filteredEndpoints.get(0).equals(FBUtilities.getBroadcastAddress())
			        && OPTIMIZE_LOCAL_REQUESTS) {
				StageManager.getStage(Stage.READ).execute(new LocalRangeSliceRunnable(nodeCmd, handler));
			} else {
				MessageOut<? extends AbstractRangeCommand> message = nodeCmd.createMessage();
				for (InetAddress endpoint : filteredEndpoints) {
					Tracing.trace("Enqueuing request to {}", endpoint);
					MessagingService.instance().sendRR(message, endpoint, handler);
				}
			}

			FullScanTask fullScanTask = new FullScanTask(handler, resolver);
			Future<List<Row>> future = executorService.submit(fullScanTask);
			futures.put(fullScanTask, future);
		}

		try {
			executorService.shutdown();
			while (!executorService.awaitTermination(10, TimeUnit.SECONDS)) {
				Log.info("Awaiting completion of threads.");
			}
		} catch (InterruptedException e) {
			Log.error(e, "INTERRUPTED");
			throw new RuntimeException(e);
		}

		for (Entry<FullScanTask, Future<List<Row>>> entry : futures.entrySet()) {
			FullScanTask task = entry.getKey();
			Future<List<Row>> future = entry.getValue();
			try {
				List<Row> nodeRows = future.get();
				rows.addAll(nodeRows);
			} catch (ExecutionException e) {
				Throwable cause = e.getCause();
				if (cause instanceof ReadTimeoutException) {
					int blockFor = consistency_level.blockFor(keyspace);
					int responseCount = task.resolver.responses.size();
					String gotData = responseCount > 0 ? task.resolver.isDataPresent() ? " (including data)"
					        : " (only digests)" : "";

					if (Tracing.isTracing()) {
						Tracing.trace("Timed out; received {} of {} responses{} for range {} of {}", new Object[] {
						        responseCount, blockFor, gotData, i, ranges.size() });
					} else if (logger.isDebugEnabled()) {
						logger.debug("Range slice timeout; received {} of {} responses{} for range {} of {}",
						             responseCount,
						             blockFor,
						             gotData,
						             i,
						             ranges.size());
					}
					throw (ReadTimeoutException) cause;
				} else if (cause instanceof TimeoutException) {
					// We got all responses, but timed out while repairing
					int blockFor = consistency_level.blockFor(keyspace);
					if (Tracing.isTracing())
						Tracing.trace("Timed out while read-repairing after receiving all {} data and digest responses",
						              blockFor);
					else
						logger.debug("Range slice timeout while read-repairing after receiving all {} data and digest responses",
						             blockFor);
					throw new ReadTimeoutException(consistency_level, blockFor - 1, blockFor, true);
				} else if (cause instanceof DigestMismatchException) {
					throw new AssertionError(e); // no digests in range slices yet
				}
			} catch (InterruptedException e) {
				Log.error(e, "=======> Error interrupted");
				throw new RuntimeException(e);
			}
		}

		return futures.size() > 1 ? command.combine(rows) : command.trim(rows);
	}

	private static final class FullScanTask implements Callable<List<Row>> {

		ReadCallback<RangeSliceReply, Iterable<Row>> handler;
		RangeSliceResponseResolver resolver;

		public FullScanTask(ReadCallback<RangeSliceReply, Iterable<Row>> handler, RangeSliceResponseResolver resolver) {
			super();
			this.handler = handler;
			this.resolver = resolver;
		}

		public List<Row> call() throws TimeoutException, ReadTimeoutException, DigestMismatchException {
			List<Row> rows = new LinkedList<>();
			Log.debug("Processing task");
			for (Row row : handler.get()) {
				rows.add(row);
			}
			Log.debug("Rows get");
			FBUtilities.waitOnFutures(resolver.repairResults, DatabaseDescriptor.getWriteRpcTimeout());
			Log.debug("Processed task");
			return rows;
		}
	}

	public Map<String, List<String>> getSchemaVersions() {
		return describeSchemaVersions();
	}

	/**
	 * initiate a request/response session with each live node to check whether or not everybody is
	 * using the same migration id. This is useful for determining if a schema change has propagated
	 * through the cluster. Disagreement is assumed if any node fails to respond.
	 */
	public static Map<String, List<String>> describeSchemaVersions() {
		final String myVersion = Schema.instance.getVersion().toString();
		final Map<InetAddress, UUID> versions = new ConcurrentHashMap<InetAddress, UUID>();
		final Set<InetAddress> liveHosts = Gossiper.instance.getLiveMembers();
		final CountDownLatch latch = new CountDownLatch(liveHosts.size());

		IAsyncCallback<UUID> cb = new IAsyncCallback<UUID>() {
			public void response(MessageIn<UUID> message) {
				// record the response from the remote node.
				versions.put(message.from, message.payload);
				latch.countDown();
			}

			public boolean isLatencyForSnitch() {
				return false;
			}
		};
		// an empty message acts as a request to the SchemaCheckVerbHandler.
		MessageOut message = new MessageOut(MessagingService.Verb.SCHEMA_CHECK);
		for (InetAddress endpoint : liveHosts)
			MessagingService.instance().sendRR(message, endpoint, cb);

		try {
			// wait for as long as possible. timeout-1s if possible.
			latch.await(DatabaseDescriptor.getRpcTimeout(), TimeUnit.MILLISECONDS);
		} catch (InterruptedException ex) {
			throw new AssertionError("This latch shouldn't have been interrupted.");
		}

		// maps versions to hosts that are on that version.
		Map<String, List<String>> results = new HashMap<String, List<String>>();
		Iterable<InetAddress> allHosts = Iterables.concat(Gossiper.instance.getLiveMembers(),
		                                                  Gossiper.instance.getUnreachableMembers());
		for (InetAddress host : allHosts) {
			UUID version = versions.get(host);
			String stringVersion = version == null ? UNREACHABLE : version.toString();
			List<String> hosts = results.get(stringVersion);
			if (hosts == null) {
				hosts = new ArrayList<String>();
				results.put(stringVersion, hosts);
			}
			hosts.add(host.getHostAddress());
		}

		// we're done: the results map is ready to return to the client. the rest is just debug
		// logging:
		if (results.get(UNREACHABLE) != null)
			logger.debug("Hosts not in agreement. Didn't get a response from everybody: {}",
			             StringUtils.join(results.get(UNREACHABLE), ","));
		for (Map.Entry<String, List<String>> entry : results.entrySet()) {
			// check for version disagreement. log the hosts that don't agree.
			if (entry.getKey().equals(UNREACHABLE) || entry.getKey().equals(myVersion))
				continue;
			for (String host : entry.getValue())
				logger.debug("{} disagrees ({})", host, entry.getKey());
		}
		if (results.size() == 1)
			logger.debug("Schemas are in agreement.");

		return results;
	}

	/**
	 * Compute all ranges we're going to query, in sorted order. Nodes can be replica destinations
	 * for many ranges, so we need to restrict each scan to the specific range we want, or else we'd
	 * get duplicate results.
	 */
	static <T extends RingPosition> List<AbstractBounds<T>> getRestrictedRanges(final AbstractBounds<T> queryRange) {
		// special case for bounds containing exactly 1 (non-minimum) token
		if (queryRange instanceof Bounds && queryRange.left.equals(queryRange.right)
		        && !queryRange.left.isMinimum(StorageService.getPartitioner())) {
			return Collections.singletonList(queryRange);
		}

		TokenMetadata tokenMetadata = StorageService.instance.getTokenMetadata();

		List<AbstractBounds<T>> ranges = new ArrayList<AbstractBounds<T>>();
		// divide the queryRange into pieces delimited by the ring and minimum tokens
		Iterator<Token> ringIter = TokenMetadata.ringIterator(tokenMetadata.sortedTokens(),
		                                                      queryRange.left.getToken(),
		                                                      true);
		AbstractBounds<T> remainder = queryRange;
		while (ringIter.hasNext()) {
			/*
			 * remainder can be a range/bounds of token _or_ keys and we want to split it with a
			 * token: - if remainder is tokens, then we'll just split using the provided token. - if
			 * remainder is keys, we want to split using token.upperBoundKey. For instance, if
			 * remainder is [DK(10, 'foo'), DK(20, 'bar')], and we have 3 nodes with tokens 0, 15,
			 * 30. We want to split remainder to A=[DK(10, 'foo'), 15] and B=(15, DK(20, 'bar')].
			 * But since we can't mix tokens and keys at the same time in a range, we uses
			 * 15.upperBoundKey() to have A include all keys having 15 as token and B include none
			 * of those (since that is what our node owns). asSplitValue() abstracts that choice.
			 */
			Token upperBoundToken = ringIter.next();
			T upperBound = (T) upperBoundToken.upperBound(queryRange.left.getClass());
			if (!remainder.left.equals(upperBound) && !remainder.contains(upperBound))
				// no more splits
				break;
			Pair<AbstractBounds<T>, AbstractBounds<T>> splits = remainder.split(upperBound);
			if (splits == null)
				continue;

			ranges.add(splits.left);
			remainder = splits.right;
		}
		ranges.add(remainder);

		return ranges;
	}

	public long getReadOperations() {
		return readMetrics.latency.count();
	}

	public long getTotalReadLatencyMicros() {
		return readMetrics.totalLatency.count();
	}

	public double getRecentReadLatencyMicros() {
		return readMetrics.getRecentLatency();
	}

	public long[] getTotalReadLatencyHistogramMicros() {
		return readMetrics.totalLatencyHistogram.getBuckets(false);
	}

	public long[] getRecentReadLatencyHistogramMicros() {
		return readMetrics.recentLatencyHistogram.getBuckets(true);
	}

	public long getRangeOperations() {
		return rangeMetrics.latency.count();
	}

	public long getTotalRangeLatencyMicros() {
		return rangeMetrics.totalLatency.count();
	}

	public double getRecentRangeLatencyMicros() {
		return rangeMetrics.getRecentLatency();
	}

	public long[] getTotalRangeLatencyHistogramMicros() {
		return rangeMetrics.totalLatencyHistogram.getBuckets(false);
	}

	public long[] getRecentRangeLatencyHistogramMicros() {
		return rangeMetrics.recentLatencyHistogram.getBuckets(true);
	}

	public long getWriteOperations() {
		return writeMetrics.latency.count();
	}

	public long getTotalWriteLatencyMicros() {
		return writeMetrics.totalLatency.count();
	}

	public double getRecentWriteLatencyMicros() {
		return writeMetrics.getRecentLatency();
	}

	public long[] getTotalWriteLatencyHistogramMicros() {
		return writeMetrics.totalLatencyHistogram.getBuckets(false);
	}

	public long[] getRecentWriteLatencyHistogramMicros() {
		return writeMetrics.recentLatencyHistogram.getBuckets(true);
	}

	public boolean getHintedHandoffEnabled() {
		return DatabaseDescriptor.hintedHandoffEnabled();
	}

	public Set<String> getHintedHandoffEnabledByDC() {
		return DatabaseDescriptor.hintedHandoffEnabledByDC();
	}

	public void setHintedHandoffEnabled(boolean b) {
		DatabaseDescriptor.setHintedHandoffEnabled(b);
	}

	public void setHintedHandoffEnabledByDCList(String dcNames) {
		DatabaseDescriptor.setHintedHandoffEnabled(dcNames);
	}

	public int getMaxHintWindow() {
		return DatabaseDescriptor.getMaxHintWindow();
	}

	public void setMaxHintWindow(int ms) {
		DatabaseDescriptor.setMaxHintWindow(ms);
	}

	public static boolean shouldHint(InetAddress ep) {
		if (DatabaseDescriptor.shouldHintByDC()) {
			final String dc = DatabaseDescriptor.getEndpointSnitch().getDatacenter(ep);
			// Disable DC specific hints
			if (!DatabaseDescriptor.hintedHandoffEnabled(dc)) {
				HintedHandOffManager.instance.metrics.incrPastWindow(ep);
				return false;
			}
		} else if (!DatabaseDescriptor.hintedHandoffEnabled()) {
			HintedHandOffManager.instance.metrics.incrPastWindow(ep);
			return false;
		}

		boolean hintWindowExpired = Gossiper.instance.getEndpointDowntime(ep) > DatabaseDescriptor.getMaxHintWindow();
		if (hintWindowExpired) {
			HintedHandOffManager.instance.metrics.incrPastWindow(ep);
			Tracing.trace("Not hinting {} which has been down {}ms", ep, Gossiper.instance.getEndpointDowntime(ep));
		}
		return !hintWindowExpired;
	}

	/**
	 * Performs the truncate operatoin, which effectively deletes all data from the column family
	 * cfname
	 * 
	 * @param keyspace
	 * @param cfname
	 * @throws UnavailableException
	 *             If some of the hosts in the ring are down.
	 * @throws TimeoutException
	 * @throws IOException
	 */
	public static void
	        truncateBlocking(String keyspace, String cfname) throws UnavailableException, TimeoutException, IOException {
		logger.debug("Starting a blocking truncate operation on keyspace {}, CF {}", keyspace, cfname);
		if (isAnyStorageHostDown()) {
			logger.info("Cannot perform truncate, some hosts are down");
			// Since the truncate operation is so aggressive and is typically only
			// invoked by an admin, for simplicity we require that all nodes are up
			// to perform the operation.
			int liveMembers = Gossiper.instance.getLiveMembers().size();
			throw new UnavailableException(ConsistencyLevel.ALL, liveMembers
			        + Gossiper.instance.getUnreachableMembers().size(), liveMembers);
		}

		Set<InetAddress> allEndpoints = Gossiper.instance.getLiveTokenOwners();

		int blockFor = allEndpoints.size();
		final TruncateResponseHandler responseHandler = new TruncateResponseHandler(blockFor);

		// Send out the truncate calls and track the responses with the callbacks.
		Tracing.trace("Enqueuing truncate messages to hosts {}", allEndpoints);
		final Truncation truncation = new Truncation(keyspace, cfname);
		MessageOut<Truncation> message = truncation.createMessage();
		for (InetAddress endpoint : allEndpoints)
			MessagingService.instance().sendRR(message, endpoint, responseHandler);

		// Wait for all
		try {
			responseHandler.get();
		} catch (TimeoutException e) {
			Tracing.trace("Timed out");
			throw e;
		}
	}

	/**
	 * Asks the gossiper if there are any nodes that are currently down.
	 * 
	 * @return true if the gossiper thinks all nodes are up.
	 */
	private static boolean isAnyStorageHostDown() {
		return !Gossiper.instance.getUnreachableTokenOwners().isEmpty();
	}

	public interface WritePerformer {
		public void apply(IMutation mutation,
		                  Iterable<InetAddress> targets,
		                  AbstractWriteResponseHandler responseHandler,
		                  String localDataCenter,
		                  ConsistencyLevel consistency_level) throws OverloadedException;
	}

	/**
	 * A Runnable that aborts if it doesn't start running before it times out
	 */
	private static abstract class DroppableRunnable implements Runnable {
		private final long constructionTime = System.nanoTime();
		private final MessagingService.Verb verb;

		public DroppableRunnable(MessagingService.Verb verb) {
			this.verb = verb;
		}

		public final void run() {
			if (TimeUnit.NANOSECONDS.toMillis(System.nanoTime() - constructionTime) > DatabaseDescriptor.getTimeout(verb)) {
				MessagingService.instance().incrementDroppedMessages(verb);
				return;
			}

			try {
				runMayThrow();
			} catch (Exception e) {
				throw new RuntimeException(e);
			}
		}

		abstract protected void runMayThrow() throws Exception;
	}

	/**
	 * Like DroppableRunnable, but if it aborts, it will rerun (on the mutation stage) after marking
	 * itself as a hint in progress so that the hint backpressure mechanism can function.
	 */
	private static abstract class LocalMutationRunnable implements Runnable {
		private final long constructionTime = System.currentTimeMillis();

		public final void run() {
			if (System.currentTimeMillis() > constructionTime
			        + DatabaseDescriptor.getTimeout(MessagingService.Verb.MUTATION)) {
				MessagingService.instance().incrementDroppedMessages(MessagingService.Verb.MUTATION);
				HintRunnable runnable = new HintRunnable(FBUtilities.getBroadcastAddress()) {
					protected void runMayThrow() throws Exception {
						LocalMutationRunnable.this.runMayThrow();
					}
				};
				submitHint(runnable);
				return;
			}

			try {
				runMayThrow();
			} catch (Exception e) {
				throw new RuntimeException(e);
			}
		}

		abstract protected void runMayThrow() throws Exception;
	}

	/**
	 * HintRunnable will decrease totalHintsInProgress and targetHints when finished. It is the
	 * caller's responsibility to increment them initially.
	 */
	private abstract static class HintRunnable implements Runnable {
		public final InetAddress target;

		protected HintRunnable(InetAddress target) {
			this.target = target;
		}

		public void run() {
			try {
				runMayThrow();
			} catch (Exception e) {
				throw new RuntimeException(e);
			} finally {
				StorageMetrics.totalHintsInProgress.dec();
				getHintsInProgressFor(target).decrementAndGet();
			}
		}

		abstract protected void runMayThrow() throws Exception;
	}

	public long getTotalHints() {
		return StorageMetrics.totalHints.count();
	}

	public int getMaxHintsInProgress() {
		return maxHintsInProgress;
	}

	public void setMaxHintsInProgress(int qs) {
		maxHintsInProgress = qs;
	}

	public int getHintsInProgress() {
		return (int) StorageMetrics.totalHintsInProgress.count();
	}

	public void verifyNoHintsInProgress() {
		if (getHintsInProgress() > 0)
			logger.warn("Some hints were not written before shutdown.  This is not supposed to happen.  You should (a) run repair, and (b) file a bug report");
	}

	public Long getRpcTimeout() {
		return DatabaseDescriptor.getRpcTimeout();
	}

	public void setRpcTimeout(Long timeoutInMillis) {
		DatabaseDescriptor.setRpcTimeout(timeoutInMillis);
	}

	public Long getReadRpcTimeout() {
		return DatabaseDescriptor.getReadRpcTimeout();
	}

	public void setReadRpcTimeout(Long timeoutInMillis) {
		DatabaseDescriptor.setReadRpcTimeout(timeoutInMillis);
	}

	public Long getWriteRpcTimeout() {
		return DatabaseDescriptor.getWriteRpcTimeout();
	}

	public void setWriteRpcTimeout(Long timeoutInMillis) {
		DatabaseDescriptor.setWriteRpcTimeout(timeoutInMillis);
	}

	public Long getCasContentionTimeout() {
		return DatabaseDescriptor.getCasContentionTimeout();
	}

	public void setCasContentionTimeout(Long timeoutInMillis) {
		DatabaseDescriptor.setCasContentionTimeout(timeoutInMillis);
	}

	public Long getRangeRpcTimeout() {
		return DatabaseDescriptor.getRangeRpcTimeout();
	}

	public void setRangeRpcTimeout(Long timeoutInMillis) {
		DatabaseDescriptor.setRangeRpcTimeout(timeoutInMillis);
	}

	public Long getTruncateRpcTimeout() {
		return DatabaseDescriptor.getTruncateRpcTimeout();
	}

	public void setTruncateRpcTimeout(Long timeoutInMillis) {
		DatabaseDescriptor.setTruncateRpcTimeout(timeoutInMillis);
	}

	public void reloadTriggerClasses() {
		TriggerExecutor.instance.reloadClasses();
	}

	public long getReadRepairAttempted() {
		return ReadRepairMetrics.attempted.count();
	}

	public long getReadRepairRepairedBlocking() {
		return ReadRepairMetrics.repairedBlocking.count();
	}

	public long getReadRepairRepairedBackground() {
		return ReadRepairMetrics.repairedBackground.count();
	}
=======
import org.apache.cassandra.utils.*;

public class StorageProxy implements StorageProxyMBean
{
    public static final String MBEAN_NAME = "org.apache.cassandra.db:type=StorageProxy";
    private static final Logger logger = LoggerFactory.getLogger(StorageProxy.class);
    static final boolean OPTIMIZE_LOCAL_REQUESTS = true; // set to false to test messagingservice path on single node

    public static final String UNREACHABLE = "UNREACHABLE";

    private static final WritePerformer standardWritePerformer;
    private static final WritePerformer counterWritePerformer;
    private static final WritePerformer counterWriteOnCoordinatorPerformer;

    public static final StorageProxy instance = new StorageProxy();

    private static volatile int maxHintsInProgress = 1024 * FBUtilities.getAvailableProcessors();
    private static final CacheLoader<InetAddress, AtomicInteger> hintsInProgress = new CacheLoader<InetAddress, AtomicInteger>()
    {
        public AtomicInteger load(InetAddress inetAddress)
        {
            return new AtomicInteger(0);
        }
    };
    private static final ClientRequestMetrics readMetrics = new ClientRequestMetrics("Read");
    private static final ClientRequestMetrics rangeMetrics = new ClientRequestMetrics("RangeSlice");
    private static final ClientRequestMetrics writeMetrics = new ClientRequestMetrics("Write");

    private StorageProxy() {}

    static
    {
        MBeanServer mbs = ManagementFactory.getPlatformMBeanServer();
        try
        {
            mbs.registerMBean(new StorageProxy(), new ObjectName(MBEAN_NAME));
        }
        catch (Exception e)
        {
            throw new RuntimeException(e);
        }

        standardWritePerformer = new WritePerformer()
        {
            public void apply(IMutation mutation,
                              Iterable<InetAddress> targets,
                              AbstractWriteResponseHandler responseHandler,
                              String localDataCenter,
                              ConsistencyLevel consistency_level)
            throws OverloadedException
            {
                assert mutation instanceof RowMutation;
                sendToHintedEndpoints((RowMutation) mutation, targets, responseHandler, localDataCenter);
            }
        };

        /*
         * We execute counter writes in 2 places: either directly in the coordinator node if it is a replica, or
         * in CounterMutationVerbHandler on a replica othewise. The write must be executed on the MUTATION stage
         * but on the latter case, the verb handler already run on the MUTATION stage, so we must not execute the
         * underlying on the stage otherwise we risk a deadlock. Hence two different performer.
         */
        counterWritePerformer = new WritePerformer()
        {
            public void apply(IMutation mutation,
                              Iterable<InetAddress> targets,
                              AbstractWriteResponseHandler responseHandler,
                              String localDataCenter,
                              ConsistencyLevel consistency_level)
            {
                Runnable runnable = counterWriteTask(mutation, targets, responseHandler, localDataCenter, consistency_level);
                runnable.run();
            }
        };

        counterWriteOnCoordinatorPerformer = new WritePerformer()
        {
            public void apply(IMutation mutation,
                              Iterable<InetAddress> targets,
                              AbstractWriteResponseHandler responseHandler,
                              String localDataCenter,
                              ConsistencyLevel consistency_level)
            {
                Runnable runnable = counterWriteTask(mutation, targets, responseHandler, localDataCenter, consistency_level);
                StageManager.getStage(Stage.MUTATION).execute(runnable);
            }
        };
    }

    /**
     * Apply @param updates if and only if the current values in the row for @param key
     * match the provided @param conditions.  The algorithm is "raw" Paxos: that is, Paxos
     * minus leader election -- any node in the cluster may propose changes for any row,
     * which (that is, the row) is the unit of values being proposed, not single columns.
     *
     * The Paxos cohort is only the replicas for the given key, not the entire cluster.
     * So we expect performance to be reasonable, but CAS is still intended to be used
     * "when you really need it," not for all your updates.
     *
     * There are three phases to Paxos:
     *  1. Prepare: the coordinator generates a ballot (timeUUID in our case) and asks replicas to (a) promise
     *     not to accept updates from older ballots and (b) tell us about the most recent update it has already
     *     accepted.
     *  2. Accept: if a majority of replicas reply, the coordinator asks replicas to accept the value of the
     *     highest proposal ballot it heard about, or a new value if no in-progress proposals were reported.
     *  3. Commit (Learn): if a majority of replicas acknowledge the accept request, we can commit the new
     *     value.
     *
     *  Commit procedure is not covered in "Paxos Made Simple," and only briefly mentioned in "Paxos Made Live,"
     *  so here is our approach:
     *   3a. The coordinator sends a commit message to all replicas with the ballot and value.
     *   3b. Because of 1-2, this will be the highest-seen commit ballot.  The replicas will note that,
     *       and send it with subsequent promise replies.  This allows us to discard acceptance records
     *       for successfully committed replicas, without allowing incomplete proposals to commit erroneously
     *       later on.
     *
     *  Note that since we are performing a CAS rather than a simple update, we perform a read (of committed
     *  values) between the prepare and accept phases.  This gives us a slightly longer window for another
     *  coordinator to come along and trump our own promise with a newer one but is otherwise safe.
     *
     * @param keyspaceName the keyspace for the CAS
     * @param cfName the column family for the CAS
     * @param key the row key for the row to CAS
     * @param conditions the conditions for the CAS to apply.
     * @param updates the value to insert if {@code condtions} matches the current values.
     * @param consistencyForPaxos the consistency for the paxos prepare and propose round. This can only be either SERIAL or LOCAL_SERIAL.
     * @param consistencyForCommit the consistency for write done during the commit phase. This can be anything, except SERIAL or LOCAL_SERIAL.
     *
     * @return null if the operation succeeds in updating the row, or the current values corresponding to conditions.
     * (since, if the CAS doesn't succeed, it means the current value do not match the conditions).
     */
    public static ColumnFamily cas(String keyspaceName,
                                   String cfName,
                                   ByteBuffer key,
                                   CASConditions conditions,
                                   ColumnFamily updates,
                                   ConsistencyLevel consistencyForPaxos,
                                   ConsistencyLevel consistencyForCommit)
    throws UnavailableException, IsBootstrappingException, ReadTimeoutException, WriteTimeoutException, InvalidRequestException
    {
        consistencyForPaxos.validateForCas();
        consistencyForCommit.validateForCasCommit(keyspaceName);

        CFMetaData metadata = Schema.instance.getCFMetaData(keyspaceName, cfName);

        long start = System.nanoTime();
        long timeout = TimeUnit.MILLISECONDS.toNanos(DatabaseDescriptor.getCasContentionTimeout());
        while (System.nanoTime() - start < timeout)
        {
            // for simplicity, we'll do a single liveness check at the start of each attempt
            Pair<List<InetAddress>, Integer> p = getPaxosParticipants(keyspaceName, key, consistencyForPaxos);
            List<InetAddress> liveEndpoints = p.left;
            int requiredParticipants = p.right;

            UUID ballot = beginAndRepairPaxos(start, key, metadata, liveEndpoints, requiredParticipants, consistencyForPaxos);

            // read the current values and check they validate the conditions
            Tracing.trace("Reading existing values for CAS precondition");
            long timestamp = System.currentTimeMillis();
            ReadCommand readCommand = ReadCommand.create(keyspaceName, key, cfName, timestamp, conditions.readFilter());
            List<Row> rows = read(Arrays.asList(readCommand), consistencyForPaxos == ConsistencyLevel.LOCAL_SERIAL? ConsistencyLevel.LOCAL_QUORUM : ConsistencyLevel.QUORUM);
            ColumnFamily current = rows.get(0).cf;
            if (!conditions.appliesTo(current))
            {
                Tracing.trace("CAS precondition {} does not match current values {}", conditions, current);
                // We should not return null as this means success
                return current == null ? EmptyColumns.factory.create(metadata) : current;
            }

            // finish the paxos round w/ the desired updates
            // TODO turn null updates into delete?

            // Apply triggers to cas updates. A consideration here is that
            // triggers emit RowMutations, and so a given trigger implementation
            // may generate mutations for partitions other than the one this
            // paxos round is scoped for. In this case, TriggerExecutor will
            // validate that the generated mutations are targetted at the same
            // partition as the initial updates and reject (via an
            // InvalidRequestException) any which aren't.
            updates = TriggerExecutor.instance.execute(key, updates);

            Commit proposal = Commit.newProposal(key, ballot, updates);
            Tracing.trace("CAS precondition is met; proposing client-requested updates for {}", ballot);
            if (proposePaxos(proposal, liveEndpoints, requiredParticipants, true, consistencyForPaxos))
            {
                if (consistencyForCommit == ConsistencyLevel.ANY)
                    sendCommit(proposal, liveEndpoints);
                else
                    commitPaxos(proposal, consistencyForCommit);
                Tracing.trace("CAS successful");
                return null;
            }

            Tracing.trace("Paxos proposal not accepted (pre-empted by a higher ballot)");
            Uninterruptibles.sleepUninterruptibly(FBUtilities.threadLocalRandom().nextInt(100), TimeUnit.MILLISECONDS);
            // continue to retry
        }

        throw new WriteTimeoutException(WriteType.CAS, consistencyForPaxos, 0, consistencyForPaxos.blockFor(Keyspace.open(keyspaceName)));
    }

    private static Predicate<InetAddress> sameDCPredicateFor(final String dc)
    {
        final IEndpointSnitch snitch = DatabaseDescriptor.getEndpointSnitch();
        return new Predicate<InetAddress>()
        {
            public boolean apply(InetAddress host)
            {
                return dc.equals(snitch.getDatacenter(host));
            }
        };
    }

    private static Pair<List<InetAddress>, Integer> getPaxosParticipants(String keyspaceName, ByteBuffer key, ConsistencyLevel consistencyForPaxos) throws UnavailableException
    {
        Token tk = StorageService.getPartitioner().getToken(key);
        List<InetAddress> naturalEndpoints = StorageService.instance.getNaturalEndpoints(keyspaceName, tk);
        Collection<InetAddress> pendingEndpoints = StorageService.instance.getTokenMetadata().pendingEndpointsFor(tk, keyspaceName);
        if (consistencyForPaxos == ConsistencyLevel.LOCAL_SERIAL)
        {
            // Restrict naturalEndpoints and pendingEndpoints to node in the local DC only
            String localDc = DatabaseDescriptor.getEndpointSnitch().getDatacenter(FBUtilities.getBroadcastAddress());
            Predicate<InetAddress> isLocalDc = sameDCPredicateFor(localDc);
            naturalEndpoints = ImmutableList.copyOf(Iterables.filter(naturalEndpoints, isLocalDc));
            pendingEndpoints = ImmutableList.copyOf(Iterables.filter(pendingEndpoints, isLocalDc));
        }
        int requiredParticipants = pendingEndpoints.size() + 1 + naturalEndpoints.size() / 2; // See CASSANDRA-833
        List<InetAddress> liveEndpoints = ImmutableList.copyOf(Iterables.filter(Iterables.concat(naturalEndpoints, pendingEndpoints), IAsyncCallback.isAlive));
        if (liveEndpoints.size() < requiredParticipants)
            throw new UnavailableException(consistencyForPaxos, requiredParticipants, liveEndpoints.size());
        return Pair.create(liveEndpoints, requiredParticipants);
    }

    /**
     * begin a Paxos session by sending a prepare request and completing any in-progress requests seen in the replies
     *
     * @return the Paxos ballot promised by the replicas if no in-progress requests were seen and a quorum of
     * nodes have seen the mostRecentCommit.  Otherwise, return null.
     */
    private static UUID beginAndRepairPaxos(long start, ByteBuffer key, CFMetaData metadata, List<InetAddress> liveEndpoints, int requiredParticipants, ConsistencyLevel consistencyForPaxos)
    throws WriteTimeoutException
    {
        long timeout = TimeUnit.MILLISECONDS.toNanos(DatabaseDescriptor.getCasContentionTimeout());

        PrepareCallback summary = null;
        while (System.nanoTime() - start < timeout)
        {
            long ballotMillis = summary == null
                              ? System.currentTimeMillis()
                              : Math.max(System.currentTimeMillis(), 1 + UUIDGen.unixTimestamp(summary.mostRecentInProgressCommit.ballot));
            UUID ballot = UUIDGen.getTimeUUID(ballotMillis);

            // prepare
            Tracing.trace("Preparing {}", ballot);
            Commit toPrepare = Commit.newPrepare(key, metadata, ballot);
            summary = preparePaxos(toPrepare, liveEndpoints, requiredParticipants, consistencyForPaxos);
            if (!summary.promised)
            {
                Tracing.trace("Some replicas have already promised a higher ballot than ours; aborting");
                // sleep a random amount to give the other proposer a chance to finish
                Uninterruptibles.sleepUninterruptibly(FBUtilities.threadLocalRandom().nextInt(100), TimeUnit.MILLISECONDS);
                continue;
            }

            Commit inProgress = summary.mostRecentInProgressCommitWithUpdate;
            Commit mostRecent = summary.mostRecentCommit;

            // If we have an in-progress ballot greater than the MRC we know, then it's an in-progress round that
            // needs to be completed, so do it.
            if (!inProgress.update.isEmpty() && inProgress.isAfter(mostRecent))
            {
                Tracing.trace("Finishing incomplete paxos round {}", inProgress);
                Commit refreshedInProgress = Commit.newProposal(inProgress.key, ballot, inProgress.update);
                if (proposePaxos(refreshedInProgress, liveEndpoints, requiredParticipants, false, consistencyForPaxos))
                {
                    commitPaxos(refreshedInProgress, ConsistencyLevel.QUORUM);
                }
                else
                {
                    Tracing.trace("Some replicas have already promised a higher ballot than ours; aborting");
                    // sleep a random amount to give the other proposer a chance to finish
                    Uninterruptibles.sleepUninterruptibly(FBUtilities.threadLocalRandom().nextInt(100), TimeUnit.MILLISECONDS);
                }
                continue;
            }

            // To be able to propose our value on a new round, we need a quorum of replica to have learn the previous one. Why is explained at:
            // https://issues.apache.org/jira/browse/CASSANDRA-5062?focusedCommentId=13619810&page=com.atlassian.jira.plugin.system.issuetabpanels:comment-tabpanel#comment-13619810)
            // Since we waited for quorum nodes, if some of them haven't seen the last commit (which may just be a timing issue, but may also
            // mean we lost messages), we pro-actively "repair" those nodes, and retry.
            Iterable<InetAddress> missingMRC = summary.replicasMissingMostRecentCommit();
            if (Iterables.size(missingMRC) > 0)
            {
                Tracing.trace("Repairing replicas that missed the most recent commit");
                sendCommit(mostRecent, missingMRC);
                // TODO: provided commits don't invalid the prepare we just did above (which they don't), we could just wait
                // for all the missingMRC to acknowledge this commit and then move on with proposing our value. But that means
                // adding the ability to have commitPaxos block, which is exactly CASSANDRA-5442 will do. So once we have that
                // latter ticket, we can pass CL.ALL to the commit above and remove the 'continue'.
                continue;
            }

            return ballot;
        }

        throw new WriteTimeoutException(WriteType.CAS, consistencyForPaxos, 0, consistencyForPaxos.blockFor(Keyspace.open(metadata.ksName)));
    }

    /**
     * Unlike commitPaxos, this does not wait for replies
     */
    private static void sendCommit(Commit commit, Iterable<InetAddress> replicas)
    {
        MessageOut<Commit> message = new MessageOut<Commit>(MessagingService.Verb.PAXOS_COMMIT, commit, Commit.serializer);
        for (InetAddress target : replicas)
            MessagingService.instance().sendOneWay(message, target);
    }

    private static PrepareCallback preparePaxos(Commit toPrepare, List<InetAddress> endpoints, int requiredParticipants, ConsistencyLevel consistencyForPaxos)
    throws WriteTimeoutException
    {
        PrepareCallback callback = new PrepareCallback(toPrepare.key, toPrepare.update.metadata(), requiredParticipants, consistencyForPaxos);
        MessageOut<Commit> message = new MessageOut<Commit>(MessagingService.Verb.PAXOS_PREPARE, toPrepare, Commit.serializer);
        for (InetAddress target : endpoints)
            MessagingService.instance().sendRR(message, target, callback);
        callback.await();
        return callback;
    }

    private static boolean proposePaxos(Commit proposal, List<InetAddress> endpoints, int requiredParticipants, boolean timeoutIfPartial, ConsistencyLevel consistencyLevel)
    throws WriteTimeoutException
    {
        ProposeCallback callback = new ProposeCallback(endpoints.size(), requiredParticipants, !timeoutIfPartial, consistencyLevel);
        MessageOut<Commit> message = new MessageOut<Commit>(MessagingService.Verb.PAXOS_PROPOSE, proposal, Commit.serializer);
        for (InetAddress target : endpoints)
            MessagingService.instance().sendRR(message, target, callback);

        callback.await();

        if (callback.isSuccessful())
            return true;

        if (timeoutIfPartial && !callback.isFullyRefused())
            throw new WriteTimeoutException(WriteType.CAS, consistencyLevel, callback.getAcceptCount(), requiredParticipants);

        return false;
    }

    private static void commitPaxos(Commit proposal, ConsistencyLevel consistencyLevel) throws WriteTimeoutException
    {
        Keyspace keyspace = Keyspace.open(proposal.update.metadata().ksName);

        Token tk = StorageService.getPartitioner().getToken(proposal.key);
        List<InetAddress> naturalEndpoints = StorageService.instance.getNaturalEndpoints(keyspace.getName(), tk);
        Collection<InetAddress> pendingEndpoints = StorageService.instance.getTokenMetadata().pendingEndpointsFor(tk, keyspace.getName());

        AbstractReplicationStrategy rs = keyspace.getReplicationStrategy();
        AbstractWriteResponseHandler responseHandler = rs.getWriteResponseHandler(naturalEndpoints, pendingEndpoints, consistencyLevel, null, WriteType.SIMPLE);

        MessageOut<Commit> message = new MessageOut<Commit>(MessagingService.Verb.PAXOS_COMMIT, proposal, Commit.serializer);
        for (InetAddress destination : Iterables.concat(naturalEndpoints, pendingEndpoints))
        {
            if (FailureDetector.instance.isAlive(destination))
                MessagingService.instance().sendRR(message, destination, responseHandler);
        }

        responseHandler.get();
    }

    /**
     * Use this method to have these Mutations applied
     * across all replicas. This method will take care
     * of the possibility of a replica being down and hint
     * the data across to some other replica.
     *
     * @param mutations the mutations to be applied across the replicas
     * @param consistency_level the consistency level for the operation
     */
    public static void mutate(Collection<? extends IMutation> mutations, ConsistencyLevel consistency_level)
    throws UnavailableException, OverloadedException, WriteTimeoutException
    {
        Tracing.trace("Determining replicas for mutation");
        final String localDataCenter = DatabaseDescriptor.getEndpointSnitch().getDatacenter(FBUtilities.getBroadcastAddress());

        long startTime = System.nanoTime();
        List<AbstractWriteResponseHandler> responseHandlers = new ArrayList<AbstractWriteResponseHandler>(mutations.size());

        try
        {
            for (IMutation mutation : mutations)
            {
                if (mutation instanceof CounterMutation)
                {
                    responseHandlers.add(mutateCounter((CounterMutation)mutation, localDataCenter));
                }
                else
                {
                    WriteType wt = mutations.size() <= 1 ? WriteType.SIMPLE : WriteType.UNLOGGED_BATCH;
                    responseHandlers.add(performWrite(mutation, consistency_level, localDataCenter, standardWritePerformer, null, wt));
                }
            }

            // wait for writes.  throws TimeoutException if necessary
            for (AbstractWriteResponseHandler responseHandler : responseHandlers)
            {
                responseHandler.get();
            }
        }
        catch (WriteTimeoutException ex)
        {
            if (consistency_level == ConsistencyLevel.ANY)
            {
                // hint all the mutations (except counters, which can't be safely retried).  This means
                // we'll re-hint any successful ones; doesn't seem worth it to track individual success
                // just for this unusual case.
                for (IMutation mutation : mutations)
                {
                    if (mutation instanceof CounterMutation)
                        continue;

                    Token tk = StorageService.getPartitioner().getToken(mutation.key());
                    List<InetAddress> naturalEndpoints = StorageService.instance.getNaturalEndpoints(mutation.getKeyspaceName(), tk);
                    Collection<InetAddress> pendingEndpoints = StorageService.instance.getTokenMetadata().pendingEndpointsFor(tk, mutation.getKeyspaceName());
                    for (InetAddress target : Iterables.concat(naturalEndpoints, pendingEndpoints))
                        submitHint((RowMutation) mutation, target, null);
                }
                Tracing.trace("Wrote hint to satisfy CL.ANY after no replicas acknowledged the write");
            }
            else
            {
                writeMetrics.timeouts.mark();
                ClientRequestMetrics.writeTimeouts.inc();
                Tracing.trace("Write timeout; received {} of {} required replies", ex.received, ex.blockFor);
                throw ex;
            }
        }
        catch (UnavailableException e)
        {
            writeMetrics.unavailables.mark();
            ClientRequestMetrics.writeUnavailables.inc();
            Tracing.trace("Unavailable");
            throw e;
        }
        catch (OverloadedException e)
        {
            ClientRequestMetrics.writeUnavailables.inc();
            Tracing.trace("Overloaded");
            throw e;
        }
        finally
        {
            writeMetrics.addNano(System.nanoTime() - startTime);
        }
    }

    @SuppressWarnings("unchecked")
    public static void mutateWithTriggers(Collection<? extends IMutation> mutations,
                                          ConsistencyLevel consistencyLevel,
                                          boolean mutateAtomically)
    throws WriteTimeoutException, UnavailableException, OverloadedException, InvalidRequestException
    {
        Collection<RowMutation> augmented = TriggerExecutor.instance.execute(mutations);

        if (augmented != null)
            mutateAtomically(augmented, consistencyLevel);
        else if (mutateAtomically)
            mutateAtomically((Collection<RowMutation>) mutations, consistencyLevel);
        else
            mutate(mutations, consistencyLevel);
    }

    /**
     * See mutate. Adds additional steps before and after writing a batch.
     * Before writing the batch (but after doing availability check against the FD for the row replicas):
     *      write the entire batch to a batchlog elsewhere in the cluster.
     * After: remove the batchlog entry (after writing hints for the batch rows, if necessary).
     *
     * @param mutations the RowMutations to be applied across the replicas
     * @param consistency_level the consistency level for the operation
     */
    public static void mutateAtomically(Collection<RowMutation> mutations, ConsistencyLevel consistency_level)
    throws UnavailableException, OverloadedException, WriteTimeoutException
    {
        Tracing.trace("Determining replicas for atomic batch");
        long startTime = System.nanoTime();

        List<WriteResponseHandlerWrapper> wrappers = new ArrayList<WriteResponseHandlerWrapper>(mutations.size());
        String localDataCenter = DatabaseDescriptor.getEndpointSnitch().getDatacenter(FBUtilities.getBroadcastAddress());

        try
        {
            // add a handler for each mutation - includes checking availability, but doesn't initiate any writes, yet
            for (RowMutation mutation : mutations)
            {
                WriteResponseHandlerWrapper wrapper = wrapResponseHandler(mutation, consistency_level, WriteType.BATCH);
                // exit early if we can't fulfill the CL at this time.
                wrapper.handler.assureSufficientLiveNodes();
                wrappers.add(wrapper);
            }

            // write to the batchlog
            Collection<InetAddress> batchlogEndpoints = getBatchlogEndpoints(localDataCenter, consistency_level);
            UUID batchUUID = UUIDGen.getTimeUUID();
            syncWriteToBatchlog(mutations, batchlogEndpoints, batchUUID);

            // now actually perform the writes and wait for them to complete
            syncWriteBatchedMutations(wrappers, localDataCenter, consistency_level);

            // remove the batchlog entries asynchronously
            asyncRemoveFromBatchlog(batchlogEndpoints, batchUUID);
        }
        catch (UnavailableException e)
        {
            writeMetrics.unavailables.mark();
            ClientRequestMetrics.writeUnavailables.inc();
            Tracing.trace("Unavailable");
            throw e;
        }
        catch (WriteTimeoutException e)
        {
            writeMetrics.timeouts.mark();
            ClientRequestMetrics.writeTimeouts.inc();
            Tracing.trace("Write timeout; received {} of {} required replies", e.received, e.blockFor);
            throw e;
        }
        finally
        {
            writeMetrics.addNano(System.nanoTime() - startTime);
        }
    }

    private static void syncWriteToBatchlog(Collection<RowMutation> mutations, Collection<InetAddress> endpoints, UUID uuid)
    throws WriteTimeoutException
    {
        RowMutation rm = BatchlogManager.getBatchlogMutationFor(mutations, uuid);
        AbstractWriteResponseHandler handler = new WriteResponseHandler(endpoints,
                                                                        Collections.<InetAddress>emptyList(),
                                                                        ConsistencyLevel.ONE,
                                                                        Keyspace.open(Keyspace.SYSTEM_KS),
                                                                        null,
                                                                        WriteType.BATCH_LOG);
        updateBatchlog(rm, endpoints, handler);
        handler.get();
    }

    private static void asyncRemoveFromBatchlog(Collection<InetAddress> endpoints, UUID uuid)
    {
        ColumnFamily cf = EmptyColumns.factory.create(Schema.instance.getCFMetaData(Keyspace.SYSTEM_KS, SystemKeyspace.BATCHLOG_CF));
        cf.delete(new DeletionInfo(FBUtilities.timestampMicros(), (int) (System.currentTimeMillis() / 1000)));
        AbstractWriteResponseHandler handler = new WriteResponseHandler(endpoints,
                                                                        Collections.<InetAddress>emptyList(),
                                                                        ConsistencyLevel.ANY,
                                                                        Keyspace.open(Keyspace.SYSTEM_KS),
                                                                        null,
                                                                        WriteType.SIMPLE);
        RowMutation rm = new RowMutation(Keyspace.SYSTEM_KS, UUIDType.instance.decompose(uuid), cf);
        updateBatchlog(rm, endpoints, handler);
    }

    private static void updateBatchlog(RowMutation rm, Collection<InetAddress> endpoints, AbstractWriteResponseHandler handler)
    {
        if (endpoints.contains(FBUtilities.getBroadcastAddress()))
        {
            assert endpoints.size() == 1;
            insertLocal(rm, handler);
        }
        else
        {
            MessageOut<RowMutation> message = rm.createMessage();
            for (InetAddress target : endpoints)
                MessagingService.instance().sendRR(message, target, handler, false);
        }
    }

    private static void syncWriteBatchedMutations(List<WriteResponseHandlerWrapper> wrappers,
                                                  String localDataCenter,
                                                  ConsistencyLevel consistencyLevel)
    throws WriteTimeoutException, OverloadedException
    {
        for (WriteResponseHandlerWrapper wrapper : wrappers)
        {
            Iterable<InetAddress> endpoints = Iterables.concat(wrapper.handler.naturalEndpoints, wrapper.handler.pendingEndpoints);
            sendToHintedEndpoints(wrapper.mutation, endpoints, wrapper.handler, localDataCenter);
        }

        for (WriteResponseHandlerWrapper wrapper : wrappers)
        {
            wrapper.handler.get();
        }
    }

    /**
     * Perform the write of a mutation given a WritePerformer.
     * Gather the list of write endpoints, apply locally and/or forward the mutation to
     * said write endpoint (deletaged to the actual WritePerformer) and wait for the
     * responses based on consistency level.
     *
     * @param mutation the mutation to be applied
     * @param consistency_level the consistency level for the write operation
     * @param performer the WritePerformer in charge of appliying the mutation
     * given the list of write endpoints (either standardWritePerformer for
     * standard writes or counterWritePerformer for counter writes).
     * @param callback an optional callback to be run if and when the write is
     * successful.
     */
    public static AbstractWriteResponseHandler performWrite(IMutation mutation,
                                                            ConsistencyLevel consistency_level,
                                                            String localDataCenter,
                                                            WritePerformer performer,
                                                            Runnable callback,
                                                            WriteType writeType)
    throws UnavailableException, OverloadedException
    {
        String keyspaceName = mutation.getKeyspaceName();
        AbstractReplicationStrategy rs = Keyspace.open(keyspaceName).getReplicationStrategy();

        Token tk = StorageService.getPartitioner().getToken(mutation.key());
        List<InetAddress> naturalEndpoints = StorageService.instance.getNaturalEndpoints(keyspaceName, tk);
        Collection<InetAddress> pendingEndpoints = StorageService.instance.getTokenMetadata().pendingEndpointsFor(tk, keyspaceName);

        AbstractWriteResponseHandler responseHandler = rs.getWriteResponseHandler(naturalEndpoints, pendingEndpoints, consistency_level, callback, writeType);

        // exit early if we can't fulfill the CL at this time
        responseHandler.assureSufficientLiveNodes();

        performer.apply(mutation, Iterables.concat(naturalEndpoints, pendingEndpoints), responseHandler, localDataCenter, consistency_level);
        return responseHandler;
    }

    // same as above except does not initiate writes (but does perform availability checks).
    private static WriteResponseHandlerWrapper wrapResponseHandler(RowMutation mutation, ConsistencyLevel consistency_level, WriteType writeType)
    {
        AbstractReplicationStrategy rs = Keyspace.open(mutation.getKeyspaceName()).getReplicationStrategy();
        String keyspaceName = mutation.getKeyspaceName();
        Token tk = StorageService.getPartitioner().getToken(mutation.key());
        List<InetAddress> naturalEndpoints = StorageService.instance.getNaturalEndpoints(keyspaceName, tk);
        Collection<InetAddress> pendingEndpoints = StorageService.instance.getTokenMetadata().pendingEndpointsFor(tk, keyspaceName);
        AbstractWriteResponseHandler responseHandler = rs.getWriteResponseHandler(naturalEndpoints, pendingEndpoints, consistency_level, null, writeType);
        return new WriteResponseHandlerWrapper(responseHandler, mutation);
    }

    // used by atomic_batch_mutate to decouple availability check from the write itself, caches consistency level and endpoints.
    private static class WriteResponseHandlerWrapper
    {
        final AbstractWriteResponseHandler handler;
        final RowMutation mutation;

        WriteResponseHandlerWrapper(AbstractWriteResponseHandler handler, RowMutation mutation)
        {
            this.handler = handler;
            this.mutation = mutation;
        }
    }

    /*
     * Replicas are picked manually:
     * - replicas should be alive according to the failure detector
     * - replicas should be in the local datacenter
     * - choose min(2, number of qualifying candiates above)
     * - allow the local node to be the only replica only if it's a single-node DC
     */
    private static Collection<InetAddress> getBatchlogEndpoints(String localDataCenter, ConsistencyLevel consistencyLevel)
    throws UnavailableException
    {
        TokenMetadata.Topology topology = StorageService.instance.getTokenMetadata().cachedOnlyTokenMap().getTopology();
        Multimap<String, InetAddress> localEndpoints = HashMultimap.create(topology.getDatacenterRacks().get(localDataCenter));
        
        // special case for single-node datacenters
        if (localEndpoints.size() == 1)
            return localEndpoints.values();

        String localRack = DatabaseDescriptor.getEndpointSnitch().getRack(FBUtilities.getBroadcastAddress());
        Collection<InetAddress> chosenEndpoints = new BatchlogEndpointSelector(localRack).chooseEndpoints(localEndpoints);

        if (chosenEndpoints.isEmpty())
        {
            if (consistencyLevel == ConsistencyLevel.ANY)
                return Collections.singleton(FBUtilities.getBroadcastAddress());

            throw new UnavailableException(ConsistencyLevel.ONE, 1, 0);
        }

        return chosenEndpoints;
    }

    /**
     * Send the mutations to the right targets, write it locally if it corresponds or writes a hint when the node
     * is not available.
     *
     * Note about hints:
     *
     * | Hinted Handoff | Consist. Level |
     * | on             |       >=1      | --> wait for hints. We DO NOT notify the handler with handler.response() for hints;
     * | on             |       ANY      | --> wait for hints. Responses count towards consistency.
     * | off            |       >=1      | --> DO NOT fire hints. And DO NOT wait for them to complete.
     * | off            |       ANY      | --> DO NOT fire hints. And DO NOT wait for them to complete.
     *
     * @throws OverloadedException if the hints cannot be written/enqueued
     */
    public static void sendToHintedEndpoints(final RowMutation rm,
                                             Iterable<InetAddress> targets,
                                             AbstractWriteResponseHandler responseHandler,
                                             String localDataCenter)
    throws OverloadedException
    {
        // extra-datacenter replicas, grouped by dc
        Map<String, Collection<InetAddress>> dcGroups = null;
        // only need to create a Message for non-local writes
        MessageOut<RowMutation> message = null;

        for (InetAddress destination : targets)
        {
            // avoid OOMing due to excess hints.  we need to do this check even for "live" nodes, since we can
            // still generate hints for those if it's overloaded or simply dead but not yet known-to-be-dead.
            // The idea is that if we have over maxHintsInProgress hints in flight, this is probably due to
            // a small number of nodes causing problems, so we should avoid shutting down writes completely to
            // healthy nodes.  Any node with no hintsInProgress is considered healthy.
            if (StorageMetrics.totalHintsInProgress.count() > maxHintsInProgress
                && (getHintsInProgressFor(destination).get() > 0 && shouldHint(destination)))
            {
                throw new OverloadedException("Too many in flight hints: " + StorageMetrics.totalHintsInProgress.count());
            }

            if (FailureDetector.instance.isAlive(destination))
            {
                if (destination.equals(FBUtilities.getBroadcastAddress()) && OPTIMIZE_LOCAL_REQUESTS)
                {
                    insertLocal(rm, responseHandler);
                }
                else
                {
                    // belongs on a different server
                    if (message == null)
                        message = rm.createMessage();
                    String dc = DatabaseDescriptor.getEndpointSnitch().getDatacenter(destination);
                    // direct writes to local DC or old Cassandra versions
                    // (1.1 knows how to forward old-style String message IDs; updated to int in 2.0)
                    if (localDataCenter.equals(dc) || MessagingService.instance().getVersion(destination) < MessagingService.VERSION_20)
                    {
                        MessagingService.instance().sendRR(message, destination, responseHandler, true);
                    }
                    else
                    {
                        Collection<InetAddress> messages = (dcGroups != null) ? dcGroups.get(dc) : null;
                        if (messages == null)
                        {
                            messages = new ArrayList<InetAddress>(3); // most DCs will have <= 3 replicas
                            if (dcGroups == null)
                                dcGroups = new HashMap<String, Collection<InetAddress>>();
                            dcGroups.put(dc, messages);
                        }
                        messages.add(destination);
                    }
                }
            }
            else
            {
                if (!shouldHint(destination))
                    continue;

                // Schedule a local hint
                submitHint(rm, destination, responseHandler);
            }
        }

        if (dcGroups != null)
        {
            // for each datacenter, send the message to one node to relay the write to other replicas
            if (message == null)
                message = rm.createMessage();

            for (Collection<InetAddress> dcTargets : dcGroups.values())
                sendMessagesToNonlocalDC(message, dcTargets, responseHandler);
        }
    }

    private static AtomicInteger getHintsInProgressFor(InetAddress destination)
    {
        try
        {
            return hintsInProgress.load(destination);
        }
        catch (Exception e)
        {
            throw new AssertionError(e);
        }
    }

    public static Future<Void> submitHint(final RowMutation mutation,
                                          final InetAddress target,
                                          final AbstractWriteResponseHandler responseHandler)
    {
        // local write that time out should be handled by LocalMutationRunnable
        assert !target.equals(FBUtilities.getBroadcastAddress()) : target;

        HintRunnable runnable = new HintRunnable(target)
        {
            public void runMayThrow()
            {
                int ttl = HintedHandOffManager.calculateHintTTL(mutation);
                if (ttl > 0)
                {
                    logger.debug("Adding hint for {}", target);
                    writeHintForMutation(mutation, System.currentTimeMillis(), ttl, target);
                    // Notify the handler only for CL == ANY
                    if (responseHandler != null && responseHandler.consistencyLevel == ConsistencyLevel.ANY)
                        responseHandler.response(null);
                }
                else
                {
                    logger.debug("Skipped writing hint for {} (ttl {})", target, ttl);
                }
            }
        };

        return submitHint(runnable);
    }

    private static Future<Void> submitHint(HintRunnable runnable)
    {
        StorageMetrics.totalHintsInProgress.inc();
        getHintsInProgressFor(runnable.target).incrementAndGet();
        return (Future<Void>) StageManager.getStage(Stage.MUTATION).submit(runnable);
    }

    /**
     * @param now current time in milliseconds - relevant for hint replay handling of truncated CFs
     */
    public static void writeHintForMutation(RowMutation mutation, long now, int ttl, InetAddress target)
    {
        assert ttl > 0;
        UUID hostId = StorageService.instance.getTokenMetadata().getHostId(target);
        assert hostId != null : "Missing host ID for " + target.getHostAddress();
        HintedHandOffManager.instance.hintFor(mutation, now, ttl, hostId).apply();
        StorageMetrics.totalHints.inc();
    }

    private static void sendMessagesToNonlocalDC(MessageOut<? extends IMutation> message, Collection<InetAddress> targets, AbstractWriteResponseHandler handler)
    {
        Iterator<InetAddress> iter = targets.iterator();
        InetAddress target = iter.next();

        // Add the other destinations of the same message as a FORWARD_HEADER entry
        DataOutputBuffer out = new DataOutputBuffer();
        try
        {
            out.writeInt(targets.size() - 1);
            while (iter.hasNext())
            {
                InetAddress destination = iter.next();
                CompactEndpointSerializationHelper.serialize(destination, out);
                int id = MessagingService.instance().addCallback(handler,
                                                                 message,
                                                                 destination,
                                                                 message.getTimeout(),
                                                                 handler.consistencyLevel,
                                                                 true);
                out.writeInt(id);
                logger.trace("Adding FWD message to {}@{}", id, destination);
            }
            message = message.withParameter(RowMutation.FORWARD_TO, out.getData());
            // send the combined message + forward headers
            int id = MessagingService.instance().sendRR(message, target, handler, true);
            logger.trace("Sending message to {}@{}", id, target);
        }
        catch (IOException e)
        {
            // DataOutputBuffer is in-memory, doesn't throw IOException
            throw new AssertionError(e);
        }
    }

    private static void insertLocal(final RowMutation rm, final AbstractWriteResponseHandler responseHandler)
    {
        StageManager.getStage(Stage.MUTATION).execute(new LocalMutationRunnable()
        {
            public void runMayThrow()
            {
                IMutation processed = SinkManager.processWriteRequest(rm);
                if (processed != null)
                {
                    processed.apply();
                    responseHandler.response(null);
                }
            }
        });
    }

    /**
     * Handle counter mutation on the coordinator host.
     *
     * A counter mutation needs to first be applied to a replica (that we'll call the leader for the mutation) before being
     * replicated to the other endpoint. To achieve so, there is two case:
     *   1) the coordinator host is a replica: we proceed to applying the update locally and replicate throug
     *   applyCounterMutationOnCoordinator
     *   2) the coordinator is not a replica: we forward the (counter)mutation to a chosen replica (that will proceed through
     *   applyCounterMutationOnLeader upon receive) and wait for its acknowledgment.
     *
     * Implementation note: We check if we can fulfill the CL on the coordinator host even if he is not a replica to allow
     * quicker response and because the WriteResponseHandlers don't make it easy to send back an error. We also always gather
     * the write latencies at the coordinator node to make gathering point similar to the case of standard writes.
     */
    public static AbstractWriteResponseHandler mutateCounter(CounterMutation cm, String localDataCenter) throws UnavailableException, OverloadedException
    {
        InetAddress endpoint = findSuitableEndpoint(cm.getKeyspaceName(), cm.key(), localDataCenter, cm.consistency());

        if (endpoint.equals(FBUtilities.getBroadcastAddress()))
        {
            return applyCounterMutationOnCoordinator(cm, localDataCenter);
        }
        else
        {
            // Exit now if we can't fulfill the CL here instead of forwarding to the leader replica
            String keyspaceName = cm.getKeyspaceName();
            AbstractReplicationStrategy rs = Keyspace.open(keyspaceName).getReplicationStrategy();
            Token tk = StorageService.getPartitioner().getToken(cm.key());
            List<InetAddress> naturalEndpoints = StorageService.instance.getNaturalEndpoints(keyspaceName, tk);
            Collection<InetAddress> pendingEndpoints = StorageService.instance.getTokenMetadata().pendingEndpointsFor(tk, keyspaceName);

            rs.getWriteResponseHandler(naturalEndpoints, pendingEndpoints, cm.consistency(), null, WriteType.COUNTER).assureSufficientLiveNodes();

            // Forward the actual update to the chosen leader replica
            AbstractWriteResponseHandler responseHandler = new WriteResponseHandler(endpoint, WriteType.COUNTER);

            Tracing.trace("Enqueuing counter update to {}", endpoint);
            MessagingService.instance().sendRR(cm.makeMutationMessage(), endpoint, responseHandler, false);
            return responseHandler;
        }
    }

    /**
     * Find a suitable replica as leader for counter update.
     * For now, we pick a random replica in the local DC (or ask the snitch if
     * there is no replica alive in the local DC).
     * TODO: if we track the latency of the counter writes (which makes sense
     * contrarily to standard writes since there is a read involved), we could
     * trust the dynamic snitch entirely, which may be a better solution. It
     * is unclear we want to mix those latencies with read latencies, so this
     * may be a bit involved.
     */
    private static InetAddress findSuitableEndpoint(String keyspaceName, ByteBuffer key, String localDataCenter, ConsistencyLevel cl) throws UnavailableException
    {
        Keyspace keyspace = Keyspace.open(keyspaceName);
        IEndpointSnitch snitch = DatabaseDescriptor.getEndpointSnitch();
        List<InetAddress> endpoints = StorageService.instance.getLiveNaturalEndpoints(keyspace, key);
        if (endpoints.isEmpty())
            // TODO have a way to compute the consistency level
            throw new UnavailableException(cl, cl.blockFor(keyspace), 0);

        List<InetAddress> localEndpoints = new ArrayList<InetAddress>();
        for (InetAddress endpoint : endpoints)
        {
            if (snitch.getDatacenter(endpoint).equals(localDataCenter))
                localEndpoints.add(endpoint);
        }
        if (localEndpoints.isEmpty())
        {
            // No endpoint in local DC, pick the closest endpoint according to the snitch
            snitch.sortByProximity(FBUtilities.getBroadcastAddress(), endpoints);
            return endpoints.get(0);
        }
        else
        {
            return localEndpoints.get(FBUtilities.threadLocalRandom().nextInt(localEndpoints.size()));
        }
    }

    // Must be called on a replica of the mutation. This replica becomes the
    // leader of this mutation.
    public static AbstractWriteResponseHandler applyCounterMutationOnLeader(CounterMutation cm, String localDataCenter, Runnable callback)
    throws UnavailableException, OverloadedException
    {
        return performWrite(cm, cm.consistency(), localDataCenter, counterWritePerformer, callback, WriteType.COUNTER);
    }

    // Same as applyCounterMutationOnLeader but must with the difference that it use the MUTATION stage to execute the write (while
    // applyCounterMutationOnLeader assumes it is on the MUTATION stage already)
    public static AbstractWriteResponseHandler applyCounterMutationOnCoordinator(CounterMutation cm, String localDataCenter)
    throws UnavailableException, OverloadedException
    {
        return performWrite(cm, cm.consistency(), localDataCenter, counterWriteOnCoordinatorPerformer, null, WriteType.COUNTER);
    }

    private static Runnable counterWriteTask(final IMutation mutation,
                                             final Iterable<InetAddress> targets,
                                             final AbstractWriteResponseHandler responseHandler,
                                             final String localDataCenter,
                                             final ConsistencyLevel consistency_level)
    {
        return new DroppableRunnable(MessagingService.Verb.COUNTER_MUTATION)
        {
            public void runMayThrow()
            {
                IMutation processed = SinkManager.processWriteRequest(mutation);
                if (processed == null)
                    return;

                assert processed instanceof CounterMutation;
                final CounterMutation cm = (CounterMutation) processed;

                // apply mutation
                cm.apply();
                responseHandler.response(null);

                // then send to replicas, if any
                final Set<InetAddress> remotes = Sets.difference(ImmutableSet.copyOf(targets), ImmutableSet.of(FBUtilities.getBroadcastAddress()));
                if (cm.shouldReplicateOnWrite() && !remotes.isEmpty())
                {
                    // We do the replication on another stage because it involves a read (see CM.makeReplicationMutation)
                    // and we want to avoid blocking too much the MUTATION stage
                    StageManager.getStage(Stage.REPLICATE_ON_WRITE).execute(new DroppableRunnable(MessagingService.Verb.READ)
                    {
                        public void runMayThrow() throws OverloadedException
                        {
                            // send mutation to other replica
                            sendToHintedEndpoints(cm.makeReplicationMutation(), remotes, responseHandler, localDataCenter);
                        }
                    });
                }
            }
        };
    }

    private static boolean systemKeyspaceQuery(List<ReadCommand> cmds)
    {
        for (ReadCommand cmd : cmds)
            if (!cmd.ksName.equals(Keyspace.SYSTEM_KS))
                return false;
        return true;
    }

    /**
     * Performs the actual reading of a row out of the StorageService, fetching
     * a specific set of column names from a given column family.
     */
    public static List<Row> read(List<ReadCommand> commands, ConsistencyLevel consistency_level)
    throws UnavailableException, IsBootstrappingException, ReadTimeoutException, InvalidRequestException
    {
        if (StorageService.instance.isBootstrapMode() && !systemKeyspaceQuery(commands))
        {
            readMetrics.unavailables.mark();
            ClientRequestMetrics.readUnavailables.inc();
            throw new IsBootstrappingException();
        }

        long start = System.nanoTime();
        List<Row> rows = null;
        try
        {
            if (consistency_level.isSerialConsistency())
            {
                // make sure any in-progress paxos writes are done (i.e., committed to a majority of replicas), before performing a quorum read
                if (commands.size() > 1)
                    throw new InvalidRequestException("SERIAL/LOCAL_SERIAL consistency may only be requested for one row at a time");
                ReadCommand command = commands.get(0);

                CFMetaData metadata = Schema.instance.getCFMetaData(command.ksName, command.cfName);
                Pair<List<InetAddress>, Integer> p = getPaxosParticipants(command.ksName, command.key, consistency_level);
                List<InetAddress> liveEndpoints = p.left;
                int requiredParticipants = p.right;

                // does the work of applying in-progress writes; throws UAE or timeout if it can't
                try
                {
                    beginAndRepairPaxos(start, command.key, metadata, liveEndpoints, requiredParticipants, consistency_level);
                }
                catch (WriteTimeoutException e)
                {
                    throw new ReadTimeoutException(consistency_level, 0, consistency_level.blockFor(Keyspace.open(command.ksName)), false);
                }

                rows = fetchRows(commands, consistency_level == ConsistencyLevel.LOCAL_SERIAL ? ConsistencyLevel.LOCAL_QUORUM : ConsistencyLevel.QUORUM);
            }
            else
            {
                rows = fetchRows(commands, consistency_level);
            }
        }
        catch (UnavailableException e)
        {
            readMetrics.unavailables.mark();
            ClientRequestMetrics.readUnavailables.inc();
            throw e;
        }
        catch (ReadTimeoutException e)
        {
            readMetrics.timeouts.mark();
            ClientRequestMetrics.readTimeouts.inc();
            throw e;
        }
        finally
        {
            long latency = System.nanoTime() - start;
            readMetrics.addNano(latency);
            // TODO avoid giving every command the same latency number.  Can fix this in CASSADRA-5329
            for (ReadCommand command : commands)
                Keyspace.open(command.ksName).getColumnFamilyStore(command.cfName).metric.coordinatorReadLatency.update(latency, TimeUnit.NANOSECONDS);
        }
        return rows;
    }

    /**
     * This function executes local and remote reads, and blocks for the results:
     *
     * 1. Get the replica locations, sorted by response time according to the snitch
     * 2. Send a data request to the closest replica, and digest requests to either
     *    a) all the replicas, if read repair is enabled
     *    b) the closest R-1 replicas, where R is the number required to satisfy the ConsistencyLevel
     * 3. Wait for a response from R replicas
     * 4. If the digests (if any) match the data return the data
     * 5. else carry out read repair by getting data from all the nodes.
     */
    private static List<Row> fetchRows(List<ReadCommand> initialCommands, ConsistencyLevel consistencyLevel)
    throws UnavailableException, ReadTimeoutException
    {
        List<Row> rows = new ArrayList<>(initialCommands.size());
        // (avoid allocating a new list in the common case of nothing-to-retry)
        List<ReadCommand> commandsToRetry = Collections.emptyList();

        do
        {
            List<ReadCommand> commands = commandsToRetry.isEmpty() ? initialCommands : commandsToRetry;
            AbstractReadExecutor[] readExecutors = new AbstractReadExecutor[commands.size()];

            if (!commandsToRetry.isEmpty())
                Tracing.trace("Retrying {} commands", commandsToRetry.size());

            // send out read requests
            for (int i = 0; i < commands.size(); i++)
            {
                ReadCommand command = commands.get(i);
                assert !command.isDigestQuery();

                AbstractReadExecutor exec = AbstractReadExecutor.getReadExecutor(command, consistencyLevel);
                exec.executeAsync();
                readExecutors[i] = exec;
            }

            for (AbstractReadExecutor exec : readExecutors)
                exec.maybeTryAdditionalReplicas();

            // read results and make a second pass for any digest mismatches
            List<ReadCommand> repairCommands = null;
            List<ReadCallback<ReadResponse, Row>> repairResponseHandlers = null;
            for (AbstractReadExecutor exec: readExecutors)
            {
                try
                {
                    Row row = exec.get();
                    if (row != null)
                    {
                        exec.command.maybeTrim(row);
                        rows.add(row);
                    }

                    if (logger.isDebugEnabled())
                        logger.debug("Read: {} ms.", TimeUnit.NANOSECONDS.toMillis(System.nanoTime() - exec.handler.start));
                }
                catch (ReadTimeoutException ex)
                {
                    int blockFor = consistencyLevel.blockFor(Keyspace.open(exec.command.getKeyspace()));
                    int responseCount = exec.handler.getReceivedCount();
                    String gotData = responseCount > 0
                                   ? exec.resolver.isDataPresent() ? " (including data)" : " (only digests)"
                                   : "";

                    if (Tracing.isTracing())
                    {
                        Tracing.trace("Timed out; received {} of {} responses{}",
                                      new Object[]{ responseCount, blockFor, gotData });
                    }
                    else if (logger.isDebugEnabled())
                    {
                        logger.debug("Read timeout; received {} of {} responses{}", responseCount, blockFor, gotData);
                    }
                    throw ex;
                }
                catch (DigestMismatchException ex)
                {
                    Tracing.trace("Digest mismatch: {}", ex);

                    ReadRepairMetrics.repairedBlocking.mark();

                    // Do a full data read to resolve the correct response (and repair node that need be)
                    RowDataResolver resolver = new RowDataResolver(exec.command.ksName, exec.command.key, exec.command.filter(), exec.command.timestamp);
                    ReadCallback<ReadResponse, Row> repairHandler = new ReadCallback<>(resolver,
                                                                                       ConsistencyLevel.ALL,
                                                                                       exec.getContactedReplicas().size(),
                                                                                       exec.command,
                                                                                       Keyspace.open(exec.command.getKeyspace()),
                                                                                       exec.handler.endpoints);

                    if (repairCommands == null)
                    {
                        repairCommands = new ArrayList<>();
                        repairResponseHandlers = new ArrayList<>();
                    }
                    repairCommands.add(exec.command);
                    repairResponseHandlers.add(repairHandler);

                    MessageOut<ReadCommand> message = exec.command.createMessage();
                    for (InetAddress endpoint : exec.getContactedReplicas())
                    {
                        Tracing.trace("Enqueuing full data read to {}", endpoint);
                        MessagingService.instance().sendRR(message, endpoint, repairHandler);
                    }
                }
            }

            commandsToRetry.clear();

            // read the results for the digest mismatch retries
            if (repairResponseHandlers != null)
            {
                for (int i = 0; i < repairCommands.size(); i++)
                {
                    ReadCommand command = repairCommands.get(i);
                    ReadCallback<ReadResponse, Row> handler = repairResponseHandlers.get(i);

                    Row row;
                    try
                    {
                        row = handler.get();
                    }
                    catch (DigestMismatchException e)
                    {
                        throw new AssertionError(e); // full data requested from each node here, no digests should be sent
                    }

                    RowDataResolver resolver = (RowDataResolver)handler.resolver;
                    try
                    {
                        // wait for the repair writes to be acknowledged, to minimize impact on any replica that's
                        // behind on writes in case the out-of-sync row is read multiple times in quick succession
                        FBUtilities.waitOnFutures(resolver.repairResults, DatabaseDescriptor.getWriteRpcTimeout());
                    }
                    catch (TimeoutException e)
                    {
                        Tracing.trace("Timed out on digest mismatch retries");
                        int blockFor = consistencyLevel.blockFor(Keyspace.open(command.getKeyspace()));
                        throw new ReadTimeoutException(consistencyLevel, blockFor-1, blockFor, true);
                    }

                    // retry any potential short reads
                    ReadCommand retryCommand = command.maybeGenerateRetryCommand(resolver, row);
                    if (retryCommand != null)
                    {
                        Tracing.trace("Issuing retry for read command");
                        if (commandsToRetry == Collections.EMPTY_LIST)
                            commandsToRetry = new ArrayList<>();
                        commandsToRetry.add(retryCommand);
                        continue;
                    }

                    if (row != null)
                    {
                        command.maybeTrim(row);
                        rows.add(row);
                    }
                }
            }
        } while (!commandsToRetry.isEmpty());

        return rows;
    }

    static class LocalReadRunnable extends DroppableRunnable
    {
        private final ReadCommand command;
        private final ReadCallback<ReadResponse, Row> handler;
        private final long start = System.nanoTime();

        LocalReadRunnable(ReadCommand command, ReadCallback<ReadResponse, Row> handler)
        {
            super(MessagingService.Verb.READ);
            this.command = command;
            this.handler = handler;
        }

        protected void runMayThrow()
        {
            Keyspace keyspace = Keyspace.open(command.ksName);
            Row r = command.getRow(keyspace);
            ReadResponse result = ReadVerbHandler.getResponse(command, r);
            MessagingService.instance().addLatency(FBUtilities.getBroadcastAddress(), TimeUnit.NANOSECONDS.toMillis(System.nanoTime() - start));
            handler.response(result);
        }
    }

    static class LocalRangeSliceRunnable extends DroppableRunnable
    {
        private final AbstractRangeCommand command;
        private final ReadCallback<RangeSliceReply, Iterable<Row>> handler;
        private final long start = System.nanoTime();

        LocalRangeSliceRunnable(AbstractRangeCommand command, ReadCallback<RangeSliceReply, Iterable<Row>> handler)
        {
            super(MessagingService.Verb.READ);
            this.command = command;
            this.handler = handler;
        }

        protected void runMayThrow()
        {
            RangeSliceReply result = new RangeSliceReply(command.executeLocally());
            MessagingService.instance().addLatency(FBUtilities.getBroadcastAddress(), TimeUnit.NANOSECONDS.toMillis(System.nanoTime() - start));
            handler.response(result);
        }
    }

    public static List<InetAddress> getLiveSortedEndpoints(Keyspace keyspace, ByteBuffer key)
    {
        return getLiveSortedEndpoints(keyspace, StorageService.getPartitioner().decorateKey(key));
    }

    private static List<InetAddress> getLiveSortedEndpoints(Keyspace keyspace, RingPosition pos)
    {
        List<InetAddress> liveEndpoints = StorageService.instance.getLiveNaturalEndpoints(keyspace, pos);
        DatabaseDescriptor.getEndpointSnitch().sortByProximity(FBUtilities.getBroadcastAddress(), liveEndpoints);
        return liveEndpoints;
    }

    private static List<InetAddress> intersection(List<InetAddress> l1, List<InetAddress> l2)
    {
        // Note: we don't use Guava Sets.intersection() for 3 reasons:
        //   1) retainAll would be inefficient if l1 and l2 are large but in practice both are the replicas for a range and
        //   so will be very small (< RF). In that case, retainAll is in fact more efficient.
        //   2) we do ultimately need a list so converting everything to sets don't make sense
        //   3) l1 and l2 are sorted by proximity. The use of retainAll  maintain that sorting in the result, while using sets wouldn't.
        List<InetAddress> inter = new ArrayList<InetAddress>(l1);
        inter.retainAll(l2);
        return inter;
    }

    public static List<Row> getRangeSlice(AbstractRangeCommand command, ConsistencyLevel consistency_level)
    throws UnavailableException, ReadTimeoutException
    {
        Tracing.trace("Determining replicas to query");
        long startTime = System.nanoTime();

        Keyspace keyspace = Keyspace.open(command.keyspace);
        List<Row> rows;
        // now scan until we have enough results
        try
        {
            int cql3RowCount = 0;
            rows = new ArrayList<>();

            // when dealing with LocalStrategy keyspaces, we can skip the range splitting and merging (which can be
            // expensive in clusters with vnodes)
            List<? extends AbstractBounds<RowPosition>> ranges;
            if (keyspace.getReplicationStrategy() instanceof LocalStrategy)
                ranges = command.keyRange.unwrap();
            else
                ranges = getRestrictedRanges(command.keyRange);

            int i = 0;
            AbstractBounds<RowPosition> nextRange = null;
            List<InetAddress> nextEndpoints = null;
            List<InetAddress> nextFilteredEndpoints = null;
            while (i < ranges.size())
            {
                AbstractBounds<RowPosition> range = nextRange == null
                                                  ? ranges.get(i)
                                                  : nextRange;
                List<InetAddress> liveEndpoints = nextEndpoints == null
                                                ? getLiveSortedEndpoints(keyspace, range.right)
                                                : nextEndpoints;
                List<InetAddress> filteredEndpoints = nextFilteredEndpoints == null
                                                    ? consistency_level.filterForQuery(keyspace, liveEndpoints)
                                                    : nextFilteredEndpoints;
                ++i;

                // getRestrictedRange has broken the queried range into per-[vnode] token ranges, but this doesn't take
                // the replication factor into account. If the intersection of live endpoints for 2 consecutive ranges
                // still meets the CL requirements, then we can merge both ranges into the same RangeSliceCommand.
                while (i < ranges.size())
                {
                    nextRange = ranges.get(i);
                    nextEndpoints = getLiveSortedEndpoints(keyspace, nextRange.right);
                    nextFilteredEndpoints = consistency_level.filterForQuery(keyspace, nextEndpoints);

                    /*
                     * If the current range right is the min token, we should stop merging because CFS.getRangeSlice
                     * don't know how to deal with a wrapping range.
                     * Note: it would be slightly more efficient to have CFS.getRangeSlice on the destination nodes unwraps
                     * the range if necessary and deal with it. However, we can't start sending wrapped range without breaking
                     * wire compatibility, so It's likely easier not to bother;
                     */
                    if (range.right.isMinimum())
                        break;

                    List<InetAddress> merged = intersection(liveEndpoints, nextEndpoints);

                    // Check if there is enough endpoint for the merge to be possible.
                    if (!consistency_level.isSufficientLiveNodes(keyspace, merged))
                        break;

                    List<InetAddress> filteredMerged = consistency_level.filterForQuery(keyspace, merged);

                    // Estimate whether merging will be a win or not
                    if (!DatabaseDescriptor.getEndpointSnitch().isWorthMergingForRangeQuery(filteredMerged, filteredEndpoints, nextFilteredEndpoints))
                        break;

                    // If we get there, merge this range and the next one
                    range = range.withNewRight(nextRange.right);
                    liveEndpoints = merged;
                    filteredEndpoints = filteredMerged;
                    ++i;
                }

                AbstractRangeCommand nodeCmd = command.forSubRange(range);

                // collect replies and resolve according to consistency level
                RangeSliceResponseResolver resolver = new RangeSliceResponseResolver(nodeCmd.keyspace, command.timestamp);
                List<InetAddress> minimalEndpoints = filteredEndpoints.subList(0, Math.min(filteredEndpoints.size(), consistency_level.blockFor(keyspace)));
                ReadCallback<RangeSliceReply, Iterable<Row>> handler = new ReadCallback<>(resolver, consistency_level, nodeCmd, minimalEndpoints);
                handler.assureSufficientLiveNodes();
                resolver.setSources(filteredEndpoints);
                if (filteredEndpoints.size() == 1
                    && filteredEndpoints.get(0).equals(FBUtilities.getBroadcastAddress())
                    && OPTIMIZE_LOCAL_REQUESTS)
                {
                    StageManager.getStage(Stage.READ).execute(new LocalRangeSliceRunnable(nodeCmd, handler));
                }
                else
                {
                    MessageOut<? extends AbstractRangeCommand> message = nodeCmd.createMessage();
                    for (InetAddress endpoint : filteredEndpoints)
                    {
                        Tracing.trace("Enqueuing request to {}", endpoint);
                        MessagingService.instance().sendRR(message, endpoint, handler);
                    }
                }

                try
                {
                    for (Row row : handler.get())
                    {
                        rows.add(row);
                        if (nodeCmd.countCQL3Rows())
                            cql3RowCount += row.getLiveCount(command.predicate, command.timestamp);
                    }
                    FBUtilities.waitOnFutures(resolver.repairResults, DatabaseDescriptor.getWriteRpcTimeout());
                }
                catch (ReadTimeoutException ex)
                {
                    // we timed out waiting for responses
                    int blockFor = consistency_level.blockFor(keyspace);
                    int responseCount = resolver.responses.size();
                    String gotData = responseCount > 0
                                     ? resolver.isDataPresent() ? " (including data)" : " (only digests)"
                                     : "";

                    if (Tracing.isTracing())
                    {
                        Tracing.trace("Timed out; received {} of {} responses{} for range {} of {}",
                                new Object[]{ responseCount, blockFor, gotData, i, ranges.size() });
                    }
                    else if (logger.isDebugEnabled())
                    {
                        logger.debug("Range slice timeout; received {} of {} responses{} for range {} of {}",
                                responseCount, blockFor, gotData, i, ranges.size());
                    }
                    throw ex;
                }
                catch (TimeoutException ex)
                {
                    // We got all responses, but timed out while repairing
                    int blockFor = consistency_level.blockFor(keyspace);
                    if (Tracing.isTracing())
                        Tracing.trace("Timed out while read-repairing after receiving all {} data and digest responses", blockFor);
                    else
                        logger.debug("Range slice timeout while read-repairing after receiving all {} data and digest responses", blockFor);
                    throw new ReadTimeoutException(consistency_level, blockFor-1, blockFor, true);
                }
                catch (DigestMismatchException e)
                {
                    throw new AssertionError(e); // no digests in range slices yet
                }

                // if we're done, great, otherwise, move to the next range
                int count = nodeCmd.countCQL3Rows() ? cql3RowCount : rows.size();
                if (count >= nodeCmd.limit())
                    break;
            }
        }
        finally
        {
            long latency = System.nanoTime() - startTime;
            rangeMetrics.addNano(latency);
            Keyspace.open(command.keyspace).getColumnFamilyStore(command.columnFamily).metric.coordinatorScanLatency.update(latency, TimeUnit.NANOSECONDS);
        }
        return trim(command, rows);
    }

    private static List<Row> trim(AbstractRangeCommand command, List<Row> rows)
    {
        // When maxIsColumns, we let the caller trim the result.
        if (command.countCQL3Rows())
            return rows;
        else
            return rows.size() > command.limit() ? rows.subList(0, command.limit()) : rows;
    }

    public Map<String, List<String>> getSchemaVersions()
    {
        return describeSchemaVersions();
    }

    /**
     * initiate a request/response session with each live node to check whether or not everybody is using the same
     * migration id. This is useful for determining if a schema change has propagated through the cluster. Disagreement
     * is assumed if any node fails to respond.
     */
    public static Map<String, List<String>> describeSchemaVersions()
    {
        final String myVersion = Schema.instance.getVersion().toString();
        final Map<InetAddress, UUID> versions = new ConcurrentHashMap<InetAddress, UUID>();
        final Set<InetAddress> liveHosts = Gossiper.instance.getLiveMembers();
        final CountDownLatch latch = new CountDownLatch(liveHosts.size());

        IAsyncCallback<UUID> cb = new IAsyncCallback<UUID>()
        {
            public void response(MessageIn<UUID> message)
            {
                // record the response from the remote node.
                versions.put(message.from, message.payload);
                latch.countDown();
            }

            public boolean isLatencyForSnitch()
            {
                return false;
            }
        };
        // an empty message acts as a request to the SchemaCheckVerbHandler.
        MessageOut message = new MessageOut(MessagingService.Verb.SCHEMA_CHECK);
        for (InetAddress endpoint : liveHosts)
            MessagingService.instance().sendRR(message, endpoint, cb);

        try
        {
            // wait for as long as possible. timeout-1s if possible.
            latch.await(DatabaseDescriptor.getRpcTimeout(), TimeUnit.MILLISECONDS);
        }
        catch (InterruptedException ex)
        {
            throw new AssertionError("This latch shouldn't have been interrupted.");
        }

        // maps versions to hosts that are on that version.
        Map<String, List<String>> results = new HashMap<String, List<String>>();
        Iterable<InetAddress> allHosts = Iterables.concat(Gossiper.instance.getLiveMembers(), Gossiper.instance.getUnreachableMembers());
        for (InetAddress host : allHosts)
        {
            UUID version = versions.get(host);
            String stringVersion = version == null ? UNREACHABLE : version.toString();
            List<String> hosts = results.get(stringVersion);
            if (hosts == null)
            {
                hosts = new ArrayList<String>();
                results.put(stringVersion, hosts);
            }
            hosts.add(host.getHostAddress());
        }

        // we're done: the results map is ready to return to the client.  the rest is just debug logging:
        if (results.get(UNREACHABLE) != null)
            logger.debug("Hosts not in agreement. Didn't get a response from everybody: {}", StringUtils.join(results.get(UNREACHABLE), ","));
        for (Map.Entry<String, List<String>> entry : results.entrySet())
        {
            // check for version disagreement. log the hosts that don't agree.
            if (entry.getKey().equals(UNREACHABLE) || entry.getKey().equals(myVersion))
                continue;
            for (String host : entry.getValue())
                logger.debug("{} disagrees ({})", host, entry.getKey());
        }
        if (results.size() == 1)
            logger.debug("Schemas are in agreement.");

        return results;
    }

    /**
     * Compute all ranges we're going to query, in sorted order. Nodes can be replica destinations for many ranges,
     * so we need to restrict each scan to the specific range we want, or else we'd get duplicate results.
     */
    static <T extends RingPosition> List<AbstractBounds<T>> getRestrictedRanges(final AbstractBounds<T> queryRange)
    {
        // special case for bounds containing exactly 1 (non-minimum) token
        if (queryRange instanceof Bounds && queryRange.left.equals(queryRange.right) && !queryRange.left.isMinimum(StorageService.getPartitioner()))
        {
            return Collections.singletonList(queryRange);
        }

        TokenMetadata tokenMetadata = StorageService.instance.getTokenMetadata();

        List<AbstractBounds<T>> ranges = new ArrayList<AbstractBounds<T>>();
        // divide the queryRange into pieces delimited by the ring and minimum tokens
        Iterator<Token> ringIter = TokenMetadata.ringIterator(tokenMetadata.sortedTokens(), queryRange.left.getToken(), true);
        AbstractBounds<T> remainder = queryRange;
        while (ringIter.hasNext())
        {
            /*
             * remainder can be a range/bounds of token _or_ keys and we want to split it with a token:
             *   - if remainder is tokens, then we'll just split using the provided token.
             *   - if remainder is keys, we want to split using token.upperBoundKey. For instance, if remainder
             *     is [DK(10, 'foo'), DK(20, 'bar')], and we have 3 nodes with tokens 0, 15, 30. We want to
             *     split remainder to A=[DK(10, 'foo'), 15] and B=(15, DK(20, 'bar')]. But since we can't mix
             *     tokens and keys at the same time in a range, we uses 15.upperBoundKey() to have A include all
             *     keys having 15 as token and B include none of those (since that is what our node owns).
             * asSplitValue() abstracts that choice.
             */
            Token upperBoundToken = ringIter.next();
            T upperBound = (T)upperBoundToken.upperBound(queryRange.left.getClass());
            if (!remainder.left.equals(upperBound) && !remainder.contains(upperBound))
                // no more splits
                break;
            Pair<AbstractBounds<T>,AbstractBounds<T>> splits = remainder.split(upperBound);
            if (splits == null)
                continue;

            ranges.add(splits.left);
            remainder = splits.right;
        }
        ranges.add(remainder);

        return ranges;
    }

    public long getReadOperations()
    {
        return readMetrics.latency.count();
    }

    public long getTotalReadLatencyMicros()
    {
        return readMetrics.totalLatency.count();
    }

    public double getRecentReadLatencyMicros()
    {
        return readMetrics.getRecentLatency();
    }

    public long[] getTotalReadLatencyHistogramMicros()
    {
        return readMetrics.totalLatencyHistogram.getBuckets(false);
    }

    public long[] getRecentReadLatencyHistogramMicros()
    {
        return readMetrics.recentLatencyHistogram.getBuckets(true);
    }

    public long getRangeOperations()
    {
        return rangeMetrics.latency.count();
    }

    public long getTotalRangeLatencyMicros()
    {
        return rangeMetrics.totalLatency.count();
    }

    public double getRecentRangeLatencyMicros()
    {
        return rangeMetrics.getRecentLatency();
    }

    public long[] getTotalRangeLatencyHistogramMicros()
    {
        return rangeMetrics.totalLatencyHistogram.getBuckets(false);
    }

    public long[] getRecentRangeLatencyHistogramMicros()
    {
        return rangeMetrics.recentLatencyHistogram.getBuckets(true);
    }

    public long getWriteOperations()
    {
        return writeMetrics.latency.count();
    }

    public long getTotalWriteLatencyMicros()
    {
        return writeMetrics.totalLatency.count();
    }

    public double getRecentWriteLatencyMicros()
    {
        return writeMetrics.getRecentLatency();
    }

    public long[] getTotalWriteLatencyHistogramMicros()
    {
        return writeMetrics.totalLatencyHistogram.getBuckets(false);
    }

    public long[] getRecentWriteLatencyHistogramMicros()
    {
        return writeMetrics.recentLatencyHistogram.getBuckets(true);
    }

    public boolean getHintedHandoffEnabled()
    {
        return DatabaseDescriptor.hintedHandoffEnabled();
    }

    public Set<String> getHintedHandoffEnabledByDC()
    {
        return DatabaseDescriptor.hintedHandoffEnabledByDC();
    }

    public void setHintedHandoffEnabled(boolean b)
    {
        DatabaseDescriptor.setHintedHandoffEnabled(b);
    }

    public void setHintedHandoffEnabledByDCList(String dcNames)
    {
        DatabaseDescriptor.setHintedHandoffEnabled(dcNames);
    }

    public int getMaxHintWindow()
    {
        return DatabaseDescriptor.getMaxHintWindow();
    }

    public void setMaxHintWindow(int ms)
    {
        DatabaseDescriptor.setMaxHintWindow(ms);
    }

    public static boolean shouldHint(InetAddress ep)
    {
        if (DatabaseDescriptor.shouldHintByDC())
        {
            final String dc = DatabaseDescriptor.getEndpointSnitch().getDatacenter(ep);
            // Disable DC specific hints
            if(!DatabaseDescriptor.hintedHandoffEnabled(dc))
            {
                HintedHandOffManager.instance.metrics.incrPastWindow(ep);
                return false;
            }
        }
        else if (!DatabaseDescriptor.hintedHandoffEnabled())
        {
            HintedHandOffManager.instance.metrics.incrPastWindow(ep);
            return false;
        }

        boolean hintWindowExpired = Gossiper.instance.getEndpointDowntime(ep) > DatabaseDescriptor.getMaxHintWindow();
        if (hintWindowExpired)
        {
            HintedHandOffManager.instance.metrics.incrPastWindow(ep);
            Tracing.trace("Not hinting {} which has been down {}ms", ep, Gossiper.instance.getEndpointDowntime(ep));
        }
        return !hintWindowExpired;
    }

    /**
     * Performs the truncate operatoin, which effectively deletes all data from
     * the column family cfname
     * @param keyspace
     * @param cfname
     * @throws UnavailableException If some of the hosts in the ring are down.
     * @throws TimeoutException
     * @throws IOException
     */
    public static void truncateBlocking(String keyspace, String cfname) throws UnavailableException, TimeoutException, IOException
    {
        logger.debug("Starting a blocking truncate operation on keyspace {}, CF {}", keyspace, cfname);
        if (isAnyStorageHostDown())
        {
            logger.info("Cannot perform truncate, some hosts are down");
            // Since the truncate operation is so aggressive and is typically only
            // invoked by an admin, for simplicity we require that all nodes are up
            // to perform the operation.
            int liveMembers = Gossiper.instance.getLiveMembers().size();
            throw new UnavailableException(ConsistencyLevel.ALL, liveMembers + Gossiper.instance.getUnreachableMembers().size(), liveMembers);
        }

        Set<InetAddress> allEndpoints = Gossiper.instance.getLiveTokenOwners();
        
        int blockFor = allEndpoints.size();
        final TruncateResponseHandler responseHandler = new TruncateResponseHandler(blockFor);

        // Send out the truncate calls and track the responses with the callbacks.
        Tracing.trace("Enqueuing truncate messages to hosts {}", allEndpoints);
        final Truncation truncation = new Truncation(keyspace, cfname);
        MessageOut<Truncation> message = truncation.createMessage();
        for (InetAddress endpoint : allEndpoints)
            MessagingService.instance().sendRR(message, endpoint, responseHandler);

        // Wait for all
        try
        {
            responseHandler.get();
        }
        catch (TimeoutException e)
        {
            Tracing.trace("Timed out");
            throw e;
        }
    }

    /**
     * Asks the gossiper if there are any nodes that are currently down.
     * @return true if the gossiper thinks all nodes are up.
     */
    private static boolean isAnyStorageHostDown()
    {
        return !Gossiper.instance.getUnreachableTokenOwners().isEmpty();
    }
    
    public interface WritePerformer
    {
        public void apply(IMutation mutation, Iterable<InetAddress> targets, AbstractWriteResponseHandler responseHandler, String localDataCenter, ConsistencyLevel consistency_level) throws OverloadedException;
    }

    /**
     * A Runnable that aborts if it doesn't start running before it times out
     */
    private static abstract class DroppableRunnable implements Runnable
    {
        private final long constructionTime = System.nanoTime();
        private final MessagingService.Verb verb;

        public DroppableRunnable(MessagingService.Verb verb)
        {
            this.verb = verb;
        }

        public final void run()
        {
            if (TimeUnit.NANOSECONDS.toMillis(System.nanoTime() - constructionTime) > DatabaseDescriptor.getTimeout(verb))
            {
                MessagingService.instance().incrementDroppedMessages(verb);
                return;
            }

            try
            {
                runMayThrow();
            }
            catch (Exception e)
            {
                throw new RuntimeException(e);
            }
        }

        abstract protected void runMayThrow() throws Exception;
    }

    /**
     * Like DroppableRunnable, but if it aborts, it will rerun (on the mutation stage) after
     * marking itself as a hint in progress so that the hint backpressure mechanism can function.
     */
    private static abstract class LocalMutationRunnable implements Runnable
    {
        private final long constructionTime = System.currentTimeMillis();

        public final void run()
        {
            if (System.currentTimeMillis() > constructionTime + DatabaseDescriptor.getTimeout(MessagingService.Verb.MUTATION))
            {
                MessagingService.instance().incrementDroppedMessages(MessagingService.Verb.MUTATION);
                HintRunnable runnable = new HintRunnable(FBUtilities.getBroadcastAddress())
                {
                    protected void runMayThrow() throws Exception
                    {
                        LocalMutationRunnable.this.runMayThrow();
                    }
                };
                submitHint(runnable);
                return;
            }

            try
            {
                runMayThrow();
            }
            catch (Exception e)
            {
                throw new RuntimeException(e);
            }
        }

        abstract protected void runMayThrow() throws Exception;
    }

    /**
     * HintRunnable will decrease totalHintsInProgress and targetHints when finished.
     * It is the caller's responsibility to increment them initially.
     */
    private abstract static class HintRunnable implements Runnable
    {
        public final InetAddress target;

        protected HintRunnable(InetAddress target)
        {
            this.target = target;
        }

        public void run()
        {
            try
            {
                runMayThrow();
            }
            catch (Exception e)
            {
                throw new RuntimeException(e);
            }
            finally
            {
                StorageMetrics.totalHintsInProgress.dec();
                getHintsInProgressFor(target).decrementAndGet();
            }
        }

        abstract protected void runMayThrow() throws Exception;
    }

    public long getTotalHints()
    {
        return StorageMetrics.totalHints.count();
    }

    public int getMaxHintsInProgress()
    {
        return maxHintsInProgress;
    }

    public void setMaxHintsInProgress(int qs)
    {
        maxHintsInProgress = qs;
    }

    public int getHintsInProgress()
    {
        return (int) StorageMetrics.totalHintsInProgress.count();
    }

    public void verifyNoHintsInProgress()
    {
        if (getHintsInProgress() > 0)
            logger.warn("Some hints were not written before shutdown.  This is not supposed to happen.  You should (a) run repair, and (b) file a bug report");
    }

    public Long getRpcTimeout() { return DatabaseDescriptor.getRpcTimeout(); }
    public void setRpcTimeout(Long timeoutInMillis) { DatabaseDescriptor.setRpcTimeout(timeoutInMillis); }

    public Long getReadRpcTimeout() { return DatabaseDescriptor.getReadRpcTimeout(); }
    public void setReadRpcTimeout(Long timeoutInMillis) { DatabaseDescriptor.setReadRpcTimeout(timeoutInMillis); }

    public Long getWriteRpcTimeout() { return DatabaseDescriptor.getWriteRpcTimeout(); }
    public void setWriteRpcTimeout(Long timeoutInMillis) { DatabaseDescriptor.setWriteRpcTimeout(timeoutInMillis); }

    public Long getCasContentionTimeout() { return DatabaseDescriptor.getCasContentionTimeout(); }
    public void setCasContentionTimeout(Long timeoutInMillis) { DatabaseDescriptor.setCasContentionTimeout(timeoutInMillis); }

    public Long getRangeRpcTimeout() { return DatabaseDescriptor.getRangeRpcTimeout(); }
    public void setRangeRpcTimeout(Long timeoutInMillis) { DatabaseDescriptor.setRangeRpcTimeout(timeoutInMillis); }

    public Long getTruncateRpcTimeout() { return DatabaseDescriptor.getTruncateRpcTimeout(); }
    public void setTruncateRpcTimeout(Long timeoutInMillis) { DatabaseDescriptor.setTruncateRpcTimeout(timeoutInMillis); }
    public void reloadTriggerClasses() { TriggerExecutor.instance.reloadClasses(); }

    
    public long getReadRepairAttempted() {
        return ReadRepairMetrics.attempted.count();
    }
    
    public long getReadRepairRepairedBlocking() {
        return ReadRepairMetrics.repairedBlocking.count();
    }
    
    public long getReadRepairRepairedBackground() {
        return ReadRepairMetrics.repairedBackground.count();
    }
>>>>>>> 484d2816
}<|MERGE_RESOLUTION|>--- conflicted
+++ resolved
@@ -21,74 +21,35 @@
 import java.lang.management.ManagementFactory;
 import java.net.InetAddress;
 import java.nio.ByteBuffer;
-<<<<<<< HEAD
-import java.util.ArrayList;
-import java.util.Arrays;
-import java.util.Collection;
-import java.util.Collections;
-import java.util.HashMap;
-import java.util.Iterator;
-import java.util.LinkedList;
-import java.util.List;
-import java.util.Map;
-import java.util.Map.Entry;
-import java.util.Random;
-import java.util.Set;
-import java.util.UUID;
-import java.util.concurrent.Callable;
-import java.util.concurrent.ConcurrentHashMap;
-import java.util.concurrent.CountDownLatch;
-import java.util.concurrent.ExecutionException;
-import java.util.concurrent.ExecutorService;
-import java.util.concurrent.Executors;
-import java.util.concurrent.Future;
-import java.util.concurrent.TimeUnit;
-import java.util.concurrent.TimeoutException;
-=======
 import java.util.*;
 import java.util.concurrent.*;
->>>>>>> 484d2816
 import java.util.concurrent.atomic.AtomicInteger;
-
+import java.util.Map.Entry;
 import javax.management.MBeanServer;
 import javax.management.ObjectName;
+
+import com.google.common.base.Predicate;
+import com.google.common.cache.CacheLoader;
+import com.google.common.collect.*;
+import com.google.common.util.concurrent.Uninterruptibles;
+import org.apache.commons.lang3.StringUtils;
+import com.stratio.cassandra.index.util.Log;
+import org.slf4j.Logger;
+import org.slf4j.LoggerFactory;
 
 import org.apache.cassandra.concurrent.Stage;
 import org.apache.cassandra.concurrent.StageManager;
 import org.apache.cassandra.config.CFMetaData;
 import org.apache.cassandra.config.DatabaseDescriptor;
 import org.apache.cassandra.config.Schema;
-import org.apache.cassandra.db.AbstractRangeCommand;
-import org.apache.cassandra.db.BatchlogManager;
-import org.apache.cassandra.db.ColumnFamily;
-import org.apache.cassandra.db.ConsistencyLevel;
-import org.apache.cassandra.db.CounterMutation;
-import org.apache.cassandra.db.DeletionInfo;
-import org.apache.cassandra.db.EmptyColumns;
-import org.apache.cassandra.db.HintedHandOffManager;
-import org.apache.cassandra.db.IMutation;
+import org.apache.cassandra.db.*;
 import org.apache.cassandra.db.Keyspace;
-import org.apache.cassandra.db.RangeSliceReply;
-import org.apache.cassandra.db.ReadCommand;
-import org.apache.cassandra.db.ReadResponse;
-import org.apache.cassandra.db.ReadVerbHandler;
-import org.apache.cassandra.db.Row;
-import org.apache.cassandra.db.RowMutation;
-import org.apache.cassandra.db.RowPosition;
-import org.apache.cassandra.db.SystemKeyspace;
-import org.apache.cassandra.db.Truncation;
-import org.apache.cassandra.db.WriteType;
 import org.apache.cassandra.db.marshal.UUIDType;
 import org.apache.cassandra.dht.AbstractBounds;
 import org.apache.cassandra.dht.Bounds;
 import org.apache.cassandra.dht.RingPosition;
 import org.apache.cassandra.dht.Token;
-import org.apache.cassandra.exceptions.InvalidRequestException;
-import org.apache.cassandra.exceptions.IsBootstrappingException;
-import org.apache.cassandra.exceptions.OverloadedException;
-import org.apache.cassandra.exceptions.ReadTimeoutException;
-import org.apache.cassandra.exceptions.UnavailableException;
-import org.apache.cassandra.exceptions.WriteTimeoutException;
+import org.apache.cassandra.exceptions.*;
 import org.apache.cassandra.gms.FailureDetector;
 import org.apache.cassandra.gms.Gossiper;
 import org.apache.cassandra.io.util.DataOutputBuffer;
@@ -99,2154 +60,11 @@
 import org.apache.cassandra.metrics.ClientRequestMetrics;
 import org.apache.cassandra.metrics.ReadRepairMetrics;
 import org.apache.cassandra.metrics.StorageMetrics;
-import org.apache.cassandra.net.CompactEndpointSerializationHelper;
-import org.apache.cassandra.net.IAsyncCallback;
-import org.apache.cassandra.net.MessageIn;
-import org.apache.cassandra.net.MessageOut;
-import org.apache.cassandra.net.MessagingService;
-import org.apache.cassandra.service.paxos.Commit;
-import org.apache.cassandra.service.paxos.PrepareCallback;
-import org.apache.cassandra.service.paxos.ProposeCallback;
+import org.apache.cassandra.net.*;
+import org.apache.cassandra.service.paxos.*;
 import org.apache.cassandra.sink.SinkManager;
 import org.apache.cassandra.tracing.Tracing;
 import org.apache.cassandra.triggers.TriggerExecutor;
-<<<<<<< HEAD
-import org.apache.cassandra.utils.FBUtilities;
-import org.apache.cassandra.utils.Pair;
-import org.apache.cassandra.utils.UUIDGen;
-import org.apache.commons.lang3.StringUtils;
-import org.slf4j.Logger;
-import org.slf4j.LoggerFactory;
-
-import com.google.common.base.Predicate;
-import com.google.common.cache.CacheLoader;
-import com.google.common.collect.ImmutableList;
-import com.google.common.collect.ImmutableSet;
-import com.google.common.collect.Iterables;
-import com.google.common.collect.Sets;
-import com.google.common.util.concurrent.Uninterruptibles;
-import com.stratio.cassandra.index.util.Log;
-
-public class StorageProxy implements StorageProxyMBean {
-	public static final String MBEAN_NAME = "org.apache.cassandra.db:type=StorageProxy";
-	private static final Logger logger = LoggerFactory.getLogger(StorageProxy.class);
-	static final boolean OPTIMIZE_LOCAL_REQUESTS = true; // set to false to test messagingservice
-	                                                     // path on single node
-
-	public static final String UNREACHABLE = "UNREACHABLE";
-
-	private static final WritePerformer standardWritePerformer;
-	private static final WritePerformer counterWritePerformer;
-	private static final WritePerformer counterWriteOnCoordinatorPerformer;
-
-	public static final StorageProxy instance = new StorageProxy();
-
-	private static volatile int maxHintsInProgress = 1024 * FBUtilities.getAvailableProcessors();
-	private static final CacheLoader<InetAddress, AtomicInteger> hintsInProgress = new CacheLoader<InetAddress, AtomicInteger>() {
-		public AtomicInteger load(InetAddress inetAddress) {
-			return new AtomicInteger(0);
-		}
-	};
-	private static final ClientRequestMetrics readMetrics = new ClientRequestMetrics("Read");
-	private static final ClientRequestMetrics rangeMetrics = new ClientRequestMetrics("RangeSlice");
-	private static final ClientRequestMetrics writeMetrics = new ClientRequestMetrics("Write");
-
-	private StorageProxy() {
-	}
-
-	static {
-		MBeanServer mbs = ManagementFactory.getPlatformMBeanServer();
-		try {
-			mbs.registerMBean(new StorageProxy(), new ObjectName(MBEAN_NAME));
-		} catch (Exception e) {
-			throw new RuntimeException(e);
-		}
-
-		standardWritePerformer = new WritePerformer() {
-			public void apply(IMutation mutation,
-			                  Iterable<InetAddress> targets,
-			                  AbstractWriteResponseHandler responseHandler,
-			                  String localDataCenter,
-			                  ConsistencyLevel consistency_level) throws OverloadedException {
-				assert mutation instanceof RowMutation;
-				sendToHintedEndpoints((RowMutation) mutation, targets, responseHandler, localDataCenter);
-			}
-		};
-
-		/*
-		 * We execute counter writes in 2 places: either directly in the coordinator node if it is a
-		 * replica, or in CounterMutationVerbHandler on a replica othewise. The write must be
-		 * executed on the MUTATION stage but on the latter case, the verb handler already run on
-		 * the MUTATION stage, so we must not execute the underlying on the stage otherwise we risk
-		 * a deadlock. Hence two different performer.
-		 */
-		counterWritePerformer = new WritePerformer() {
-			public void apply(IMutation mutation,
-			                  Iterable<InetAddress> targets,
-			                  AbstractWriteResponseHandler responseHandler,
-			                  String localDataCenter,
-			                  ConsistencyLevel consistency_level) {
-				Runnable runnable = counterWriteTask(mutation,
-				                                     targets,
-				                                     responseHandler,
-				                                     localDataCenter,
-				                                     consistency_level);
-				runnable.run();
-			}
-		};
-
-		counterWriteOnCoordinatorPerformer = new WritePerformer() {
-			public void apply(IMutation mutation,
-			                  Iterable<InetAddress> targets,
-			                  AbstractWriteResponseHandler responseHandler,
-			                  String localDataCenter,
-			                  ConsistencyLevel consistency_level) {
-				Runnable runnable = counterWriteTask(mutation,
-				                                     targets,
-				                                     responseHandler,
-				                                     localDataCenter,
-				                                     consistency_level);
-				StageManager.getStage(Stage.MUTATION).execute(runnable);
-			}
-		};
-	}
-
-	/**
-	 * Apply @param updates if and only if the current values in the row for @param key match the
-	 * provided @param conditions. The algorithm is "raw" Paxos: that is, Paxos minus leader
-	 * election -- any node in the cluster may propose changes for any row, which (that is, the row)
-	 * is the unit of values being proposed, not single columns.
-	 * 
-	 * The Paxos cohort is only the replicas for the given key, not the entire cluster. So we expect
-	 * performance to be reasonable, but CAS is still intended to be used "when you really need it,"
-	 * not for all your updates.
-	 * 
-	 * There are three phases to Paxos: 1. Prepare: the coordinator generates a ballot (timeUUID in
-	 * our case) and asks replicas to (a) promise not to accept updates from older ballots and (b)
-	 * tell us about the most recent update it has already accepted. 2. Accept: if a majority of
-	 * replicas reply, the coordinator asks replicas to accept the value of the highest proposal
-	 * ballot it heard about, or a new value if no in-progress proposals were reported. 3. Commit
-	 * (Learn): if a majority of replicas acknowledge the accept request, we can commit the new
-	 * value.
-	 * 
-	 * Commit procedure is not covered in "Paxos Made Simple," and only briefly mentioned in
-	 * "Paxos Made Live," so here is our approach: 3a. The coordinator sends a commit message to all
-	 * replicas with the ballot and value. 3b. Because of 1-2, this will be the highest-seen commit
-	 * ballot. The replicas will note that, and send it with subsequent promise replies. This allows
-	 * us to discard acceptance records for successfully committed replicas, without allowing
-	 * incomplete proposals to commit erroneously later on.
-	 * 
-	 * Note that since we are performing a CAS rather than a simple update, we perform a read (of
-	 * committed values) between the prepare and accept phases. This gives us a slightly longer
-	 * window for another coordinator to come along and trump our own promise with a newer one but
-	 * is otherwise safe.
-	 * 
-	 * @param keyspaceName
-	 *            the keyspace for the CAS
-	 * @param cfName
-	 *            the column family for the CAS
-	 * @param key
-	 *            the row key for the row to CAS
-	 * @param conditions
-	 *            the conditions for the CAS to apply.
-	 * @param updates
-	 *            the value to insert if {@code condtions} matches the current values.
-	 * @param consistencyForPaxos
-	 *            the consistency for the paxos prepare and propose round. This can only be either
-	 *            SERIAL or LOCAL_SERIAL.
-	 * @param consistencyForCommit
-	 *            the consistency for write done during the commit phase. This can be anything,
-	 *            except SERIAL or LOCAL_SERIAL.
-	 * 
-	 * @return null if the operation succeeds in updating the row, or the current values
-	 *         corresponding to conditions. (since, if the CAS doesn't succeed, it means the current
-	 *         value do not match the conditions).
-	 */
-	public static ColumnFamily
-	        cas(String keyspaceName,
-	            String cfName,
-	            ByteBuffer key,
-	            CASConditions conditions,
-	            ColumnFamily updates,
-	            ConsistencyLevel consistencyForPaxos,
-	            ConsistencyLevel consistencyForCommit) throws UnavailableException, IsBootstrappingException, ReadTimeoutException, WriteTimeoutException, InvalidRequestException {
-		consistencyForPaxos.validateForCas();
-		consistencyForCommit.validateForCasCommit(keyspaceName);
-
-		CFMetaData metadata = Schema.instance.getCFMetaData(keyspaceName, cfName);
-
-		long start = System.nanoTime();
-		long timeout = TimeUnit.MILLISECONDS.toNanos(DatabaseDescriptor.getCasContentionTimeout());
-		while (System.nanoTime() - start < timeout) {
-			// for simplicity, we'll do a single liveness check at the start of each attempt
-			Pair<List<InetAddress>, Integer> p = getPaxosParticipants(keyspaceName, key, consistencyForPaxos);
-			List<InetAddress> liveEndpoints = p.left;
-			int requiredParticipants = p.right;
-
-			UUID ballot = beginAndRepairPaxos(start,
-			                                  key,
-			                                  metadata,
-			                                  liveEndpoints,
-			                                  requiredParticipants,
-			                                  consistencyForPaxos);
-
-			// read the current values and check they validate the conditions
-			Tracing.trace("Reading existing values for CAS precondition");
-			long timestamp = System.currentTimeMillis();
-			ReadCommand readCommand = ReadCommand.create(keyspaceName, key, cfName, timestamp, conditions.readFilter());
-			List<Row> rows = read(Arrays.asList(readCommand),
-			                      consistencyForPaxos == ConsistencyLevel.LOCAL_SERIAL ? ConsistencyLevel.LOCAL_QUORUM
-			                              : ConsistencyLevel.QUORUM);
-			ColumnFamily current = rows.get(0).cf;
-			if (!conditions.appliesTo(current)) {
-				Tracing.trace("CAS precondition {} does not match current values {}", conditions, current);
-				// We should not return null as this means success
-				return current == null ? EmptyColumns.factory.create(metadata) : current;
-			}
-
-			// finish the paxos round w/ the desired updates
-			// TODO turn null updates into delete?
-
-			// Apply triggers to cas updates. A consideration here is that
-			// triggers emit RowMutations, and so a given trigger implementation
-			// may generate mutations for partitions other than the one this
-			// paxos round is scoped for. In this case, TriggerExecutor will
-			// validate that the generated mutations are targetted at the same
-			// partition as the initial updates and reject (via an
-			// InvalidRequestException) any which aren't.
-			updates = TriggerExecutor.instance.execute(key, updates);
-
-			Commit proposal = Commit.newProposal(key, ballot, updates);
-			Tracing.trace("CAS precondition is met; proposing client-requested updates for {}", ballot);
-			if (proposePaxos(proposal, liveEndpoints, requiredParticipants, true, consistencyForPaxos)) {
-				if (consistencyForCommit == ConsistencyLevel.ANY)
-					sendCommit(proposal, liveEndpoints);
-				else
-					commitPaxos(proposal, consistencyForCommit);
-				Tracing.trace("CAS successful");
-				return null;
-			}
-
-			Tracing.trace("Paxos proposal not accepted (pre-empted by a higher ballot)");
-			Uninterruptibles.sleepUninterruptibly(FBUtilities.threadLocalRandom().nextInt(100), TimeUnit.MILLISECONDS);
-			// continue to retry
-		}
-
-		throw new WriteTimeoutException(WriteType.CAS,
-		                                consistencyForPaxos,
-		                                0,
-		                                consistencyForPaxos.blockFor(Keyspace.open(keyspaceName)));
-	}
-
-	private static Predicate<InetAddress> sameDCPredicateFor(final String dc) {
-		final IEndpointSnitch snitch = DatabaseDescriptor.getEndpointSnitch();
-		return new Predicate<InetAddress>() {
-			public boolean apply(InetAddress host) {
-				return dc.equals(snitch.getDatacenter(host));
-			}
-		};
-	}
-
-	private static Pair<List<InetAddress>, Integer>
-	        getPaxosParticipants(String keyspaceName, ByteBuffer key, ConsistencyLevel consistencyForPaxos) throws UnavailableException {
-		Token tk = StorageService.getPartitioner().getToken(key);
-		List<InetAddress> naturalEndpoints = StorageService.instance.getNaturalEndpoints(keyspaceName, tk);
-		Collection<InetAddress> pendingEndpoints = StorageService.instance.getTokenMetadata()
-		                                                                  .pendingEndpointsFor(tk, keyspaceName);
-		if (consistencyForPaxos == ConsistencyLevel.LOCAL_SERIAL) {
-			// Restrict naturalEndpoints and pendingEndpoints to node in the local DC only
-			String localDc = DatabaseDescriptor.getEndpointSnitch().getDatacenter(FBUtilities.getBroadcastAddress());
-			Predicate<InetAddress> isLocalDc = sameDCPredicateFor(localDc);
-			naturalEndpoints = ImmutableList.copyOf(Iterables.filter(naturalEndpoints, isLocalDc));
-			pendingEndpoints = ImmutableList.copyOf(Iterables.filter(pendingEndpoints, isLocalDc));
-		}
-		int requiredParticipants = pendingEndpoints.size() + 1 + naturalEndpoints.size() / 2; // See
-		                                                                                      // CASSANDRA-833
-		List<InetAddress> liveEndpoints = ImmutableList.copyOf(Iterables.filter(Iterables.concat(naturalEndpoints,
-		                                                                                         pendingEndpoints),
-		                                                                        IAsyncCallback.isAlive));
-		if (liveEndpoints.size() < requiredParticipants)
-			throw new UnavailableException(consistencyForPaxos, requiredParticipants, liveEndpoints.size());
-		return Pair.create(liveEndpoints, requiredParticipants);
-	}
-
-	/**
-	 * begin a Paxos session by sending a prepare request and completing any in-progress requests
-	 * seen in the replies
-	 * 
-	 * @return the Paxos ballot promised by the replicas if no in-progress requests were seen and a
-	 *         quorum of nodes have seen the mostRecentCommit. Otherwise, return null.
-	 */
-	private static UUID beginAndRepairPaxos(long start,
-	                                        ByteBuffer key,
-	                                        CFMetaData metadata,
-	                                        List<InetAddress> liveEndpoints,
-	                                        int requiredParticipants,
-	                                        ConsistencyLevel consistencyForPaxos) throws WriteTimeoutException {
-		long timeout = TimeUnit.MILLISECONDS.toNanos(DatabaseDescriptor.getCasContentionTimeout());
-
-		PrepareCallback summary = null;
-		while (System.nanoTime() - start < timeout) {
-			long ballotMillis = summary == null ? System.currentTimeMillis()
-			        : Math.max(System.currentTimeMillis(),
-			                   1 + UUIDGen.unixTimestamp(summary.mostRecentInProgressCommit.ballot));
-			UUID ballot = UUIDGen.getTimeUUID(ballotMillis);
-
-			// prepare
-			Tracing.trace("Preparing {}", ballot);
-			Commit toPrepare = Commit.newPrepare(key, metadata, ballot);
-			summary = preparePaxos(toPrepare, liveEndpoints, requiredParticipants, consistencyForPaxos);
-			if (!summary.promised) {
-				Tracing.trace("Some replicas have already promised a higher ballot than ours; aborting");
-				// sleep a random amount to give the other proposer a chance to finish
-				Uninterruptibles.sleepUninterruptibly(FBUtilities.threadLocalRandom().nextInt(100),
-				                                      TimeUnit.MILLISECONDS);
-				continue;
-			}
-
-			Commit inProgress = summary.mostRecentInProgressCommitWithUpdate;
-			Commit mostRecent = summary.mostRecentCommit;
-
-			// If we have an in-progress ballot greater than the MRC we know, then it's an
-			// in-progress round that
-			// needs to be completed, so do it.
-			if (!inProgress.update.isEmpty() && inProgress.isAfter(mostRecent)) {
-				Tracing.trace("Finishing incomplete paxos round {}", inProgress);
-				Commit refreshedInProgress = Commit.newProposal(inProgress.key, ballot, inProgress.update);
-				if (proposePaxos(refreshedInProgress, liveEndpoints, requiredParticipants, false, consistencyForPaxos)) {
-					commitPaxos(refreshedInProgress, ConsistencyLevel.QUORUM);
-				} else {
-					Tracing.trace("Some replicas have already promised a higher ballot than ours; aborting");
-					// sleep a random amount to give the other proposer a chance to finish
-					Uninterruptibles.sleepUninterruptibly(FBUtilities.threadLocalRandom().nextInt(100),
-					                                      TimeUnit.MILLISECONDS);
-				}
-				continue;
-			}
-
-			// To be able to propose our value on a new round, we need a quorum of replica to have
-			// learn the previous one. Why is explained at:
-			// https://issues.apache.org/jira/browse/CASSANDRA-5062?focusedCommentId=13619810&page=com.atlassian.jira.plugin.system.issuetabpanels:comment-tabpanel#comment-13619810)
-			// Since we waited for quorum nodes, if some of them haven't seen the last commit (which
-			// may just be a timing issue, but may also
-			// mean we lost messages), we pro-actively "repair" those nodes, and retry.
-			Iterable<InetAddress> missingMRC = summary.replicasMissingMostRecentCommit();
-			if (Iterables.size(missingMRC) > 0) {
-				Tracing.trace("Repairing replicas that missed the most recent commit");
-				sendCommit(mostRecent, missingMRC);
-				// TODO: provided commits don't invalid the prepare we just did above (which they
-				// don't), we could just wait
-				// for all the missingMRC to acknowledge this commit and then move on with proposing
-				// our value. But that means
-				// adding the ability to have commitPaxos block, which is exactly CASSANDRA-5442
-				// will do. So once we have that
-				// latter ticket, we can pass CL.ALL to the commit above and remove the 'continue'.
-				continue;
-			}
-
-			return ballot;
-		}
-
-		throw new WriteTimeoutException(WriteType.CAS,
-		                                consistencyForPaxos,
-		                                0,
-		                                consistencyForPaxos.blockFor(Keyspace.open(metadata.ksName)));
-	}
-
-	/**
-	 * Unlike commitPaxos, this does not wait for replies
-	 */
-	private static void sendCommit(Commit commit, Iterable<InetAddress> replicas) {
-		MessageOut<Commit> message = new MessageOut<Commit>(MessagingService.Verb.PAXOS_COMMIT,
-		                                                    commit,
-		                                                    Commit.serializer);
-		for (InetAddress target : replicas)
-			MessagingService.instance().sendOneWay(message, target);
-	}
-
-	private static PrepareCallback preparePaxos(Commit toPrepare,
-	                                            List<InetAddress> endpoints,
-	                                            int requiredParticipants,
-	                                            ConsistencyLevel consistencyForPaxos) throws WriteTimeoutException {
-		PrepareCallback callback = new PrepareCallback(toPrepare.key,
-		                                               toPrepare.update.metadata(),
-		                                               requiredParticipants,
-		                                               consistencyForPaxos);
-		MessageOut<Commit> message = new MessageOut<Commit>(MessagingService.Verb.PAXOS_PREPARE,
-		                                                    toPrepare,
-		                                                    Commit.serializer);
-		for (InetAddress target : endpoints)
-			MessagingService.instance().sendRR(message, target, callback);
-		callback.await();
-		return callback;
-	}
-
-	private static boolean proposePaxos(Commit proposal,
-	                                    List<InetAddress> endpoints,
-	                                    int requiredParticipants,
-	                                    boolean timeoutIfPartial,
-	                                    ConsistencyLevel consistencyLevel) throws WriteTimeoutException {
-		ProposeCallback callback = new ProposeCallback(endpoints.size(),
-		                                               requiredParticipants,
-		                                               !timeoutIfPartial,
-		                                               consistencyLevel);
-		MessageOut<Commit> message = new MessageOut<Commit>(MessagingService.Verb.PAXOS_PROPOSE,
-		                                                    proposal,
-		                                                    Commit.serializer);
-		for (InetAddress target : endpoints)
-			MessagingService.instance().sendRR(message, target, callback);
-
-		callback.await();
-
-		if (callback.isSuccessful())
-			return true;
-
-		if (timeoutIfPartial && !callback.isFullyRefused())
-			throw new WriteTimeoutException(WriteType.CAS,
-			                                consistencyLevel,
-			                                callback.getAcceptCount(),
-			                                requiredParticipants);
-
-		return false;
-	}
-
-	private static void commitPaxos(Commit proposal, ConsistencyLevel consistencyLevel) throws WriteTimeoutException {
-		Keyspace keyspace = Keyspace.open(proposal.update.metadata().ksName);
-
-		Token tk = StorageService.getPartitioner().getToken(proposal.key);
-		List<InetAddress> naturalEndpoints = StorageService.instance.getNaturalEndpoints(keyspace.getName(), tk);
-		Collection<InetAddress> pendingEndpoints = StorageService.instance.getTokenMetadata()
-		                                                                  .pendingEndpointsFor(tk, keyspace.getName());
-
-		AbstractReplicationStrategy rs = keyspace.getReplicationStrategy();
-		AbstractWriteResponseHandler responseHandler = rs.getWriteResponseHandler(naturalEndpoints,
-		                                                                          pendingEndpoints,
-		                                                                          consistencyLevel,
-		                                                                          null,
-		                                                                          WriteType.SIMPLE);
-
-		MessageOut<Commit> message = new MessageOut<Commit>(MessagingService.Verb.PAXOS_COMMIT,
-		                                                    proposal,
-		                                                    Commit.serializer);
-		for (InetAddress destination : Iterables.concat(naturalEndpoints, pendingEndpoints)) {
-			if (FailureDetector.instance.isAlive(destination))
-				MessagingService.instance().sendRR(message, destination, responseHandler);
-		}
-
-		responseHandler.get();
-	}
-
-	/**
-	 * Use this method to have these Mutations applied across all replicas. This method will take
-	 * care of the possibility of a replica being down and hint the data across to some other
-	 * replica.
-	 * 
-	 * @param mutations
-	 *            the mutations to be applied across the replicas
-	 * @param consistency_level
-	 *            the consistency level for the operation
-	 */
-	public static void
-	        mutate(Collection<? extends IMutation> mutations, ConsistencyLevel consistency_level) throws UnavailableException, OverloadedException, WriteTimeoutException {
-		Tracing.trace("Determining replicas for mutation");
-		final String localDataCenter = DatabaseDescriptor.getEndpointSnitch()
-		                                                 .getDatacenter(FBUtilities.getBroadcastAddress());
-
-		long startTime = System.nanoTime();
-		List<AbstractWriteResponseHandler> responseHandlers = new ArrayList<AbstractWriteResponseHandler>(mutations.size());
-
-		try {
-			for (IMutation mutation : mutations) {
-				if (mutation instanceof CounterMutation) {
-					responseHandlers.add(mutateCounter((CounterMutation) mutation, localDataCenter));
-				} else {
-					WriteType wt = mutations.size() <= 1 ? WriteType.SIMPLE : WriteType.UNLOGGED_BATCH;
-					responseHandlers.add(performWrite(mutation,
-					                                  consistency_level,
-					                                  localDataCenter,
-					                                  standardWritePerformer,
-					                                  null,
-					                                  wt));
-				}
-			}
-
-			// wait for writes. throws TimeoutException if necessary
-			for (AbstractWriteResponseHandler responseHandler : responseHandlers) {
-				responseHandler.get();
-			}
-		} catch (WriteTimeoutException ex) {
-			if (consistency_level == ConsistencyLevel.ANY) {
-				// hint all the mutations (except counters, which can't be safely retried). This
-				// means
-				// we'll re-hint any successful ones; doesn't seem worth it to track individual
-				// success
-				// just for this unusual case.
-				for (IMutation mutation : mutations) {
-					if (mutation instanceof CounterMutation)
-						continue;
-
-					Token tk = StorageService.getPartitioner().getToken(mutation.key());
-					List<InetAddress> naturalEndpoints = StorageService.instance.getNaturalEndpoints(mutation.getKeyspaceName(),
-					                                                                                 tk);
-					Collection<InetAddress> pendingEndpoints = StorageService.instance.getTokenMetadata()
-					                                                                  .pendingEndpointsFor(tk,
-					                                                                                       mutation.getKeyspaceName());
-					for (InetAddress target : Iterables.concat(naturalEndpoints, pendingEndpoints))
-						submitHint((RowMutation) mutation, target, null);
-				}
-				Tracing.trace("Wrote hint to satisfy CL.ANY after no replicas acknowledged the write");
-			} else {
-				writeMetrics.timeouts.mark();
-				ClientRequestMetrics.writeTimeouts.inc();
-				Tracing.trace("Write timeout; received {} of {} required replies", ex.received, ex.blockFor);
-				throw ex;
-			}
-		} catch (UnavailableException e) {
-			writeMetrics.unavailables.mark();
-			ClientRequestMetrics.writeUnavailables.inc();
-			Tracing.trace("Unavailable");
-			throw e;
-		} catch (OverloadedException e) {
-			ClientRequestMetrics.writeUnavailables.inc();
-			Tracing.trace("Overloaded");
-			throw e;
-		} finally {
-			writeMetrics.addNano(System.nanoTime() - startTime);
-		}
-	}
-
-	public static void
-	        mutateWithTriggers(Collection<? extends IMutation> mutations,
-	                           ConsistencyLevel consistencyLevel,
-	                           boolean mutateAtomically) throws WriteTimeoutException, UnavailableException, OverloadedException, InvalidRequestException {
-		Collection<RowMutation> tmutations = TriggerExecutor.instance.execute(mutations);
-		if (mutateAtomically || tmutations != null) {
-			Collection<RowMutation> allMutations = new ArrayList<>((Collection<RowMutation>) mutations);
-			if (tmutations != null)
-				allMutations.addAll(tmutations);
-			StorageProxy.mutateAtomically(allMutations, consistencyLevel);
-		} else {
-			StorageProxy.mutate(mutations, consistencyLevel);
-		}
-	}
-
-	/**
-	 * See mutate. Adds additional steps before and after writing a batch. Before writing the batch
-	 * (but after doing availability check against the FD for the row replicas): write the entire
-	 * batch to a batchlog elsewhere in the cluster. After: remove the batchlog entry (after writing
-	 * hints for the batch rows, if necessary).
-	 * 
-	 * @param mutations
-	 *            the RowMutations to be applied across the replicas
-	 * @param consistency_level
-	 *            the consistency level for the operation
-	 */
-	public static void
-	        mutateAtomically(Collection<RowMutation> mutations, ConsistencyLevel consistency_level) throws UnavailableException, OverloadedException, WriteTimeoutException {
-		Tracing.trace("Determining replicas for atomic batch");
-		long startTime = System.nanoTime();
-
-		List<WriteResponseHandlerWrapper> wrappers = new ArrayList<WriteResponseHandlerWrapper>(mutations.size());
-		String localDataCenter = DatabaseDescriptor.getEndpointSnitch()
-		                                           .getDatacenter(FBUtilities.getBroadcastAddress());
-
-		try {
-			// add a handler for each mutation - includes checking availability, but doesn't
-			// initiate any writes, yet
-			for (RowMutation mutation : mutations) {
-				WriteResponseHandlerWrapper wrapper = wrapResponseHandler(mutation, consistency_level, WriteType.BATCH);
-				// exit early if we can't fulfill the CL at this time.
-				wrapper.handler.assureSufficientLiveNodes();
-				wrappers.add(wrapper);
-			}
-
-			// write to the batchlog
-			Collection<InetAddress> batchlogEndpoints = getBatchlogEndpoints(localDataCenter, consistency_level);
-			UUID batchUUID = UUIDGen.getTimeUUID();
-			syncWriteToBatchlog(mutations, batchlogEndpoints, batchUUID);
-
-			// now actually perform the writes and wait for them to complete
-			syncWriteBatchedMutations(wrappers, localDataCenter, consistency_level);
-
-			// remove the batchlog entries asynchronously
-			asyncRemoveFromBatchlog(batchlogEndpoints, batchUUID);
-		} catch (UnavailableException e) {
-			writeMetrics.unavailables.mark();
-			ClientRequestMetrics.writeUnavailables.inc();
-			Tracing.trace("Unavailable");
-			throw e;
-		} catch (WriteTimeoutException e) {
-			writeMetrics.timeouts.mark();
-			ClientRequestMetrics.writeTimeouts.inc();
-			Tracing.trace("Write timeout; received {} of {} required replies", e.received, e.blockFor);
-			throw e;
-		} finally {
-			writeMetrics.addNano(System.nanoTime() - startTime);
-		}
-	}
-
-	private static void syncWriteToBatchlog(Collection<RowMutation> mutations,
-	                                        Collection<InetAddress> endpoints,
-	                                        UUID uuid) throws WriteTimeoutException {
-		RowMutation rm = BatchlogManager.getBatchlogMutationFor(mutations, uuid);
-		AbstractWriteResponseHandler handler = new WriteResponseHandler(endpoints,
-		                                                                Collections.<InetAddress> emptyList(),
-		                                                                ConsistencyLevel.ONE,
-		                                                                Keyspace.open(Keyspace.SYSTEM_KS),
-		                                                                null,
-		                                                                WriteType.BATCH_LOG);
-		updateBatchlog(rm, endpoints, handler);
-		handler.get();
-	}
-
-	private static void asyncRemoveFromBatchlog(Collection<InetAddress> endpoints, UUID uuid) {
-		ColumnFamily cf = EmptyColumns.factory.create(Schema.instance.getCFMetaData(Keyspace.SYSTEM_KS,
-		                                                                            SystemKeyspace.BATCHLOG_CF));
-		cf.delete(new DeletionInfo(FBUtilities.timestampMicros(), (int) (System.currentTimeMillis() / 1000)));
-		AbstractWriteResponseHandler handler = new WriteResponseHandler(endpoints,
-		                                                                Collections.<InetAddress> emptyList(),
-		                                                                ConsistencyLevel.ANY,
-		                                                                Keyspace.open(Keyspace.SYSTEM_KS),
-		                                                                null,
-		                                                                WriteType.SIMPLE);
-		RowMutation rm = new RowMutation(Keyspace.SYSTEM_KS, UUIDType.instance.decompose(uuid), cf);
-		updateBatchlog(rm, endpoints, handler);
-	}
-
-	private static void updateBatchlog(RowMutation rm,
-	                                   Collection<InetAddress> endpoints,
-	                                   AbstractWriteResponseHandler handler) {
-		if (endpoints.contains(FBUtilities.getBroadcastAddress())) {
-			assert endpoints.size() == 1;
-			insertLocal(rm, handler);
-		} else {
-			MessageOut<RowMutation> message = rm.createMessage();
-			for (InetAddress target : endpoints)
-				MessagingService.instance().sendRR(message, target, handler);
-		}
-	}
-
-	private static void
-	        syncWriteBatchedMutations(List<WriteResponseHandlerWrapper> wrappers,
-	                                  String localDataCenter,
-	                                  ConsistencyLevel consistencyLevel) throws WriteTimeoutException, OverloadedException {
-		for (WriteResponseHandlerWrapper wrapper : wrappers) {
-			Iterable<InetAddress> endpoints = Iterables.concat(wrapper.handler.naturalEndpoints,
-			                                                   wrapper.handler.pendingEndpoints);
-			sendToHintedEndpoints(wrapper.mutation, endpoints, wrapper.handler, localDataCenter);
-		}
-
-		for (WriteResponseHandlerWrapper wrapper : wrappers) {
-			wrapper.handler.get();
-		}
-	}
-
-	/**
-	 * Perform the write of a mutation given a WritePerformer. Gather the list of write endpoints,
-	 * apply locally and/or forward the mutation to said write endpoint (deletaged to the actual
-	 * WritePerformer) and wait for the responses based on consistency level.
-	 * 
-	 * @param mutation
-	 *            the mutation to be applied
-	 * @param consistency_level
-	 *            the consistency level for the write operation
-	 * @param performer
-	 *            the WritePerformer in charge of appliying the mutation given the list of write
-	 *            endpoints (either standardWritePerformer for standard writes or
-	 *            counterWritePerformer for counter writes).
-	 * @param callback
-	 *            an optional callback to be run if and when the write is successful.
-	 */
-	public static AbstractWriteResponseHandler
-	        performWrite(IMutation mutation,
-	                     ConsistencyLevel consistency_level,
-	                     String localDataCenter,
-	                     WritePerformer performer,
-	                     Runnable callback,
-	                     WriteType writeType) throws UnavailableException, OverloadedException {
-		String keyspaceName = mutation.getKeyspaceName();
-		AbstractReplicationStrategy rs = Keyspace.open(keyspaceName).getReplicationStrategy();
-
-		Token tk = StorageService.getPartitioner().getToken(mutation.key());
-		List<InetAddress> naturalEndpoints = StorageService.instance.getNaturalEndpoints(keyspaceName, tk);
-		Collection<InetAddress> pendingEndpoints = StorageService.instance.getTokenMetadata()
-		                                                                  .pendingEndpointsFor(tk, keyspaceName);
-
-		AbstractWriteResponseHandler responseHandler = rs.getWriteResponseHandler(naturalEndpoints,
-		                                                                          pendingEndpoints,
-		                                                                          consistency_level,
-		                                                                          callback,
-		                                                                          writeType);
-
-		// exit early if we can't fulfill the CL at this time
-		responseHandler.assureSufficientLiveNodes();
-
-		performer.apply(mutation,
-		                Iterables.concat(naturalEndpoints, pendingEndpoints),
-		                responseHandler,
-		                localDataCenter,
-		                consistency_level);
-		return responseHandler;
-	}
-
-	// same as above except does not initiate writes (but does perform availability checks).
-	private static WriteResponseHandlerWrapper wrapResponseHandler(RowMutation mutation,
-	                                                               ConsistencyLevel consistency_level,
-	                                                               WriteType writeType) {
-		AbstractReplicationStrategy rs = Keyspace.open(mutation.getKeyspaceName()).getReplicationStrategy();
-		String keyspaceName = mutation.getKeyspaceName();
-		Token tk = StorageService.getPartitioner().getToken(mutation.key());
-		List<InetAddress> naturalEndpoints = StorageService.instance.getNaturalEndpoints(keyspaceName, tk);
-		Collection<InetAddress> pendingEndpoints = StorageService.instance.getTokenMetadata()
-		                                                                  .pendingEndpointsFor(tk, keyspaceName);
-		AbstractWriteResponseHandler responseHandler = rs.getWriteResponseHandler(naturalEndpoints,
-		                                                                          pendingEndpoints,
-		                                                                          consistency_level,
-		                                                                          null,
-		                                                                          writeType);
-		return new WriteResponseHandlerWrapper(responseHandler, mutation);
-	}
-
-	// used by atomic_batch_mutate to decouple availability check from the write itself, caches
-	// consistency level and endpoints.
-	private static class WriteResponseHandlerWrapper {
-		final AbstractWriteResponseHandler handler;
-		final RowMutation mutation;
-
-		WriteResponseHandlerWrapper(AbstractWriteResponseHandler handler, RowMutation mutation) {
-			this.handler = handler;
-			this.mutation = mutation;
-		}
-	}
-
-	/*
-	 * Replicas are picked manually: - replicas should be alive according to the failure detector -
-	 * replicas should be in the local datacenter - choose min(2, number of qualifying candiates
-	 * above) - allow the local node to be the only replica only if it's a single-node DC
-	 */
-	private static Collection<InetAddress>
-	        getBatchlogEndpoints(String localDataCenter, ConsistencyLevel consistencyLevel) throws UnavailableException {
-		TokenMetadata.Topology topology = StorageService.instance.getTokenMetadata().cachedOnlyTokenMap().getTopology();
-		List<InetAddress> localEndpoints = new ArrayList<>(topology.getDatacenterEndpoints().get(localDataCenter));
-
-		// special case for single-node datacenters
-		if (localEndpoints.size() == 1)
-			return localEndpoints;
-
-		List<InetAddress> chosenEndpoints = new ArrayList<>(2);
-		int startOffset = new Random().nextInt(localEndpoints.size());
-
-		// starts at some random point in the list, advances forward until the end, then loops
-		// around to the beginning, advancing again until it is back at the starting point again.
-		for (int i = 0; i < localEndpoints.size() && chosenEndpoints.size() < 2; i++) {
-			InetAddress endpoint = localEndpoints.get((i + startOffset) % localEndpoints.size());
-			// skip localhost and non-alive nodes
-			if (!endpoint.equals(FBUtilities.getBroadcastAddress()) && FailureDetector.instance.isAlive(endpoint))
-				chosenEndpoints.add(endpoint);
-		}
-
-		if (chosenEndpoints.isEmpty()) {
-			if (consistencyLevel == ConsistencyLevel.ANY)
-				return Collections.singleton(FBUtilities.getBroadcastAddress());
-
-			throw new UnavailableException(ConsistencyLevel.ONE, 1, 0);
-		}
-
-		return chosenEndpoints;
-	}
-
-	/**
-	 * Send the mutations to the right targets, write it locally if it corresponds or writes a hint
-	 * when the node is not available.
-	 * 
-	 * Note about hints:
-	 * 
-	 * | Hinted Handoff | Consist. Level | | on | >=1 | --> wait for hints. We DO NOT notify the
-	 * handler with handler.response() for hints; | on | ANY | --> wait for hints. Responses count
-	 * towards consistency. | off | >=1 | --> DO NOT fire hints. And DO NOT wait for them to
-	 * complete. | off | ANY | --> DO NOT fire hints. And DO NOT wait for them to complete.
-	 * 
-	 * @throws OverloadedException
-	 *             if the hints cannot be written/enqueued
-	 */
-	public static void sendToHintedEndpoints(final RowMutation rm,
-	                                         Iterable<InetAddress> targets,
-	                                         AbstractWriteResponseHandler responseHandler,
-	                                         String localDataCenter) throws OverloadedException {
-		// extra-datacenter replicas, grouped by dc
-		Map<String, Collection<InetAddress>> dcGroups = null;
-		// only need to create a Message for non-local writes
-		MessageOut<RowMutation> message = null;
-
-		for (InetAddress destination : targets) {
-			// avoid OOMing due to excess hints. we need to do this check even for "live" nodes,
-			// since we can
-			// still generate hints for those if it's overloaded or simply dead but not yet
-			// known-to-be-dead.
-			// The idea is that if we have over maxHintsInProgress hints in flight, this is probably
-			// due to
-			// a small number of nodes causing problems, so we should avoid shutting down writes
-			// completely to
-			// healthy nodes. Any node with no hintsInProgress is considered healthy.
-			if (StorageMetrics.totalHintsInProgress.count() > maxHintsInProgress
-			        && (getHintsInProgressFor(destination).get() > 0 && shouldHint(destination))) {
-				throw new OverloadedException("Too many in flight hints: "
-				        + StorageMetrics.totalHintsInProgress.count());
-			}
-
-			if (FailureDetector.instance.isAlive(destination)) {
-				if (destination.equals(FBUtilities.getBroadcastAddress()) && OPTIMIZE_LOCAL_REQUESTS) {
-					insertLocal(rm, responseHandler);
-				} else {
-					// belongs on a different server
-					if (message == null)
-						message = rm.createMessage();
-					String dc = DatabaseDescriptor.getEndpointSnitch().getDatacenter(destination);
-					// direct writes to local DC or old Cassandra versions
-					// (1.1 knows how to forward old-style String message IDs; updated to int in
-					// 2.0)
-					if (localDataCenter.equals(dc)
-					        || MessagingService.instance().getVersion(destination) < MessagingService.VERSION_20) {
-						MessagingService.instance().sendRR(message, destination, responseHandler);
-					} else {
-						Collection<InetAddress> messages = (dcGroups != null) ? dcGroups.get(dc) : null;
-						if (messages == null) {
-							messages = new ArrayList<InetAddress>(3); // most DCs will have <= 3
-							                                          // replicas
-							if (dcGroups == null)
-								dcGroups = new HashMap<String, Collection<InetAddress>>();
-							dcGroups.put(dc, messages);
-						}
-						messages.add(destination);
-					}
-				}
-			} else {
-				if (!shouldHint(destination))
-					continue;
-
-				// Schedule a local hint
-				submitHint(rm, destination, responseHandler);
-			}
-		}
-
-		if (dcGroups != null) {
-			// for each datacenter, send the message to one node to relay the write to other
-			// replicas
-			if (message == null)
-				message = rm.createMessage();
-
-			for (Collection<InetAddress> dcTargets : dcGroups.values())
-				sendMessagesToNonlocalDC(message, dcTargets, responseHandler);
-		}
-	}
-
-	private static AtomicInteger getHintsInProgressFor(InetAddress destination) {
-		try {
-			return hintsInProgress.load(destination);
-		} catch (Exception e) {
-			throw new AssertionError(e);
-		}
-	}
-
-	public static Future<Void> submitHint(final RowMutation mutation,
-	                                      final InetAddress target,
-	                                      final AbstractWriteResponseHandler responseHandler) {
-		// local write that time out should be handled by LocalMutationRunnable
-		assert !target.equals(FBUtilities.getBroadcastAddress()) : target;
-
-		HintRunnable runnable = new HintRunnable(target) {
-			public void runMayThrow() {
-				int ttl = HintedHandOffManager.calculateHintTTL(mutation);
-				if (ttl > 0) {
-					logger.debug("Adding hint for {}", target);
-					writeHintForMutation(mutation, ttl, target);
-					// Notify the handler only for CL == ANY
-					if (responseHandler != null && responseHandler.consistencyLevel == ConsistencyLevel.ANY)
-						responseHandler.response(null);
-				} else {
-					logger.debug("Skipped writing hint for {} (ttl {})", target, ttl);
-				}
-			}
-		};
-
-		return submitHint(runnable);
-	}
-
-	private static Future<Void> submitHint(HintRunnable runnable) {
-		StorageMetrics.totalHintsInProgress.inc();
-		getHintsInProgressFor(runnable.target).incrementAndGet();
-		return (Future<Void>) StageManager.getStage(Stage.MUTATION).submit(runnable);
-	}
-
-	public static void writeHintForMutation(RowMutation mutation, int ttl, InetAddress target) {
-		assert ttl > 0;
-		UUID hostId = StorageService.instance.getTokenMetadata().getHostId(target);
-		assert hostId != null : "Missing host ID for " + target.getHostAddress();
-		HintedHandOffManager.instance.hintFor(mutation, ttl, hostId).apply();
-		StorageMetrics.totalHints.inc();
-	}
-
-	private static void sendMessagesToNonlocalDC(MessageOut<? extends IMutation> message,
-	                                             Collection<InetAddress> targets,
-	                                             AbstractWriteResponseHandler handler) {
-		Iterator<InetAddress> iter = targets.iterator();
-		InetAddress target = iter.next();
-
-		// Add the other destinations of the same message as a FORWARD_HEADER entry
-		DataOutputBuffer out = new DataOutputBuffer();
-		try {
-			out.writeInt(targets.size() - 1);
-			while (iter.hasNext()) {
-				InetAddress destination = iter.next();
-				CompactEndpointSerializationHelper.serialize(destination, out);
-				int id = MessagingService.instance().addCallback(handler,
-				                                                 message,
-				                                                 destination,
-				                                                 message.getTimeout(),
-				                                                 handler.consistencyLevel);
-				out.writeInt(id);
-				logger.trace("Adding FWD message to {}@{}", id, destination);
-			}
-			message = message.withParameter(RowMutation.FORWARD_TO, out.getData());
-			// send the combined message + forward headers
-			int id = MessagingService.instance().sendRR(message, target, handler);
-			logger.trace("Sending message to {}@{}", id, target);
-		} catch (IOException e) {
-			// DataOutputBuffer is in-memory, doesn't throw IOException
-			throw new AssertionError(e);
-		}
-	}
-
-	private static void insertLocal(final RowMutation rm, final AbstractWriteResponseHandler responseHandler) {
-		StageManager.getStage(Stage.MUTATION).execute(new LocalMutationRunnable() {
-			public void runMayThrow() {
-				IMutation processed = SinkManager.processWriteRequest(rm);
-				if (processed != null) {
-					processed.apply();
-					responseHandler.response(null);
-				}
-			}
-		});
-	}
-
-	/**
-	 * Handle counter mutation on the coordinator host.
-	 * 
-	 * A counter mutation needs to first be applied to a replica (that we'll call the leader for the
-	 * mutation) before being replicated to the other endpoint. To achieve so, there is two case: 1)
-	 * the coordinator host is a replica: we proceed to applying the update locally and replicate
-	 * throug applyCounterMutationOnCoordinator 2) the coordinator is not a replica: we forward the
-	 * (counter)mutation to a chosen replica (that will proceed through applyCounterMutationOnLeader
-	 * upon receive) and wait for its acknowledgment.
-	 * 
-	 * Implementation note: We check if we can fulfill the CL on the coordinator host even if he is
-	 * not a replica to allow quicker response and because the WriteResponseHandlers don't make it
-	 * easy to send back an error. We also always gather the write latencies at the coordinator node
-	 * to make gathering point similar to the case of standard writes.
-	 */
-	public static AbstractWriteResponseHandler
-	        mutateCounter(CounterMutation cm, String localDataCenter) throws UnavailableException, OverloadedException {
-		InetAddress endpoint = findSuitableEndpoint(cm.getKeyspaceName(), cm.key(), localDataCenter, cm.consistency());
-
-		if (endpoint.equals(FBUtilities.getBroadcastAddress())) {
-			return applyCounterMutationOnCoordinator(cm, localDataCenter);
-		} else {
-			// Exit now if we can't fulfill the CL here instead of forwarding to the leader replica
-			String keyspaceName = cm.getKeyspaceName();
-			AbstractReplicationStrategy rs = Keyspace.open(keyspaceName).getReplicationStrategy();
-			Token tk = StorageService.getPartitioner().getToken(cm.key());
-			List<InetAddress> naturalEndpoints = StorageService.instance.getNaturalEndpoints(keyspaceName, tk);
-			Collection<InetAddress> pendingEndpoints = StorageService.instance.getTokenMetadata()
-			                                                                  .pendingEndpointsFor(tk, keyspaceName);
-
-			rs.getWriteResponseHandler(naturalEndpoints, pendingEndpoints, cm.consistency(), null, WriteType.COUNTER)
-			  .assureSufficientLiveNodes();
-
-			// Forward the actual update to the chosen leader replica
-			AbstractWriteResponseHandler responseHandler = new WriteResponseHandler(endpoint, WriteType.COUNTER);
-
-			Tracing.trace("Enqueuing counter update to {}", endpoint);
-			MessagingService.instance().sendRR(cm.makeMutationMessage(), endpoint, responseHandler);
-			return responseHandler;
-		}
-	}
-
-	/**
-	 * Find a suitable replica as leader for counter update. For now, we pick a random replica in
-	 * the local DC (or ask the snitch if there is no replica alive in the local DC). TODO: if we
-	 * track the latency of the counter writes (which makes sense contrarily to standard writes
-	 * since there is a read involved), we could trust the dynamic snitch entirely, which may be a
-	 * better solution. It is unclear we want to mix those latencies with read latencies, so this
-	 * may be a bit involved.
-	 */
-	private static InetAddress findSuitableEndpoint(String keyspaceName,
-	                                                ByteBuffer key,
-	                                                String localDataCenter,
-	                                                ConsistencyLevel cl) throws UnavailableException {
-		Keyspace keyspace = Keyspace.open(keyspaceName);
-		IEndpointSnitch snitch = DatabaseDescriptor.getEndpointSnitch();
-		List<InetAddress> endpoints = StorageService.instance.getLiveNaturalEndpoints(keyspace, key);
-		if (endpoints.isEmpty())
-			// TODO have a way to compute the consistency level
-			throw new UnavailableException(cl, cl.blockFor(keyspace), 0);
-
-		List<InetAddress> localEndpoints = new ArrayList<InetAddress>();
-		for (InetAddress endpoint : endpoints) {
-			if (snitch.getDatacenter(endpoint).equals(localDataCenter))
-				localEndpoints.add(endpoint);
-		}
-		if (localEndpoints.isEmpty()) {
-			// No endpoint in local DC, pick the closest endpoint according to the snitch
-			snitch.sortByProximity(FBUtilities.getBroadcastAddress(), endpoints);
-			return endpoints.get(0);
-		} else {
-			return localEndpoints.get(FBUtilities.threadLocalRandom().nextInt(localEndpoints.size()));
-		}
-	}
-
-	// Must be called on a replica of the mutation. This replica becomes the
-	// leader of this mutation.
-	public static AbstractWriteResponseHandler
-	        applyCounterMutationOnLeader(CounterMutation cm, String localDataCenter, Runnable callback) throws UnavailableException, OverloadedException {
-		return performWrite(cm, cm.consistency(), localDataCenter, counterWritePerformer, callback, WriteType.COUNTER);
-	}
-
-	// Same as applyCounterMutationOnLeader but must with the difference that it use the MUTATION
-	// stage to execute the write (while
-	// applyCounterMutationOnLeader assumes it is on the MUTATION stage already)
-	public static AbstractWriteResponseHandler
-	        applyCounterMutationOnCoordinator(CounterMutation cm, String localDataCenter) throws UnavailableException, OverloadedException {
-		return performWrite(cm,
-		                    cm.consistency(),
-		                    localDataCenter,
-		                    counterWriteOnCoordinatorPerformer,
-		                    null,
-		                    WriteType.COUNTER);
-	}
-
-	private static Runnable counterWriteTask(final IMutation mutation,
-	                                         final Iterable<InetAddress> targets,
-	                                         final AbstractWriteResponseHandler responseHandler,
-	                                         final String localDataCenter,
-	                                         final ConsistencyLevel consistency_level) {
-		return new DroppableRunnable(MessagingService.Verb.COUNTER_MUTATION) {
-			public void runMayThrow() {
-				IMutation processed = SinkManager.processWriteRequest(mutation);
-				if (processed == null)
-					return;
-
-				assert processed instanceof CounterMutation;
-				final CounterMutation cm = (CounterMutation) processed;
-
-				// apply mutation
-				cm.apply();
-				responseHandler.response(null);
-
-				// then send to replicas, if any
-				final Set<InetAddress> remotes = Sets.difference(ImmutableSet.copyOf(targets),
-				                                                 ImmutableSet.of(FBUtilities.getBroadcastAddress()));
-				if (cm.shouldReplicateOnWrite() && !remotes.isEmpty()) {
-					// We do the replication on another stage because it involves a read (see
-					// CM.makeReplicationMutation)
-					// and we want to avoid blocking too much the MUTATION stage
-					StageManager.getStage(Stage.REPLICATE_ON_WRITE)
-					            .execute(new DroppableRunnable(MessagingService.Verb.READ) {
-						            public void runMayThrow() throws OverloadedException {
-							            // send mutation to other replica
-							            sendToHintedEndpoints(cm.makeReplicationMutation(),
-							                                  remotes,
-							                                  responseHandler,
-							                                  localDataCenter);
-						            }
-					            });
-				}
-			}
-		};
-	}
-
-	private static boolean systemKeyspaceQuery(List<ReadCommand> cmds) {
-		for (ReadCommand cmd : cmds)
-			if (!cmd.ksName.equals(Keyspace.SYSTEM_KS))
-				return false;
-		return true;
-	}
-
-	/**
-	 * Performs the actual reading of a row out of the StorageService, fetching a specific set of
-	 * column names from a given column family.
-	 */
-	public static List<Row>
-	        read(List<ReadCommand> commands, ConsistencyLevel consistency_level) throws UnavailableException, IsBootstrappingException, ReadTimeoutException, InvalidRequestException {
-		if (StorageService.instance.isBootstrapMode() && !systemKeyspaceQuery(commands)) {
-			readMetrics.unavailables.mark();
-			ClientRequestMetrics.readUnavailables.inc();
-			throw new IsBootstrappingException();
-		}
-
-		long start = System.nanoTime();
-		List<Row> rows = null;
-		try {
-			if (consistency_level.isSerialConsistency()) {
-				// make sure any in-progress paxos writes are done (i.e., committed to a majority of
-				// replicas), before performing a quorum read
-				if (commands.size() > 1)
-					throw new InvalidRequestException("SERIAL/LOCAL_SERIAL consistency may only be requested for one row at a time");
-				ReadCommand command = commands.get(0);
-
-				CFMetaData metadata = Schema.instance.getCFMetaData(command.ksName, command.cfName);
-				Pair<List<InetAddress>, Integer> p = getPaxosParticipants(command.ksName,
-				                                                          command.key,
-				                                                          consistency_level);
-				List<InetAddress> liveEndpoints = p.left;
-				int requiredParticipants = p.right;
-
-				// does the work of applying in-progress writes; throws UAE or timeout if it can't
-				try {
-					beginAndRepairPaxos(start,
-					                    command.key,
-					                    metadata,
-					                    liveEndpoints,
-					                    requiredParticipants,
-					                    consistency_level);
-				} catch (WriteTimeoutException e) {
-					throw new ReadTimeoutException(consistency_level,
-					                               0,
-					                               consistency_level.blockFor(Keyspace.open(command.ksName)),
-					                               false);
-				}
-
-				rows = fetchRows(commands, ConsistencyLevel.QUORUM);
-			} else {
-				rows = fetchRows(commands, consistency_level);
-			}
-		} catch (UnavailableException e) {
-			readMetrics.unavailables.mark();
-			ClientRequestMetrics.readUnavailables.inc();
-			throw e;
-		} catch (ReadTimeoutException e) {
-			readMetrics.timeouts.mark();
-			ClientRequestMetrics.readTimeouts.inc();
-			throw e;
-		} finally {
-			long latency = System.nanoTime() - start;
-			readMetrics.addNano(latency);
-			// TODO avoid giving every command the same latency number. Can fix this in
-			// CASSADRA-5329
-			for (ReadCommand command : commands)
-				Keyspace.open(command.ksName).getColumnFamilyStore(command.cfName).metric.coordinatorReadLatency.update(latency,
-				                                                                                                        TimeUnit.NANOSECONDS);
-		}
-		return rows;
-	}
-
-	/**
-	 * This function executes local and remote reads, and blocks for the results:
-	 * 
-	 * 1. Get the replica locations, sorted by response time according to the snitch 2. Send a data
-	 * request to the closest replica, and digest requests to either a) all the replicas, if read
-	 * repair is enabled b) the closest R-1 replicas, where R is the number required to satisfy the
-	 * ConsistencyLevel 3. Wait for a response from R replicas 4. If the digests (if any) match the
-	 * data return the data 5. else carry out read repair by getting data from all the nodes.
-	 */
-	private static List<Row>
-	        fetchRows(List<ReadCommand> initialCommands, ConsistencyLevel consistencyLevel) throws UnavailableException, ReadTimeoutException {
-		List<Row> rows = new ArrayList<>(initialCommands.size());
-		// (avoid allocating a new list in the common case of nothing-to-retry)
-		List<ReadCommand> commandsToRetry = Collections.emptyList();
-
-		do {
-			List<ReadCommand> commands = commandsToRetry.isEmpty() ? initialCommands : commandsToRetry;
-			AbstractReadExecutor[] readExecutors = new AbstractReadExecutor[commands.size()];
-
-			if (!commandsToRetry.isEmpty())
-				Tracing.trace("Retrying {} commands", commandsToRetry.size());
-
-			// send out read requests
-			for (int i = 0; i < commands.size(); i++) {
-				ReadCommand command = commands.get(i);
-				assert !command.isDigestQuery();
-
-				AbstractReadExecutor exec = AbstractReadExecutor.getReadExecutor(command, consistencyLevel);
-				exec.executeAsync();
-				readExecutors[i] = exec;
-			}
-
-			for (AbstractReadExecutor exec : readExecutors)
-				exec.maybeTryAdditionalReplicas();
-
-			// read results and make a second pass for any digest mismatches
-			List<ReadCommand> repairCommands = null;
-			List<ReadCallback<ReadResponse, Row>> repairResponseHandlers = null;
-			for (AbstractReadExecutor exec : readExecutors) {
-				try {
-					Row row = exec.get();
-					if (row != null) {
-						exec.command.maybeTrim(row);
-						rows.add(row);
-					}
-
-					if (logger.isDebugEnabled())
-						logger.debug("Read: {} ms.",
-						             TimeUnit.NANOSECONDS.toMillis(System.nanoTime() - exec.handler.start));
-				} catch (ReadTimeoutException ex) {
-					int blockFor = consistencyLevel.blockFor(Keyspace.open(exec.command.getKeyspace()));
-					int responseCount = exec.handler.getReceivedCount();
-					String gotData = responseCount > 0 ? exec.resolver.isDataPresent() ? " (including data)"
-					        : " (only digests)" : "";
-
-					if (Tracing.isTracing()) {
-						Tracing.trace("Timed out; received {} of {} responses{}", new Object[] { responseCount,
-						        blockFor, gotData });
-					} else if (logger.isDebugEnabled()) {
-						logger.debug("Read timeout; received {} of {} responses{}", responseCount, blockFor, gotData);
-					}
-					throw ex;
-				} catch (DigestMismatchException ex) {
-					Tracing.trace("Digest mismatch: {}", ex);
-
-					ReadRepairMetrics.repairedBlocking.mark();
-
-					// Do a full data read to resolve the correct response (and repair node that
-					// need be)
-					RowDataResolver resolver = new RowDataResolver(exec.command.ksName,
-					                                               exec.command.key,
-					                                               exec.command.filter(),
-					                                               exec.command.timestamp);
-					ReadCallback<ReadResponse, Row> repairHandler = new ReadCallback<>(resolver,
-					                                                                   ConsistencyLevel.ALL,
-					                                                                   exec.getContactedReplicas()
-					                                                                       .size(),
-					                                                                   exec.command,
-					                                                                   Keyspace.open(exec.command.getKeyspace()),
-					                                                                   exec.handler.endpoints);
-
-					if (repairCommands == null) {
-						repairCommands = new ArrayList<>();
-						repairResponseHandlers = new ArrayList<>();
-					}
-					repairCommands.add(exec.command);
-					repairResponseHandlers.add(repairHandler);
-
-					MessageOut<ReadCommand> message = exec.command.createMessage();
-					for (InetAddress endpoint : exec.getContactedReplicas()) {
-						Tracing.trace("Enqueuing full data read to {}", endpoint);
-						MessagingService.instance().sendRR(message, endpoint, repairHandler);
-					}
-				}
-			}
-
-			commandsToRetry.clear();
-
-			// read the results for the digest mismatch retries
-			if (repairResponseHandlers != null) {
-				for (int i = 0; i < repairCommands.size(); i++) {
-					ReadCommand command = repairCommands.get(i);
-					ReadCallback<ReadResponse, Row> handler = repairResponseHandlers.get(i);
-
-					Row row;
-					try {
-						row = handler.get();
-					} catch (DigestMismatchException e) {
-						throw new AssertionError(e); // full data requested from each node here, no
-						                             // digests should be sent
-					}
-
-					RowDataResolver resolver = (RowDataResolver) handler.resolver;
-					try {
-						// wait for the repair writes to be acknowledged, to minimize impact on any
-						// replica that's
-						// behind on writes in case the out-of-sync row is read multiple times in
-						// quick succession
-						FBUtilities.waitOnFutures(resolver.repairResults, DatabaseDescriptor.getWriteRpcTimeout());
-					} catch (TimeoutException e) {
-						Tracing.trace("Timed out on digest mismatch retries");
-						int blockFor = consistencyLevel.blockFor(Keyspace.open(command.getKeyspace()));
-						throw new ReadTimeoutException(consistencyLevel, blockFor - 1, blockFor, true);
-					}
-
-					// retry any potential short reads
-					ReadCommand retryCommand = command.maybeGenerateRetryCommand(resolver, row);
-					if (retryCommand != null) {
-						Tracing.trace("Issuing retry for read command");
-						if (commandsToRetry == Collections.EMPTY_LIST)
-							commandsToRetry = new ArrayList<>();
-						commandsToRetry.add(retryCommand);
-						continue;
-					}
-
-					if (row != null) {
-						command.maybeTrim(row);
-						rows.add(row);
-					}
-				}
-			}
-		} while (!commandsToRetry.isEmpty());
-
-		return rows;
-	}
-
-	static class LocalReadRunnable extends DroppableRunnable {
-		private final ReadCommand command;
-		private final ReadCallback<ReadResponse, Row> handler;
-		private final long start = System.nanoTime();
-
-		LocalReadRunnable(ReadCommand command, ReadCallback<ReadResponse, Row> handler) {
-			super(MessagingService.Verb.READ);
-			this.command = command;
-			this.handler = handler;
-		}
-
-		protected void runMayThrow() {
-			Keyspace keyspace = Keyspace.open(command.ksName);
-			Row r = command.getRow(keyspace);
-			ReadResponse result = ReadVerbHandler.getResponse(command, r);
-			MessagingService.instance().addLatency(FBUtilities.getBroadcastAddress(),
-			                                       TimeUnit.NANOSECONDS.toMillis(System.nanoTime() - start));
-			handler.response(result);
-		}
-	}
-
-	static class LocalRangeSliceRunnable extends DroppableRunnable {
-		private final AbstractRangeCommand command;
-		private final ReadCallback<RangeSliceReply, Iterable<Row>> handler;
-		private final long start = System.nanoTime();
-
-		LocalRangeSliceRunnable(AbstractRangeCommand command, ReadCallback<RangeSliceReply, Iterable<Row>> handler) {
-			super(MessagingService.Verb.READ);
-			this.command = command;
-			this.handler = handler;
-		}
-
-		protected void runMayThrow() {
-			RangeSliceReply result = new RangeSliceReply(command.executeLocally());
-			MessagingService.instance().addLatency(FBUtilities.getBroadcastAddress(),
-			                                       TimeUnit.NANOSECONDS.toMillis(System.nanoTime() - start));
-			handler.response(result);
-		}
-	}
-
-	public static List<InetAddress> getLiveSortedEndpoints(Keyspace keyspace, ByteBuffer key) {
-		return getLiveSortedEndpoints(keyspace, StorageService.getPartitioner().decorateKey(key));
-	}
-
-	private static List<InetAddress> getLiveSortedEndpoints(Keyspace keyspace, RingPosition pos) {
-		List<InetAddress> liveEndpoints = StorageService.instance.getLiveNaturalEndpoints(keyspace, pos);
-		DatabaseDescriptor.getEndpointSnitch().sortByProximity(FBUtilities.getBroadcastAddress(), liveEndpoints);
-		return liveEndpoints;
-	}
-
-	private static List<InetAddress> intersection(List<InetAddress> l1, List<InetAddress> l2) {
-		// Note: we don't use Guava Sets.intersection() for 3 reasons:
-		// 1) retainAll would be inefficient if l1 and l2 are large but in practice both are the
-		// replicas for a range and
-		// so will be very small (< RF). In that case, retainAll is in fact more efficient.
-		// 2) we do ultimately need a list so converting everything to sets don't make sense
-		// 3) l1 and l2 are sorted by proximity. The use of retainAll maintain that sorting in the
-		// result, while using sets wouldn't.
-		List<InetAddress> inter = new ArrayList<InetAddress>(l1);
-		inter.retainAll(l2);
-		return inter;
-	}
-
-	public static List<Row>
-	        getRangeSlice(AbstractRangeCommand command, ConsistencyLevel consistency_level) throws UnavailableException, ReadTimeoutException {
-
-		Tracing.trace("Determining replicas to query");
-		long startTime = System.nanoTime();
-
-		Keyspace keyspace = Keyspace.open(command.keyspace);
-		List<Row> rows;
-		// now scan until we have enough results
-		try {
-
-			if (command.requiresFullScan()) {
-				return getRangeSliceFullScan(command, consistency_level);
-			}
-
-			int cql3RowCount = 0;
-			rows = new ArrayList<>();
-
-			// when dealing with LocalStrategy keyspaces, we can skip the range splitting and
-			// merging (which can be
-			// expensive in clusters with vnodes)
-			List<? extends AbstractBounds<RowPosition>> ranges;
-			if (keyspace.getReplicationStrategy() instanceof LocalStrategy)
-				ranges = command.keyRange.unwrap();
-			else
-				ranges = getRestrictedRanges(command.keyRange);
-
-			int i = 0;
-			AbstractBounds<RowPosition> nextRange = null;
-			List<InetAddress> nextEndpoints = null;
-			List<InetAddress> nextFilteredEndpoints = null;
-			while (i < ranges.size()) {
-				AbstractBounds<RowPosition> range = nextRange == null ? ranges.get(i) : nextRange;
-				List<InetAddress> liveEndpoints = nextEndpoints == null ? getLiveSortedEndpoints(keyspace, range.right)
-				        : nextEndpoints;
-				List<InetAddress> filteredEndpoints = nextFilteredEndpoints == null ? consistency_level.filterForQuery(keyspace,
-				                                                                                                       liveEndpoints)
-				        : nextFilteredEndpoints;
-				++i;
-
-				// getRestrictedRange has broken the queried range into per-[vnode] token ranges,
-				// but this doesn't take
-				// the replication factor into account. If the intersection of live endpoints for 2
-				// consecutive ranges
-				// still meets the CL requirements, then we can merge both ranges into the same
-				// RangeSliceCommand.
-				while (i < ranges.size()) {
-					nextRange = ranges.get(i);
-					nextEndpoints = getLiveSortedEndpoints(keyspace, nextRange.right);
-					nextFilteredEndpoints = consistency_level.filterForQuery(keyspace, nextEndpoints);
-
-					/*
-					 * If the current range right is the min token, we should stop merging because
-					 * CFS.getRangeSlice don't know how to deal with a wrapping range. Note: it
-					 * would be slightly more efficient to have CFS.getRangeSlice on the destination
-					 * nodes unwraps the range if necessary and deal with it. However, we can't
-					 * start sending wrapped range without breaking wire compatibility, so It's
-					 * likely easier not to bother;
-					 */
-					if (range.right.isMinimum())
-						break;
-
-					List<InetAddress> merged = intersection(liveEndpoints, nextEndpoints);
-
-					// Check if there is enough endpoint for the merge to be possible.
-					if (!consistency_level.isSufficientLiveNodes(keyspace, merged))
-						break;
-
-					List<InetAddress> filteredMerged = consistency_level.filterForQuery(keyspace, merged);
-
-					// Estimate whether merging will be a win or not
-					if (!DatabaseDescriptor.getEndpointSnitch().isWorthMergingForRangeQuery(filteredMerged,
-					                                                                        filteredEndpoints,
-					                                                                        nextFilteredEndpoints))
-						break;
-
-					// If we get there, merge this range and the next one
-					range = range.withNewRight(nextRange.right);
-					liveEndpoints = merged;
-					filteredEndpoints = filteredMerged;
-					++i;
-				}
-
-				AbstractRangeCommand nodeCmd = command.forSubRange(range);
-
-				// collect replies and resolve according to consistency level
-				RangeSliceResponseResolver resolver = new RangeSliceResponseResolver(nodeCmd.keyspace,
-				                                                                     command.timestamp);
-				List<InetAddress> minimalEndpoints = filteredEndpoints.subList(0,
-				                                                               Math.min(filteredEndpoints.size(),
-				                                                                        consistency_level.blockFor(keyspace)));
-				ReadCallback<RangeSliceReply, Iterable<Row>> handler = new ReadCallback<>(resolver,
-				                                                                          consistency_level,
-				                                                                          nodeCmd,
-				                                                                          minimalEndpoints);
-				handler.assureSufficientLiveNodes();
-				resolver.setSources(filteredEndpoints);
-				if (filteredEndpoints.size() == 1 && filteredEndpoints.get(0).equals(FBUtilities.getBroadcastAddress())
-				        && OPTIMIZE_LOCAL_REQUESTS) {
-					StageManager.getStage(Stage.READ).execute(new LocalRangeSliceRunnable(nodeCmd, handler));
-				} else {
-					MessageOut<? extends AbstractRangeCommand> message = nodeCmd.createMessage();
-					for (InetAddress endpoint : filteredEndpoints) {
-						Tracing.trace("Enqueuing request to {}", endpoint);
-						MessagingService.instance().sendRR(message, endpoint, handler);
-					}
-				}
-
-				try {
-					for (Row row : handler.get()) {
-						rows.add(row);
-						if (nodeCmd.countCQL3Rows())
-							cql3RowCount += row.getLiveCount(command.predicate, command.timestamp);
-					}
-					FBUtilities.waitOnFutures(resolver.repairResults, DatabaseDescriptor.getWriteRpcTimeout());
-				} catch (ReadTimeoutException ex) {
-					// we timed out waiting for responses
-					int blockFor = consistency_level.blockFor(keyspace);
-					int responseCount = resolver.responses.size();
-					String gotData = responseCount > 0 ? resolver.isDataPresent() ? " (including data)"
-					        : " (only digests)" : "";
-
-					if (Tracing.isTracing()) {
-						Tracing.trace("Timed out; received {} of {} responses{} for range {} of {}", new Object[] {
-						        responseCount, blockFor, gotData, i, ranges.size() });
-					} else if (logger.isDebugEnabled()) {
-						logger.debug("Range slice timeout; received {} of {} responses{} for range {} of {}",
-						             responseCount,
-						             blockFor,
-						             gotData,
-						             i,
-						             ranges.size());
-					}
-					throw ex;
-				} catch (TimeoutException ex) {
-					// We got all responses, but timed out while repairing
-					int blockFor = consistency_level.blockFor(keyspace);
-					if (Tracing.isTracing())
-						Tracing.trace("Timed out while read-repairing after receiving all {} data and digest responses",
-						              blockFor);
-					else
-						logger.debug("Range slice timeout while read-repairing after receiving all {} data and digest responses",
-						             blockFor);
-					throw new ReadTimeoutException(consistency_level, blockFor - 1, blockFor, true);
-				} catch (DigestMismatchException e) {
-					throw new AssertionError(e); // no digests in range slices yet
-				}
-
-				// if we're done, great, otherwise, move to the next range
-				int count = nodeCmd.countCQL3Rows() ? cql3RowCount : rows.size();
-				if (count >= nodeCmd.limit())
-					break;
-			}
-		} finally {
-			long latency = System.nanoTime() - startTime;
-			rangeMetrics.addNano(latency);
-			Keyspace.open(command.keyspace).getColumnFamilyStore(command.columnFamily).metric.coordinatorScanLatency.update(latency,
-			                                                                                                                TimeUnit.NANOSECONDS);
-		}
-		return command.trim(rows);
-	}
-
-	public static List<Row>
-	        getRangeSliceFullScan(AbstractRangeCommand command, ConsistencyLevel consistency_level) throws UnavailableException, ReadTimeoutException {
-
-		Keyspace keyspace = Keyspace.open(command.keyspace);
-		List<Row> rows = new ArrayList<>();
-		Map<FullScanTask, Future<List<Row>>> futures = new HashMap<>();
-		ExecutorService executorService = Executors.newFixedThreadPool(4);
-
-		// when dealing with LocalStrategy keyspaces, we can skip the range splitting and
-		// merging (which can be
-		// expensive in clusters with vnodes)
-		List<? extends AbstractBounds<RowPosition>> ranges;
-		if (keyspace.getReplicationStrategy() instanceof LocalStrategy)
-			ranges = command.keyRange.unwrap();
-		else
-			ranges = getRestrictedRanges(command.keyRange);
-
-		int i = 0;
-		AbstractBounds<RowPosition> nextRange = null;
-		List<InetAddress> nextEndpoints = null;
-		List<InetAddress> nextFilteredEndpoints = null;
-		while (i < ranges.size()) {
-			AbstractBounds<RowPosition> range = nextRange == null ? ranges.get(i) : nextRange;
-			List<InetAddress> liveEndpoints = nextEndpoints == null ? getLiveSortedEndpoints(keyspace, range.right)
-			        : nextEndpoints;
-			List<InetAddress> filteredEndpoints = nextFilteredEndpoints == null ? consistency_level.filterForQuery(keyspace,
-			                                                                                                       liveEndpoints)
-			        : nextFilteredEndpoints;
-			++i;
-
-			// getRestrictedRange has broken the queried range into per-[vnode] token ranges,
-			// but this doesn't take
-			// the replication factor into account. If the intersection of live endpoints for 2
-			// consecutive ranges
-			// still meets the CL requirements, then we can merge both ranges into the same
-			// RangeSliceCommand.
-			while (i < ranges.size()) {
-				nextRange = ranges.get(i);
-				nextEndpoints = getLiveSortedEndpoints(keyspace, nextRange.right);
-				nextFilteredEndpoints = consistency_level.filterForQuery(keyspace, nextEndpoints);
-
-				/*
-				 * If the current range right is the min token, we should stop merging because
-				 * CFS.getRangeSlice don't know how to deal with a wrapping range. Note: it would be
-				 * slightly more efficient to have CFS.getRangeSlice on the destination nodes
-				 * unwraps the range if necessary and deal with it. However, we can't start sending
-				 * wrapped range without breaking wire compatibility, so It's likely easier not to
-				 * bother;
-				 */
-				if (range.right.isMinimum())
-					break;
-
-				List<InetAddress> merged = intersection(liveEndpoints, nextEndpoints);
-
-				// Check if there is enough endpoint for the merge to be possible.
-				if (!consistency_level.isSufficientLiveNodes(keyspace, merged))
-					break;
-
-				List<InetAddress> filteredMerged = consistency_level.filterForQuery(keyspace, merged);
-
-				// Estimate whether merging will be a win or not
-				if (!DatabaseDescriptor.getEndpointSnitch().isWorthMergingForRangeQuery(filteredMerged,
-				                                                                        filteredEndpoints,
-				                                                                        nextFilteredEndpoints))
-					break;
-
-				// If we get there, merge this range and the next one
-				range = range.withNewRight(nextRange.right);
-				liveEndpoints = merged;
-				filteredEndpoints = filteredMerged;
-				++i;
-			}
-
-			AbstractRangeCommand nodeCmd = command.forSubRange(range);
-
-			// collect replies and resolve according to consistency level
-			RangeSliceResponseResolver resolver = new RangeSliceResponseResolver(nodeCmd.keyspace, command.timestamp);
-			List<InetAddress> minimalEndpoints = filteredEndpoints.subList(0,
-			                                                               Math.min(filteredEndpoints.size(),
-			                                                                        consistency_level.blockFor(keyspace)));
-			ReadCallback<RangeSliceReply, Iterable<Row>> handler = new ReadCallback<>(resolver,
-			                                                                          consistency_level,
-			                                                                          nodeCmd,
-			                                                                          minimalEndpoints);
-			handler.assureSufficientLiveNodes();
-			resolver.setSources(filteredEndpoints);
-			if (filteredEndpoints.size() == 1 && filteredEndpoints.get(0).equals(FBUtilities.getBroadcastAddress())
-			        && OPTIMIZE_LOCAL_REQUESTS) {
-				StageManager.getStage(Stage.READ).execute(new LocalRangeSliceRunnable(nodeCmd, handler));
-			} else {
-				MessageOut<? extends AbstractRangeCommand> message = nodeCmd.createMessage();
-				for (InetAddress endpoint : filteredEndpoints) {
-					Tracing.trace("Enqueuing request to {}", endpoint);
-					MessagingService.instance().sendRR(message, endpoint, handler);
-				}
-			}
-
-			FullScanTask fullScanTask = new FullScanTask(handler, resolver);
-			Future<List<Row>> future = executorService.submit(fullScanTask);
-			futures.put(fullScanTask, future);
-		}
-
-		try {
-			executorService.shutdown();
-			while (!executorService.awaitTermination(10, TimeUnit.SECONDS)) {
-				Log.info("Awaiting completion of threads.");
-			}
-		} catch (InterruptedException e) {
-			Log.error(e, "INTERRUPTED");
-			throw new RuntimeException(e);
-		}
-
-		for (Entry<FullScanTask, Future<List<Row>>> entry : futures.entrySet()) {
-			FullScanTask task = entry.getKey();
-			Future<List<Row>> future = entry.getValue();
-			try {
-				List<Row> nodeRows = future.get();
-				rows.addAll(nodeRows);
-			} catch (ExecutionException e) {
-				Throwable cause = e.getCause();
-				if (cause instanceof ReadTimeoutException) {
-					int blockFor = consistency_level.blockFor(keyspace);
-					int responseCount = task.resolver.responses.size();
-					String gotData = responseCount > 0 ? task.resolver.isDataPresent() ? " (including data)"
-					        : " (only digests)" : "";
-
-					if (Tracing.isTracing()) {
-						Tracing.trace("Timed out; received {} of {} responses{} for range {} of {}", new Object[] {
-						        responseCount, blockFor, gotData, i, ranges.size() });
-					} else if (logger.isDebugEnabled()) {
-						logger.debug("Range slice timeout; received {} of {} responses{} for range {} of {}",
-						             responseCount,
-						             blockFor,
-						             gotData,
-						             i,
-						             ranges.size());
-					}
-					throw (ReadTimeoutException) cause;
-				} else if (cause instanceof TimeoutException) {
-					// We got all responses, but timed out while repairing
-					int blockFor = consistency_level.blockFor(keyspace);
-					if (Tracing.isTracing())
-						Tracing.trace("Timed out while read-repairing after receiving all {} data and digest responses",
-						              blockFor);
-					else
-						logger.debug("Range slice timeout while read-repairing after receiving all {} data and digest responses",
-						             blockFor);
-					throw new ReadTimeoutException(consistency_level, blockFor - 1, blockFor, true);
-				} else if (cause instanceof DigestMismatchException) {
-					throw new AssertionError(e); // no digests in range slices yet
-				}
-			} catch (InterruptedException e) {
-				Log.error(e, "=======> Error interrupted");
-				throw new RuntimeException(e);
-			}
-		}
-
-		return futures.size() > 1 ? command.combine(rows) : command.trim(rows);
-	}
-
-	private static final class FullScanTask implements Callable<List<Row>> {
-
-		ReadCallback<RangeSliceReply, Iterable<Row>> handler;
-		RangeSliceResponseResolver resolver;
-
-		public FullScanTask(ReadCallback<RangeSliceReply, Iterable<Row>> handler, RangeSliceResponseResolver resolver) {
-			super();
-			this.handler = handler;
-			this.resolver = resolver;
-		}
-
-		public List<Row> call() throws TimeoutException, ReadTimeoutException, DigestMismatchException {
-			List<Row> rows = new LinkedList<>();
-			Log.debug("Processing task");
-			for (Row row : handler.get()) {
-				rows.add(row);
-			}
-			Log.debug("Rows get");
-			FBUtilities.waitOnFutures(resolver.repairResults, DatabaseDescriptor.getWriteRpcTimeout());
-			Log.debug("Processed task");
-			return rows;
-		}
-	}
-
-	public Map<String, List<String>> getSchemaVersions() {
-		return describeSchemaVersions();
-	}
-
-	/**
-	 * initiate a request/response session with each live node to check whether or not everybody is
-	 * using the same migration id. This is useful for determining if a schema change has propagated
-	 * through the cluster. Disagreement is assumed if any node fails to respond.
-	 */
-	public static Map<String, List<String>> describeSchemaVersions() {
-		final String myVersion = Schema.instance.getVersion().toString();
-		final Map<InetAddress, UUID> versions = new ConcurrentHashMap<InetAddress, UUID>();
-		final Set<InetAddress> liveHosts = Gossiper.instance.getLiveMembers();
-		final CountDownLatch latch = new CountDownLatch(liveHosts.size());
-
-		IAsyncCallback<UUID> cb = new IAsyncCallback<UUID>() {
-			public void response(MessageIn<UUID> message) {
-				// record the response from the remote node.
-				versions.put(message.from, message.payload);
-				latch.countDown();
-			}
-
-			public boolean isLatencyForSnitch() {
-				return false;
-			}
-		};
-		// an empty message acts as a request to the SchemaCheckVerbHandler.
-		MessageOut message = new MessageOut(MessagingService.Verb.SCHEMA_CHECK);
-		for (InetAddress endpoint : liveHosts)
-			MessagingService.instance().sendRR(message, endpoint, cb);
-
-		try {
-			// wait for as long as possible. timeout-1s if possible.
-			latch.await(DatabaseDescriptor.getRpcTimeout(), TimeUnit.MILLISECONDS);
-		} catch (InterruptedException ex) {
-			throw new AssertionError("This latch shouldn't have been interrupted.");
-		}
-
-		// maps versions to hosts that are on that version.
-		Map<String, List<String>> results = new HashMap<String, List<String>>();
-		Iterable<InetAddress> allHosts = Iterables.concat(Gossiper.instance.getLiveMembers(),
-		                                                  Gossiper.instance.getUnreachableMembers());
-		for (InetAddress host : allHosts) {
-			UUID version = versions.get(host);
-			String stringVersion = version == null ? UNREACHABLE : version.toString();
-			List<String> hosts = results.get(stringVersion);
-			if (hosts == null) {
-				hosts = new ArrayList<String>();
-				results.put(stringVersion, hosts);
-			}
-			hosts.add(host.getHostAddress());
-		}
-
-		// we're done: the results map is ready to return to the client. the rest is just debug
-		// logging:
-		if (results.get(UNREACHABLE) != null)
-			logger.debug("Hosts not in agreement. Didn't get a response from everybody: {}",
-			             StringUtils.join(results.get(UNREACHABLE), ","));
-		for (Map.Entry<String, List<String>> entry : results.entrySet()) {
-			// check for version disagreement. log the hosts that don't agree.
-			if (entry.getKey().equals(UNREACHABLE) || entry.getKey().equals(myVersion))
-				continue;
-			for (String host : entry.getValue())
-				logger.debug("{} disagrees ({})", host, entry.getKey());
-		}
-		if (results.size() == 1)
-			logger.debug("Schemas are in agreement.");
-
-		return results;
-	}
-
-	/**
-	 * Compute all ranges we're going to query, in sorted order. Nodes can be replica destinations
-	 * for many ranges, so we need to restrict each scan to the specific range we want, or else we'd
-	 * get duplicate results.
-	 */
-	static <T extends RingPosition> List<AbstractBounds<T>> getRestrictedRanges(final AbstractBounds<T> queryRange) {
-		// special case for bounds containing exactly 1 (non-minimum) token
-		if (queryRange instanceof Bounds && queryRange.left.equals(queryRange.right)
-		        && !queryRange.left.isMinimum(StorageService.getPartitioner())) {
-			return Collections.singletonList(queryRange);
-		}
-
-		TokenMetadata tokenMetadata = StorageService.instance.getTokenMetadata();
-
-		List<AbstractBounds<T>> ranges = new ArrayList<AbstractBounds<T>>();
-		// divide the queryRange into pieces delimited by the ring and minimum tokens
-		Iterator<Token> ringIter = TokenMetadata.ringIterator(tokenMetadata.sortedTokens(),
-		                                                      queryRange.left.getToken(),
-		                                                      true);
-		AbstractBounds<T> remainder = queryRange;
-		while (ringIter.hasNext()) {
-			/*
-			 * remainder can be a range/bounds of token _or_ keys and we want to split it with a
-			 * token: - if remainder is tokens, then we'll just split using the provided token. - if
-			 * remainder is keys, we want to split using token.upperBoundKey. For instance, if
-			 * remainder is [DK(10, 'foo'), DK(20, 'bar')], and we have 3 nodes with tokens 0, 15,
-			 * 30. We want to split remainder to A=[DK(10, 'foo'), 15] and B=(15, DK(20, 'bar')].
-			 * But since we can't mix tokens and keys at the same time in a range, we uses
-			 * 15.upperBoundKey() to have A include all keys having 15 as token and B include none
-			 * of those (since that is what our node owns). asSplitValue() abstracts that choice.
-			 */
-			Token upperBoundToken = ringIter.next();
-			T upperBound = (T) upperBoundToken.upperBound(queryRange.left.getClass());
-			if (!remainder.left.equals(upperBound) && !remainder.contains(upperBound))
-				// no more splits
-				break;
-			Pair<AbstractBounds<T>, AbstractBounds<T>> splits = remainder.split(upperBound);
-			if (splits == null)
-				continue;
-
-			ranges.add(splits.left);
-			remainder = splits.right;
-		}
-		ranges.add(remainder);
-
-		return ranges;
-	}
-
-	public long getReadOperations() {
-		return readMetrics.latency.count();
-	}
-
-	public long getTotalReadLatencyMicros() {
-		return readMetrics.totalLatency.count();
-	}
-
-	public double getRecentReadLatencyMicros() {
-		return readMetrics.getRecentLatency();
-	}
-
-	public long[] getTotalReadLatencyHistogramMicros() {
-		return readMetrics.totalLatencyHistogram.getBuckets(false);
-	}
-
-	public long[] getRecentReadLatencyHistogramMicros() {
-		return readMetrics.recentLatencyHistogram.getBuckets(true);
-	}
-
-	public long getRangeOperations() {
-		return rangeMetrics.latency.count();
-	}
-
-	public long getTotalRangeLatencyMicros() {
-		return rangeMetrics.totalLatency.count();
-	}
-
-	public double getRecentRangeLatencyMicros() {
-		return rangeMetrics.getRecentLatency();
-	}
-
-	public long[] getTotalRangeLatencyHistogramMicros() {
-		return rangeMetrics.totalLatencyHistogram.getBuckets(false);
-	}
-
-	public long[] getRecentRangeLatencyHistogramMicros() {
-		return rangeMetrics.recentLatencyHistogram.getBuckets(true);
-	}
-
-	public long getWriteOperations() {
-		return writeMetrics.latency.count();
-	}
-
-	public long getTotalWriteLatencyMicros() {
-		return writeMetrics.totalLatency.count();
-	}
-
-	public double getRecentWriteLatencyMicros() {
-		return writeMetrics.getRecentLatency();
-	}
-
-	public long[] getTotalWriteLatencyHistogramMicros() {
-		return writeMetrics.totalLatencyHistogram.getBuckets(false);
-	}
-
-	public long[] getRecentWriteLatencyHistogramMicros() {
-		return writeMetrics.recentLatencyHistogram.getBuckets(true);
-	}
-
-	public boolean getHintedHandoffEnabled() {
-		return DatabaseDescriptor.hintedHandoffEnabled();
-	}
-
-	public Set<String> getHintedHandoffEnabledByDC() {
-		return DatabaseDescriptor.hintedHandoffEnabledByDC();
-	}
-
-	public void setHintedHandoffEnabled(boolean b) {
-		DatabaseDescriptor.setHintedHandoffEnabled(b);
-	}
-
-	public void setHintedHandoffEnabledByDCList(String dcNames) {
-		DatabaseDescriptor.setHintedHandoffEnabled(dcNames);
-	}
-
-	public int getMaxHintWindow() {
-		return DatabaseDescriptor.getMaxHintWindow();
-	}
-
-	public void setMaxHintWindow(int ms) {
-		DatabaseDescriptor.setMaxHintWindow(ms);
-	}
-
-	public static boolean shouldHint(InetAddress ep) {
-		if (DatabaseDescriptor.shouldHintByDC()) {
-			final String dc = DatabaseDescriptor.getEndpointSnitch().getDatacenter(ep);
-			// Disable DC specific hints
-			if (!DatabaseDescriptor.hintedHandoffEnabled(dc)) {
-				HintedHandOffManager.instance.metrics.incrPastWindow(ep);
-				return false;
-			}
-		} else if (!DatabaseDescriptor.hintedHandoffEnabled()) {
-			HintedHandOffManager.instance.metrics.incrPastWindow(ep);
-			return false;
-		}
-
-		boolean hintWindowExpired = Gossiper.instance.getEndpointDowntime(ep) > DatabaseDescriptor.getMaxHintWindow();
-		if (hintWindowExpired) {
-			HintedHandOffManager.instance.metrics.incrPastWindow(ep);
-			Tracing.trace("Not hinting {} which has been down {}ms", ep, Gossiper.instance.getEndpointDowntime(ep));
-		}
-		return !hintWindowExpired;
-	}
-
-	/**
-	 * Performs the truncate operatoin, which effectively deletes all data from the column family
-	 * cfname
-	 * 
-	 * @param keyspace
-	 * @param cfname
-	 * @throws UnavailableException
-	 *             If some of the hosts in the ring are down.
-	 * @throws TimeoutException
-	 * @throws IOException
-	 */
-	public static void
-	        truncateBlocking(String keyspace, String cfname) throws UnavailableException, TimeoutException, IOException {
-		logger.debug("Starting a blocking truncate operation on keyspace {}, CF {}", keyspace, cfname);
-		if (isAnyStorageHostDown()) {
-			logger.info("Cannot perform truncate, some hosts are down");
-			// Since the truncate operation is so aggressive and is typically only
-			// invoked by an admin, for simplicity we require that all nodes are up
-			// to perform the operation.
-			int liveMembers = Gossiper.instance.getLiveMembers().size();
-			throw new UnavailableException(ConsistencyLevel.ALL, liveMembers
-			        + Gossiper.instance.getUnreachableMembers().size(), liveMembers);
-		}
-
-		Set<InetAddress> allEndpoints = Gossiper.instance.getLiveTokenOwners();
-
-		int blockFor = allEndpoints.size();
-		final TruncateResponseHandler responseHandler = new TruncateResponseHandler(blockFor);
-
-		// Send out the truncate calls and track the responses with the callbacks.
-		Tracing.trace("Enqueuing truncate messages to hosts {}", allEndpoints);
-		final Truncation truncation = new Truncation(keyspace, cfname);
-		MessageOut<Truncation> message = truncation.createMessage();
-		for (InetAddress endpoint : allEndpoints)
-			MessagingService.instance().sendRR(message, endpoint, responseHandler);
-
-		// Wait for all
-		try {
-			responseHandler.get();
-		} catch (TimeoutException e) {
-			Tracing.trace("Timed out");
-			throw e;
-		}
-	}
-
-	/**
-	 * Asks the gossiper if there are any nodes that are currently down.
-	 * 
-	 * @return true if the gossiper thinks all nodes are up.
-	 */
-	private static boolean isAnyStorageHostDown() {
-		return !Gossiper.instance.getUnreachableTokenOwners().isEmpty();
-	}
-
-	public interface WritePerformer {
-		public void apply(IMutation mutation,
-		                  Iterable<InetAddress> targets,
-		                  AbstractWriteResponseHandler responseHandler,
-		                  String localDataCenter,
-		                  ConsistencyLevel consistency_level) throws OverloadedException;
-	}
-
-	/**
-	 * A Runnable that aborts if it doesn't start running before it times out
-	 */
-	private static abstract class DroppableRunnable implements Runnable {
-		private final long constructionTime = System.nanoTime();
-		private final MessagingService.Verb verb;
-
-		public DroppableRunnable(MessagingService.Verb verb) {
-			this.verb = verb;
-		}
-
-		public final void run() {
-			if (TimeUnit.NANOSECONDS.toMillis(System.nanoTime() - constructionTime) > DatabaseDescriptor.getTimeout(verb)) {
-				MessagingService.instance().incrementDroppedMessages(verb);
-				return;
-			}
-
-			try {
-				runMayThrow();
-			} catch (Exception e) {
-				throw new RuntimeException(e);
-			}
-		}
-
-		abstract protected void runMayThrow() throws Exception;
-	}
-
-	/**
-	 * Like DroppableRunnable, but if it aborts, it will rerun (on the mutation stage) after marking
-	 * itself as a hint in progress so that the hint backpressure mechanism can function.
-	 */
-	private static abstract class LocalMutationRunnable implements Runnable {
-		private final long constructionTime = System.currentTimeMillis();
-
-		public final void run() {
-			if (System.currentTimeMillis() > constructionTime
-			        + DatabaseDescriptor.getTimeout(MessagingService.Verb.MUTATION)) {
-				MessagingService.instance().incrementDroppedMessages(MessagingService.Verb.MUTATION);
-				HintRunnable runnable = new HintRunnable(FBUtilities.getBroadcastAddress()) {
-					protected void runMayThrow() throws Exception {
-						LocalMutationRunnable.this.runMayThrow();
-					}
-				};
-				submitHint(runnable);
-				return;
-			}
-
-			try {
-				runMayThrow();
-			} catch (Exception e) {
-				throw new RuntimeException(e);
-			}
-		}
-
-		abstract protected void runMayThrow() throws Exception;
-	}
-
-	/**
-	 * HintRunnable will decrease totalHintsInProgress and targetHints when finished. It is the
-	 * caller's responsibility to increment them initially.
-	 */
-	private abstract static class HintRunnable implements Runnable {
-		public final InetAddress target;
-
-		protected HintRunnable(InetAddress target) {
-			this.target = target;
-		}
-
-		public void run() {
-			try {
-				runMayThrow();
-			} catch (Exception e) {
-				throw new RuntimeException(e);
-			} finally {
-				StorageMetrics.totalHintsInProgress.dec();
-				getHintsInProgressFor(target).decrementAndGet();
-			}
-		}
-
-		abstract protected void runMayThrow() throws Exception;
-	}
-
-	public long getTotalHints() {
-		return StorageMetrics.totalHints.count();
-	}
-
-	public int getMaxHintsInProgress() {
-		return maxHintsInProgress;
-	}
-
-	public void setMaxHintsInProgress(int qs) {
-		maxHintsInProgress = qs;
-	}
-
-	public int getHintsInProgress() {
-		return (int) StorageMetrics.totalHintsInProgress.count();
-	}
-
-	public void verifyNoHintsInProgress() {
-		if (getHintsInProgress() > 0)
-			logger.warn("Some hints were not written before shutdown.  This is not supposed to happen.  You should (a) run repair, and (b) file a bug report");
-	}
-
-	public Long getRpcTimeout() {
-		return DatabaseDescriptor.getRpcTimeout();
-	}
-
-	public void setRpcTimeout(Long timeoutInMillis) {
-		DatabaseDescriptor.setRpcTimeout(timeoutInMillis);
-	}
-
-	public Long getReadRpcTimeout() {
-		return DatabaseDescriptor.getReadRpcTimeout();
-	}
-
-	public void setReadRpcTimeout(Long timeoutInMillis) {
-		DatabaseDescriptor.setReadRpcTimeout(timeoutInMillis);
-	}
-
-	public Long getWriteRpcTimeout() {
-		return DatabaseDescriptor.getWriteRpcTimeout();
-	}
-
-	public void setWriteRpcTimeout(Long timeoutInMillis) {
-		DatabaseDescriptor.setWriteRpcTimeout(timeoutInMillis);
-	}
-
-	public Long getCasContentionTimeout() {
-		return DatabaseDescriptor.getCasContentionTimeout();
-	}
-
-	public void setCasContentionTimeout(Long timeoutInMillis) {
-		DatabaseDescriptor.setCasContentionTimeout(timeoutInMillis);
-	}
-
-	public Long getRangeRpcTimeout() {
-		return DatabaseDescriptor.getRangeRpcTimeout();
-	}
-
-	public void setRangeRpcTimeout(Long timeoutInMillis) {
-		DatabaseDescriptor.setRangeRpcTimeout(timeoutInMillis);
-	}
-
-	public Long getTruncateRpcTimeout() {
-		return DatabaseDescriptor.getTruncateRpcTimeout();
-	}
-
-	public void setTruncateRpcTimeout(Long timeoutInMillis) {
-		DatabaseDescriptor.setTruncateRpcTimeout(timeoutInMillis);
-	}
-
-	public void reloadTriggerClasses() {
-		TriggerExecutor.instance.reloadClasses();
-	}
-
-	public long getReadRepairAttempted() {
-		return ReadRepairMetrics.attempted.count();
-	}
-
-	public long getReadRepairRepairedBlocking() {
-		return ReadRepairMetrics.repairedBlocking.count();
-	}
-
-	public long getReadRepairRepairedBackground() {
-		return ReadRepairMetrics.repairedBackground.count();
-	}
-=======
 import org.apache.cassandra.utils.*;
 
 public class StorageProxy implements StorageProxyMBean
@@ -3580,7 +1398,7 @@
         inter.retainAll(l2);
         return inter;
     }
-
+    
     public static List<Row> getRangeSlice(AbstractRangeCommand command, ConsistencyLevel consistency_level)
     throws UnavailableException, ReadTimeoutException
     {
@@ -3592,6 +1410,11 @@
         // now scan until we have enough results
         try
         {
+        	if (command.requiresFullScan()) 
+			{
+				return getRangeSliceFullScan(command, consistency_level);
+			}
+        	
             int cql3RowCount = 0;
             rows = new ArrayList<>();
 
@@ -3740,8 +1563,218 @@
             rangeMetrics.addNano(latency);
             Keyspace.open(command.keyspace).getColumnFamilyStore(command.columnFamily).metric.coordinatorScanLatency.update(latency, TimeUnit.NANOSECONDS);
         }
-        return trim(command, rows);
-    }
+        return command.trim(rows);
+    }
+	
+	public static List<Row> getRangeSliceFullScan(AbstractRangeCommand command, ConsistencyLevel consistency_level) 
+    throws UnavailableException, ReadTimeoutException 
+    {
+	
+		Keyspace keyspace = Keyspace.open(command.keyspace);
+		List<Row> rows = new ArrayList<>();
+		Map<FullScanTask, Future<List<Row>>> futures = new HashMap<>();
+		ExecutorService executorService = Executors.newFixedThreadPool(4);
+		
+		// when dealing with LocalStrategy keyspaces, we can skip the range splitting and
+		// merging (which can be
+		// expensive in clusters with vnodes)
+		List<? extends AbstractBounds<RowPosition>> ranges;
+		if (keyspace.getReplicationStrategy() instanceof LocalStrategy)
+			ranges = command.keyRange.unwrap();
+		else
+			ranges = getRestrictedRanges(command.keyRange);
+		
+		int i = 0;
+		AbstractBounds<RowPosition> nextRange = null;
+		List<InetAddress> nextEndpoints = null;
+		List<InetAddress> nextFilteredEndpoints = null;
+		while (i < ranges.size()) 
+		{
+			AbstractBounds<RowPosition> range = nextRange == null
+                    ? ranges.get(i)
+                    : nextRange;
+			List<InetAddress> liveEndpoints = nextEndpoints == null
+			                  ? getLiveSortedEndpoints(keyspace, range.right)
+			                  : nextEndpoints;
+			List<InetAddress> filteredEndpoints = nextFilteredEndpoints == null
+			                      ? consistency_level.filterForQuery(keyspace, liveEndpoints)
+			                      : nextFilteredEndpoints;
+			++i;
+		
+			// getRestrictedRange has broken the queried range into per-[vnode] token ranges,
+			// but this doesn't take
+			// the replication factor into account. If the intersection of live endpoints for 2
+			// consecutive ranges
+			// still meets the CL requirements, then we can merge both ranges into the same
+			// RangeSliceCommand.
+			while (i < ranges.size()) 
+			{
+				nextRange = ranges.get(i);
+				nextEndpoints = getLiveSortedEndpoints(keyspace, nextRange.right);
+				nextFilteredEndpoints = consistency_level.filterForQuery(keyspace, nextEndpoints);
+		
+				/*
+				 * If the current range right is the min token, we should stop merging because
+				 * CFS.getRangeSlice don't know how to deal with a wrapping range. Note: it would be
+				 * slightly more efficient to have CFS.getRangeSlice on the destination nodes
+				 * unwraps the range if necessary and deal with it. However, we can't start sending
+				 * wrapped range without breaking wire compatibility, so It's likely easier not to
+				 * bother;
+				 */
+				if (range.right.isMinimum())
+					break;
+		
+				List<InetAddress> merged = intersection(liveEndpoints, nextEndpoints);
+		
+				// Check if there is enough endpoint for the merge to be possible.
+				if (!consistency_level.isSufficientLiveNodes(keyspace, merged))
+					break;
+		
+				List<InetAddress> filteredMerged = consistency_level.filterForQuery(keyspace, merged);
+		
+				// Estimate whether merging will be a win or not
+				if (!DatabaseDescriptor.getEndpointSnitch().isWorthMergingForRangeQuery(filteredMerged,
+				                                                                        filteredEndpoints,
+				                                                                        nextFilteredEndpoints))
+					break;
+		
+				// If we get there, merge this range and the next one
+				range = range.withNewRight(nextRange.right);
+				liveEndpoints = merged;
+				filteredEndpoints = filteredMerged;
+				++i;
+			}
+		
+			AbstractRangeCommand nodeCmd = command.forSubRange(range);
+		
+			// collect replies and resolve according to consistency level
+			RangeSliceResponseResolver resolver = new RangeSliceResponseResolver(nodeCmd.keyspace, command.timestamp);
+			List<InetAddress> minimalEndpoints = filteredEndpoints.subList(0,
+			                                                               Math.min(filteredEndpoints.size(),
+			                                                                        consistency_level.blockFor(keyspace)));
+			ReadCallback<RangeSliceReply, Iterable<Row>> handler = new ReadCallback<>(resolver,
+			                                                                          consistency_level,
+			                                                                          nodeCmd,
+			                                                                          minimalEndpoints);
+			handler.assureSufficientLiveNodes();
+			resolver.setSources(filteredEndpoints);
+			if (filteredEndpoints.size() == 1 && filteredEndpoints.get(0).equals(FBUtilities.getBroadcastAddress())
+			        && OPTIMIZE_LOCAL_REQUESTS) 
+			{
+				StageManager.getStage(Stage.READ).execute(new LocalRangeSliceRunnable(nodeCmd, handler));
+			} 
+			else 
+			{
+				MessageOut<? extends AbstractRangeCommand> message = nodeCmd.createMessage();
+				for (InetAddress endpoint : filteredEndpoints) 
+				{
+					Tracing.trace("Enqueuing request to {}", endpoint);
+					MessagingService.instance().sendRR(message, endpoint, handler);
+				}
+			}
+		
+			FullScanTask fullScanTask = new FullScanTask(handler, resolver);
+			Future<List<Row>> future = executorService.submit(fullScanTask);
+			futures.put(fullScanTask, future);
+		}
+		
+		try 
+		{
+			executorService.shutdown();
+			while (!executorService.awaitTermination(10, TimeUnit.SECONDS)) 
+			{
+				Log.info("Awaiting completion of threads.");
+			}
+		} 
+		catch (InterruptedException e) 
+		{
+			Log.error(e, "INTERRUPTED");
+			throw new RuntimeException(e);
+		}
+		
+		for (Entry<FullScanTask, Future<List<Row>>> entry : futures.entrySet()) {
+			FullScanTask task = entry.getKey();
+			Future<List<Row>> future = entry.getValue();
+			try 
+			{
+				List<Row> nodeRows = future.get();
+				rows.addAll(nodeRows);
+			} 
+			catch (ExecutionException e) 
+			{
+				Throwable cause = e.getCause();
+				if (cause instanceof ReadTimeoutException) 
+				{
+					int blockFor = consistency_level.blockFor(keyspace);
+					int responseCount = task.resolver.responses.size();
+					String gotData = responseCount > 0 ? task.resolver.isDataPresent() ? " (including data)"
+					        : " (only digests)" : "";
+		
+					if (Tracing.isTracing()) {
+						Tracing.trace("Timed out; received {} of {} responses{} for range {} of {}", new Object[] {
+						        responseCount, blockFor, gotData, i, ranges.size() });
+					} 
+					else if (logger.isDebugEnabled()) 
+					{
+						logger.debug("Range slice timeout; received {} of {} responses{} for range {} of {}",
+						             responseCount,
+						             blockFor,
+						             gotData,
+						             i,
+						             ranges.size());
+					}
+					throw (ReadTimeoutException) cause;
+				} 
+				else if (cause instanceof TimeoutException) 
+				{
+					// We got all responses, but timed out while repairing
+					int blockFor = consistency_level.blockFor(keyspace);
+					if (Tracing.isTracing())
+						Tracing.trace("Timed out while read-repairing after receiving all {} data and digest responses",
+						              blockFor);
+					else
+						logger.debug("Range slice timeout while read-repairing after receiving all {} data and digest responses",
+						             blockFor);
+					throw new ReadTimeoutException(consistency_level, blockFor - 1, blockFor, true);
+				} 
+				else if (cause instanceof DigestMismatchException) 
+				{
+					throw new AssertionError(e); // no digests in range slices yet
+				}
+			} 
+			catch (InterruptedException e) 
+			{
+				Log.error(e, "=======> Error interrupted");
+				throw new RuntimeException(e);
+			}
+		}
+		
+		return futures.size() > 1 ? command.combine(rows) : command.trim(rows);
+	}
+	
+	private static final class FullScanTask implements Callable<List<Row>> {
+	
+	ReadCallback<RangeSliceReply, Iterable<Row>> handler;
+	RangeSliceResponseResolver resolver;
+	
+	public FullScanTask(ReadCallback<RangeSliceReply, Iterable<Row>> handler, RangeSliceResponseResolver resolver) {
+		super();
+		this.handler = handler;
+		this.resolver = resolver;
+	}
+	
+	public List<Row> call() throws TimeoutException, ReadTimeoutException, DigestMismatchException {
+		List<Row> rows = new LinkedList<>();
+		Log.debug("Processing task");
+		for (Row row : handler.get()) {
+			rows.add(row);
+		}
+		Log.debug("Rows get");
+		FBUtilities.waitOnFutures(resolver.repairResults, DatabaseDescriptor.getWriteRpcTimeout());
+		Log.debug("Processed task");
+		return rows;
+	}
+	}
 
     private static List<Row> trim(AbstractRangeCommand command, List<Row> rows)
     {
@@ -4231,5 +2264,4 @@
     public long getReadRepairRepairedBackground() {
         return ReadRepairMetrics.repairedBackground.count();
     }
->>>>>>> 484d2816
 }