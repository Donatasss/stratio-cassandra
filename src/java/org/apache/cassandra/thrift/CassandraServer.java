/*
 * Licensed to the Apache Software Foundation (ASF) under one
 * or more contributor license agreements.  See the NOTICE file
 * distributed with this work for additional information
 * regarding copyright ownership.  The ASF licenses this file
 * to you under the Apache License, Version 2.0 (the
 * "License"); you may not use this file except in compliance
 * with the License.  You may obtain a copy of the License at
 *
 *     http://www.apache.org/licenses/LICENSE-2.0
 *
 * Unless required by applicable law or agreed to in writing, software
 * distributed under the License is distributed on an "AS IS" BASIS,
 * WITHOUT WARRANTIES OR CONDITIONS OF ANY KIND, either express or implied.
 * See the License for the specific language governing permissions and
 * limitations under the License.
 */
package org.apache.cassandra.thrift;

import java.io.IOException;
import java.io.UnsupportedEncodingException;
import java.nio.ByteBuffer;
import java.nio.charset.CharacterCodingException;
import java.util.*;
import java.util.concurrent.Callable;
import java.util.concurrent.TimeoutException;
import java.util.zip.DataFormatException;
import java.util.zip.Inflater;

import com.google.common.base.Function;
import com.google.common.base.Joiner;
import com.google.common.collect.ImmutableMap;
import com.google.common.collect.Iterables;
import com.google.common.collect.Lists;
import com.google.common.collect.Maps;
import org.slf4j.Logger;
import org.slf4j.LoggerFactory;

import org.apache.cassandra.auth.AuthenticatedUser;
import org.apache.cassandra.auth.Permission;
import org.apache.cassandra.config.CFMetaData;
import org.apache.cassandra.config.DatabaseDescriptor;
import org.apache.cassandra.config.KSMetaData;
import org.apache.cassandra.config.Schema;
import org.apache.cassandra.cql.CQLStatement;
import org.apache.cassandra.cql.QueryProcessor;
import org.apache.cassandra.cql3.QueryOptions;
import org.apache.cassandra.db.*;
import org.apache.cassandra.db.context.CounterContext;
import org.apache.cassandra.db.filter.IDiskAtomFilter;
import org.apache.cassandra.db.filter.NamesQueryFilter;
import org.apache.cassandra.db.filter.SliceQueryFilter;
import org.apache.cassandra.db.marshal.CompositeType;
import org.apache.cassandra.serializers.MarshalException;
import org.apache.cassandra.db.marshal.TimeUUIDType;
import org.apache.cassandra.dht.*;
import org.apache.cassandra.exceptions.*;
import org.apache.cassandra.io.util.DataOutputBuffer;
import org.apache.cassandra.locator.DynamicEndpointSnitch;
import org.apache.cassandra.metrics.ClientMetrics;
import org.apache.cassandra.scheduler.IRequestScheduler;
import org.apache.cassandra.service.ClientState;
import org.apache.cassandra.service.MigrationManager;
import org.apache.cassandra.service.StorageProxy;
import org.apache.cassandra.service.StorageService;
<<<<<<< HEAD
import org.apache.cassandra.service.pager.QueryPagers;
=======
>>>>>>> 5b7dd5e6
import org.apache.cassandra.tracing.Tracing;
import org.apache.cassandra.utils.ByteBufferUtil;
import org.apache.cassandra.utils.Pair;
import org.apache.cassandra.utils.SemanticVersion;
import org.apache.cassandra.utils.UUIDGen;
import org.apache.thrift.TException;

public class CassandraServer implements Cassandra.Iface
{
    private static final Logger logger = LoggerFactory.getLogger(CassandraServer.class);

    private final static int COUNT_PAGE_SIZE = 1024;

    private final static List<ColumnOrSuperColumn> EMPTY_COLUMNS = Collections.emptyList();

    private volatile boolean loggedCQL2Warning = false;

    /*
     * RequestScheduler to perform the scheduling of incoming requests
     */
    private final IRequestScheduler requestScheduler;

    public CassandraServer()
    {
        requestScheduler = DatabaseDescriptor.getRequestScheduler();
        registerMetrics();
    }

    public ThriftClientState state()
    {
        return ThriftSessionManager.instance.currentSession();
    }

    protected Map<DecoratedKey, ColumnFamily> readColumnFamily(List<ReadCommand> commands, org.apache.cassandra.db.ConsistencyLevel consistency_level)
    throws org.apache.cassandra.exceptions.InvalidRequestException, UnavailableException, TimedOutException
    {
        // TODO - Support multiple column families per row, right now row only contains 1 column family
        Map<DecoratedKey, ColumnFamily> columnFamilyKeyMap = new HashMap<DecoratedKey, ColumnFamily>();

        List<Row> rows = null;
        try
        {
            schedule(DatabaseDescriptor.getReadRpcTimeout());
            try
            {
                rows = StorageProxy.read(commands, consistency_level);
            }
            finally
            {
                release();
            }
        }
        catch (RequestExecutionException e)
        {
            ThriftConversion.rethrow(e);
        }

        for (Row row: rows)
        {
            columnFamilyKeyMap.put(row.key, row.cf);
        }
        return columnFamilyKeyMap;
    }

    public List<ColumnOrSuperColumn> thriftifyColumns(Collection<org.apache.cassandra.db.Column> columns, boolean reverseOrder, long now)
    {
        ArrayList<ColumnOrSuperColumn> thriftColumns = new ArrayList<ColumnOrSuperColumn>(columns.size());
        for (org.apache.cassandra.db.Column column : columns)
        {
            if (column.isMarkedForDelete(now))
                continue;

            thriftColumns.add(thriftifyColumnWithName(column, column.name()));
        }

        // we have to do the reversing here, since internally we pass results around in ColumnFamily
        // objects, which always sort their columns in the "natural" order
        // TODO this is inconvenient for direct users of StorageProxy
        if (reverseOrder)
            Collections.reverse(thriftColumns);
        return thriftColumns;
    }

    private ColumnOrSuperColumn thriftifyColumnWithName(org.apache.cassandra.db.Column column, ByteBuffer newName)
    {
        if (column instanceof org.apache.cassandra.db.CounterColumn)
            return new ColumnOrSuperColumn().setCounter_column(thriftifySubCounter(column).setName(newName));
        else
            return new ColumnOrSuperColumn().setColumn(thriftifySubColumn(column).setName(newName));
    }

    private Column thriftifySubColumn(org.apache.cassandra.db.Column column)
    {
        assert !(column instanceof org.apache.cassandra.db.CounterColumn);

        Column thrift_column = new Column(column.name()).setValue(column.value()).setTimestamp(column.timestamp());
        if (column instanceof ExpiringColumn)
        {
            thrift_column.setTtl(((ExpiringColumn) column).getTimeToLive());
        }
        return thrift_column;
    }

    private List<Column> thriftifyColumnsAsColumns(Collection<org.apache.cassandra.db.Column> columns, long now)
    {
        List<Column> thriftColumns = new ArrayList<Column>(columns.size());
        for (org.apache.cassandra.db.Column column : columns)
        {
            if (column.isMarkedForDelete(now))
                continue;

            thriftColumns.add(thriftifySubColumn(column));
        }
        return thriftColumns;
    }

    private CounterColumn thriftifySubCounter(org.apache.cassandra.db.Column column)
    {
        assert column instanceof org.apache.cassandra.db.CounterColumn;
        return new CounterColumn(column.name(), CounterContext.instance().total(column.value()));
    }

    private List<ColumnOrSuperColumn> thriftifySuperColumns(Collection<org.apache.cassandra.db.Column> columns,
                                                            boolean reverseOrder,
                                                            long now,
                                                            boolean subcolumnsOnly,
                                                            boolean isCounterCF)
    {
        if (subcolumnsOnly)
        {
            ArrayList<ColumnOrSuperColumn> thriftSuperColumns = new ArrayList<ColumnOrSuperColumn>(columns.size());
            for (org.apache.cassandra.db.Column column : columns)
            {
                if (column.isMarkedForDelete(now))
                    continue;

                thriftSuperColumns.add(thriftifyColumnWithName(column, SuperColumns.subName(column.name())));
            }
            if (reverseOrder)
                Collections.reverse(thriftSuperColumns);
            return thriftSuperColumns;
        }
        else
        {
            if (isCounterCF)
                return thriftifyCounterSuperColumns(columns, reverseOrder, now);
            else
                return thriftifySuperColumns(columns, reverseOrder, now);
        }
    }

    private List<ColumnOrSuperColumn> thriftifySuperColumns(Collection<org.apache.cassandra.db.Column> columns, boolean reverseOrder, long now)
    {
        ArrayList<ColumnOrSuperColumn> thriftSuperColumns = new ArrayList<ColumnOrSuperColumn>(columns.size());
        SuperColumn current = null;
        for (org.apache.cassandra.db.Column column : columns)
        {
            if (column.isMarkedForDelete(now))
                continue;

            ByteBuffer scName = SuperColumns.scName(column.name());
            if (current == null || !scName.equals(current.bufferForName()))
            {
                current = new SuperColumn(scName, new ArrayList<Column>());
                thriftSuperColumns.add(new ColumnOrSuperColumn().setSuper_column(current));
            }
            current.getColumns().add(thriftifySubColumn(column).setName(SuperColumns.subName(column.name())));
        }

        if (reverseOrder)
            Collections.reverse(thriftSuperColumns);

        return thriftSuperColumns;
    }

    private List<ColumnOrSuperColumn> thriftifyCounterSuperColumns(Collection<org.apache.cassandra.db.Column> columns, boolean reverseOrder, long now)
    {
        ArrayList<ColumnOrSuperColumn> thriftSuperColumns = new ArrayList<ColumnOrSuperColumn>(columns.size());
        CounterSuperColumn current = null;
        for (org.apache.cassandra.db.Column column : columns)
        {
            if (column.isMarkedForDelete(now))
                continue;

            ByteBuffer scName = SuperColumns.scName(column.name());
            if (current == null || !scName.equals(current.bufferForName()))
            {
                current = new CounterSuperColumn(scName, new ArrayList<CounterColumn>());
                thriftSuperColumns.add(new ColumnOrSuperColumn().setCounter_super_column(current));
            }
            current.getColumns().add(thriftifySubCounter(column).setName(SuperColumns.subName(column.name())));
        }

        if (reverseOrder)
            Collections.reverse(thriftSuperColumns);

        return thriftSuperColumns;
    }

    private Map<ByteBuffer, List<ColumnOrSuperColumn>> getSlice(List<ReadCommand> commands, boolean subColumnsOnly, org.apache.cassandra.db.ConsistencyLevel consistency_level)
    throws org.apache.cassandra.exceptions.InvalidRequestException, UnavailableException, TimedOutException
    {
        Map<DecoratedKey, ColumnFamily> columnFamilies = readColumnFamily(commands, consistency_level);
        Map<ByteBuffer, List<ColumnOrSuperColumn>> columnFamiliesMap = new HashMap<ByteBuffer, List<ColumnOrSuperColumn>>();
        for (ReadCommand command: commands)
        {
            ColumnFamily cf = columnFamilies.get(StorageService.getPartitioner().decorateKey(command.key));
            boolean reverseOrder = command instanceof SliceFromReadCommand && ((SliceFromReadCommand)command).filter.reversed;
            List<ColumnOrSuperColumn> thriftifiedColumns = thriftifyColumnFamily(cf, subColumnsOnly, reverseOrder, command.timestamp);
            columnFamiliesMap.put(command.key, thriftifiedColumns);
        }

        return columnFamiliesMap;
    }

    private List<ColumnOrSuperColumn> thriftifyColumnFamily(ColumnFamily cf, boolean subcolumnsOnly, boolean reverseOrder, long now)
    {
        if (cf == null || cf.getColumnCount() == 0)
            return EMPTY_COLUMNS;

        if (cf.metadata().isSuper())
        {
            boolean isCounterCF = cf.metadata().getDefaultValidator().isCommutative();
            return thriftifySuperColumns(cf.getSortedColumns(), reverseOrder, now, subcolumnsOnly, isCounterCF);
        }
        else
        {
            return thriftifyColumns(cf.getSortedColumns(), reverseOrder, now);
        }
    }

    public List<ColumnOrSuperColumn> get_slice(ByteBuffer key, ColumnParent column_parent, SlicePredicate predicate, ConsistencyLevel consistency_level)
    throws InvalidRequestException, UnavailableException, TimedOutException
    {
        if (startSessionIfRequested())
        {
            Map<String, String> traceParameters = ImmutableMap.of("key", ByteBufferUtil.bytesToHex(key),
                                                                  "column_parent", column_parent.toString(),
                                                                  "predicate", predicate.toString(),
                                                                  "consistency_level", consistency_level.name());
            Tracing.instance.begin("get_slice", traceParameters);
        }
        else
        {
            logger.debug("get_slice");
        }

        try
        {
            ClientState cState = state();
            String keyspace = cState.getKeyspace();
            state().hasColumnFamilyAccess(keyspace, column_parent.column_family, Permission.SELECT);
            return getSliceInternal(keyspace, key, column_parent, System.currentTimeMillis(), predicate, consistency_level);
        }
        catch (RequestValidationException e)
        {
            throw ThriftConversion.toThrift(e);
        }
        finally
        {
            Tracing.instance.stopSession();
        }
    }

    private List<ColumnOrSuperColumn> getSliceInternal(String keyspace,
                                                       ByteBuffer key,
                                                       ColumnParent column_parent,
                                                       long timestamp,
                                                       SlicePredicate predicate,
                                                       ConsistencyLevel consistency_level)
    throws org.apache.cassandra.exceptions.InvalidRequestException, UnavailableException, TimedOutException
    {
        return multigetSliceInternal(keyspace, Collections.singletonList(key), column_parent, timestamp, predicate, consistency_level).get(key);
    }

    public Map<ByteBuffer, List<ColumnOrSuperColumn>> multiget_slice(List<ByteBuffer> keys, ColumnParent column_parent, SlicePredicate predicate, ConsistencyLevel consistency_level)
    throws InvalidRequestException, UnavailableException, TimedOutException
    {
        if (startSessionIfRequested())
        {
            List<String> keysList = Lists.newArrayList();
            for (ByteBuffer key : keys)
                keysList.add(ByteBufferUtil.bytesToHex(key));
            Map<String, String> traceParameters = ImmutableMap.of("keys", keysList.toString(),
                                                                  "column_parent", column_parent.toString(),
                                                                  "predicate", predicate.toString(),
                                                                  "consistency_level", consistency_level.name());
            Tracing.instance.begin("multiget_slice", traceParameters);
        }
        else
        {
            logger.debug("multiget_slice");
        }

        try
        {
            ClientState cState = state();
            String keyspace = cState.getKeyspace();
            cState.hasColumnFamilyAccess(keyspace, column_parent.column_family, Permission.SELECT);
            return multigetSliceInternal(keyspace, keys, column_parent, System.currentTimeMillis(), predicate, consistency_level);
        }
        catch (RequestValidationException e)
        {
            throw ThriftConversion.toThrift(e);
        }
        finally
        {
            Tracing.instance.stopSession();
        }
    }

    private SliceQueryFilter toInternalFilter(CFMetaData metadata, ColumnParent parent, SliceRange range)
    {
        SliceQueryFilter filter = new SliceQueryFilter(range.start, range.finish, range.reversed, range.count);
        if (metadata.isSuper())
            filter = SuperColumns.fromSCSliceFilter((CompositeType)metadata.comparator, parent.bufferForSuper_column(), filter);
        return filter;
    }

    private IDiskAtomFilter toInternalFilter(CFMetaData metadata, ColumnParent parent, SlicePredicate predicate)
    {
        IDiskAtomFilter filter;
        if (predicate.column_names != null)
        {
            if (metadata.isSuper())
            {
                CompositeType type = (CompositeType)metadata.comparator;
                SortedSet s = new TreeSet<ByteBuffer>(parent.isSetSuper_column() ? type.types.get(1) : type.types.get(0));
                s.addAll(predicate.column_names);
                filter = SuperColumns.fromSCNamesFilter(type, parent.bufferForSuper_column(), new NamesQueryFilter(s));
            }
            else
            {
                SortedSet s = new TreeSet<ByteBuffer>(metadata.comparator);
                s.addAll(predicate.column_names);
                filter = new NamesQueryFilter(s);
            }
        }
        else
        {
            filter = toInternalFilter(metadata, parent, predicate.slice_range);
        }
        return filter;
    }

    private Map<ByteBuffer, List<ColumnOrSuperColumn>> multigetSliceInternal(String keyspace,
                                                                             List<ByteBuffer> keys,
                                                                             ColumnParent column_parent,
                                                                             long timestamp,
                                                                             SlicePredicate predicate,
                                                                             ConsistencyLevel consistency_level)
    throws org.apache.cassandra.exceptions.InvalidRequestException, UnavailableException, TimedOutException
    {
        CFMetaData metadata = ThriftValidation.validateColumnFamily(keyspace, column_parent.column_family);
        ThriftValidation.validateColumnParent(metadata, column_parent);
        ThriftValidation.validatePredicate(metadata, column_parent, predicate);

        org.apache.cassandra.db.ConsistencyLevel consistencyLevel = ThriftConversion.fromThrift(consistency_level);
        consistencyLevel.validateForRead(keyspace);

        List<ReadCommand> commands = new ArrayList<ReadCommand>(keys.size());
        IDiskAtomFilter filter = toInternalFilter(metadata, column_parent, predicate);

        for (ByteBuffer key: keys)
        {
            ThriftValidation.validateKey(metadata, key);
            // Note that we should not share a slice filter amongst the command, due to SliceQueryFilter not  being immutable
            // due to its columnCounter used by the lastCounted() method (also see SelectStatement.getSliceCommands)
            commands.add(ReadCommand.create(keyspace, key, column_parent.getColumn_family(), timestamp, filter.cloneShallow()));
        }

        return getSlice(commands, column_parent.isSetSuper_column(), consistencyLevel);
    }

    public ColumnOrSuperColumn get(ByteBuffer key, ColumnPath column_path, ConsistencyLevel consistency_level)
    throws InvalidRequestException, NotFoundException, UnavailableException, TimedOutException
    {
        if (startSessionIfRequested())
        {
            Map<String, String> traceParameters = ImmutableMap.of("key", ByteBufferUtil.bytesToHex(key),
                                                                  "column_path", column_path.toString(),
                                                                  "consistency_level", consistency_level.name());
            Tracing.instance.begin("get", traceParameters);
        }
        else
        {
            logger.debug("get");
        }

        try
        {
            ThriftClientState cState = state();
            String keyspace = cState.getKeyspace();
            cState.hasColumnFamilyAccess(keyspace, column_path.column_family, Permission.SELECT);

            CFMetaData metadata = ThriftValidation.validateColumnFamily(keyspace, column_path.column_family);
            ThriftValidation.validateColumnPath(metadata, column_path);
            org.apache.cassandra.db.ConsistencyLevel consistencyLevel = ThriftConversion.fromThrift(consistency_level);
            consistencyLevel.validateForRead(keyspace);

            ThriftValidation.validateKey(metadata, key);

            IDiskAtomFilter filter;
            if (metadata.isSuper())
            {
                CompositeType type = (CompositeType)metadata.comparator;
                SortedSet names = new TreeSet<ByteBuffer>(column_path.column == null ? type.types.get(0) : type.types.get(1));
                names.add(column_path.column == null ? column_path.super_column : column_path.column);
                filter = SuperColumns.fromSCNamesFilter(type, column_path.column == null ? null : column_path.bufferForSuper_column(), new NamesQueryFilter(names));
            }
            else
            {
                SortedSet<ByteBuffer> names = new TreeSet<ByteBuffer>(metadata.comparator);
                names.add(column_path.column);
                filter = new NamesQueryFilter(names);
            }

            long now = System.currentTimeMillis();
            ReadCommand command = ReadCommand.create(keyspace, key, column_path.column_family, now, filter);

            Map<DecoratedKey, ColumnFamily> cfamilies = readColumnFamily(Arrays.asList(command), consistencyLevel);

            ColumnFamily cf = cfamilies.get(StorageService.getPartitioner().decorateKey(command.key));

            if (cf == null)
                throw new NotFoundException();
            List<ColumnOrSuperColumn> tcolumns = thriftifyColumnFamily(cf, metadata.isSuper() && column_path.column != null, false, now);
            if (tcolumns.isEmpty())
                throw new NotFoundException();
            assert tcolumns.size() == 1;
            return tcolumns.get(0);
        }
        catch (RequestValidationException e)
        {
            throw ThriftConversion.toThrift(e);
        }
        finally
        {
            Tracing.instance.stopSession();
        }
    }

    public int get_count(ByteBuffer key, ColumnParent column_parent, SlicePredicate predicate, ConsistencyLevel consistency_level)
    throws InvalidRequestException, UnavailableException, TimedOutException
    {
        if (startSessionIfRequested())
        {
            Map<String, String> traceParameters = ImmutableMap.of("key", ByteBufferUtil.bytesToHex(key),
                                                                  "column_parent", column_parent.toString(),
                                                                  "predicate", predicate.toString(),
                                                                  "consistency_level", consistency_level.name());
            Tracing.instance.begin("get_count", traceParameters);
        }
        else
        {
            logger.debug("get_count");
        }

        try
        {
            ThriftClientState cState = state();
            String keyspace = cState.getKeyspace();
            cState.hasColumnFamilyAccess(keyspace, column_parent.column_family, Permission.SELECT);
            Keyspace keyspaceName = Keyspace.open(keyspace);
            ColumnFamilyStore cfs = keyspaceName.getColumnFamilyStore(column_parent.column_family);
            long timestamp = System.currentTimeMillis();

            if (predicate.column_names != null)
                return getSliceInternal(keyspace, key, column_parent, timestamp, predicate, consistency_level).size();

            int pageSize;
            // request by page if this is a large row
            if (cfs.getMeanColumns() > 0)
            {
                int averageColumnSize = (int) (cfs.getMeanRowSize() / cfs.getMeanColumns());
                pageSize = Math.min(COUNT_PAGE_SIZE, DatabaseDescriptor.getInMemoryCompactionLimit() / averageColumnSize);
                pageSize = Math.max(2, pageSize);
                logger.debug("average row column size is {}; using pageSize of {}", averageColumnSize, pageSize);
            }
            else
            {
                pageSize = COUNT_PAGE_SIZE;
            }

            SliceRange sliceRange = predicate.slice_range == null
                                  ? new SliceRange(ByteBufferUtil.EMPTY_BYTE_BUFFER, ByteBufferUtil.EMPTY_BYTE_BUFFER, false, Integer.MAX_VALUE)
                                  : predicate.slice_range;
            SliceQueryFilter filter = toInternalFilter(cfs.metadata, column_parent, sliceRange);

            return QueryPagers.countPaged(keyspace,
                                          column_parent.column_family,
                                          key,
                                          filter,
                                          ThriftConversion.fromThrift(consistency_level),
                                          pageSize,
                                          timestamp);
        }
        catch (RequestExecutionException e)
        {
            throw ThriftConversion.rethrow(e);
        }
        catch (RequestValidationException e)
        {
            throw ThriftConversion.toThrift(e);
        }
        finally
        {
            Tracing.instance.stopSession();
        }
    }

    private static ByteBuffer getName(ColumnOrSuperColumn cosc)
    {
        return cosc.isSetSuper_column() ? cosc.super_column.name :
                   (cosc.isSetColumn() ? cosc.column.name :
                       (cosc.isSetCounter_column() ? cosc.counter_column.name : cosc.counter_super_column.name));
    }

    public Map<ByteBuffer, Integer> multiget_count(List<ByteBuffer> keys, ColumnParent column_parent, SlicePredicate predicate, ConsistencyLevel consistency_level)
    throws InvalidRequestException, UnavailableException, TimedOutException
    {
        if (startSessionIfRequested())
        {
            List<String> keysList = Lists.newArrayList();
            for (ByteBuffer key : keys)
            {
                keysList.add(ByteBufferUtil.bytesToHex(key));
            }
            Map<String, String> traceParameters = ImmutableMap.of("keys", keysList.toString(),
                                                                  "column_parent", column_parent.toString(),
                                                                  "predicate", predicate.toString(),
                                                                  "consistency_level", consistency_level.name());
            Tracing.instance.begin("multiget_count", traceParameters);
        }
        else
        {
            logger.debug("multiget_count");
        }

        try
        {
            ThriftClientState cState = state();
            String keyspace = cState.getKeyspace();
            cState.hasColumnFamilyAccess(keyspace, column_parent.column_family, Permission.SELECT);

            Map<ByteBuffer, Integer> counts = new HashMap<ByteBuffer, Integer>();
            Map<ByteBuffer, List<ColumnOrSuperColumn>> columnFamiliesMap = multigetSliceInternal(keyspace,
                                                                                                 keys,
                                                                                                 column_parent,
                                                                                                 System.currentTimeMillis(),
                                                                                                 predicate,
                                                                                                 consistency_level);

            for (Map.Entry<ByteBuffer, List<ColumnOrSuperColumn>> cf : columnFamiliesMap.entrySet())
                counts.put(cf.getKey(), cf.getValue().size());
            return counts;
        }
        catch (RequestValidationException e)
        {
            throw ThriftConversion.toThrift(e);
        }
        finally
        {
            Tracing.instance.stopSession();
        }
    }

    private void internal_insert(ByteBuffer key, ColumnParent column_parent, Column column, ConsistencyLevel consistency_level)
    throws RequestValidationException, UnavailableException, TimedOutException
    {
        ThriftClientState cState = state();
        String keyspace = cState.getKeyspace();
        cState.hasColumnFamilyAccess(keyspace, column_parent.column_family, Permission.MODIFY);

        CFMetaData metadata = ThriftValidation.validateColumnFamily(keyspace, column_parent.column_family, false);
        ThriftValidation.validateKey(metadata, key);
        ThriftValidation.validateColumnParent(metadata, column_parent);
        // SuperColumn field is usually optional, but not when we're inserting
        if (metadata.cfType == ColumnFamilyType.Super && column_parent.super_column == null)
        {
            throw new org.apache.cassandra.exceptions.InvalidRequestException("missing mandatory super column name for super CF " + column_parent.column_family);
        }
        ThriftValidation.validateColumnNames(metadata, column_parent, Arrays.asList(column.name));
        ThriftValidation.validateColumnData(metadata, column, column_parent.super_column != null);

        RowMutation rm;
        try
        {
            ByteBuffer name = column.name;
            if (metadata.isSuper())
                name = CompositeType.build(column_parent.super_column, name);

            ColumnFamily cf = ArrayBackedSortedColumns.factory.create(cState.getKeyspace(), column_parent.column_family);
            cf.addColumn(name, column.value, column.timestamp, column.ttl);
            rm = new RowMutation(cState.getKeyspace(), key, cf);
        }
        catch (MarshalException e)
        {
            throw new org.apache.cassandra.exceptions.InvalidRequestException(e.getMessage());
        }
        doInsert(consistency_level, Arrays.asList(rm));
    }

    public void insert(ByteBuffer key, ColumnParent column_parent, Column column, ConsistencyLevel consistency_level)
    throws InvalidRequestException, UnavailableException, TimedOutException
    {
        if (startSessionIfRequested())
        {
            Map<String, String> traceParameters = ImmutableMap.of("key", ByteBufferUtil.bytesToHex(key),
                                                                  "column_parent", column_parent.toString(),
                                                                  "column", column.toString(),
                                                                  "consistency_level", consistency_level.name());
            Tracing.instance.begin("insert", traceParameters);
        }
        else
        {
            logger.debug("insert");
        }

        try
        {
            internal_insert(key, column_parent, column, consistency_level);
        }
        catch (RequestValidationException e)
        {
            throw ThriftConversion.toThrift(e);
        }
        finally
        {
            Tracing.instance.stopSession();
        }
    }

    public CASResult cas(ByteBuffer key,
                         String column_family,
                         List<Column> expected,
                         List<Column> updates,
                         ConsistencyLevel serial_consistency_level,
                         ConsistencyLevel commit_consistency_level)
    throws InvalidRequestException, UnavailableException, TimedOutException
    {
        if (startSessionIfRequested())
        {
            Map<String, String> traceParameters = ImmutableMap.of("key", ByteBufferUtil.bytesToHex(key),
                                                                  "column_family", column_family,
                                                                  "old", expected.toString(),
                                                                  "updates", updates.toString());
            Tracing.instance.begin("cas", traceParameters);
        }
        else
        {
            logger.debug("cas");
        }

        try
        {
            ThriftClientState cState = state();
            String keyspace = cState.getKeyspace();
            cState.hasColumnFamilyAccess(keyspace, column_family, Permission.MODIFY);

            CFMetaData metadata = ThriftValidation.validateColumnFamily(keyspace, column_family, false);
            ThriftValidation.validateKey(metadata, key);
            if (metadata.cfType == ColumnFamilyType.Super)
                throw new org.apache.cassandra.exceptions.InvalidRequestException("CAS does not support supercolumns");

            Iterable<ByteBuffer> names = Iterables.transform(updates, new Function<Column, ByteBuffer>()
            {
                public ByteBuffer apply(Column column)
                {
                    return column.name;
                }
            });
            ThriftValidation.validateColumnNames(metadata, new ColumnParent(column_family), names);
            for (Column column : updates)
                ThriftValidation.validateColumnData(metadata, column, false);

            CFMetaData cfm = Schema.instance.getCFMetaData(cState.getKeyspace(), column_family);
            UnsortedColumns cfUpdates = UnsortedColumns.factory.create(cfm);
            for (Column column : updates)
                cfUpdates.addColumn(column.name, column.value, column.timestamp);

            ColumnFamily cfExpected;
            if (expected.isEmpty())
            {
                cfExpected = null;
            }
            else
            {
                cfExpected = TreeMapBackedSortedColumns.factory.create(cfm);
                for (Column column : expected)
                    cfExpected.addColumn(column.name, column.value, column.timestamp);
            }

            schedule(DatabaseDescriptor.getWriteRpcTimeout());
            ColumnFamily result = StorageProxy.cas(cState.getKeyspace(),
                                                   column_family,
                                                   key,
                                                   null,
                                                   cfExpected,
                                                   cfUpdates,
                                                   ThriftConversion.fromThrift(serial_consistency_level),
                                                   ThriftConversion.fromThrift(commit_consistency_level));
            return result == null
                 ? new CASResult(true)
                 : new CASResult(false).setCurrent_values(thriftifyColumnsAsColumns(result.getSortedColumns(), System.currentTimeMillis()));
        }
        catch (RequestTimeoutException e)
        {
            throw ThriftConversion.toThrift(e);
        }
        catch (RequestValidationException e)
        {
            throw ThriftConversion.toThrift(e);
        }
        catch (RequestExecutionException e)
        {
            throw ThriftConversion.rethrow(e);
        }
        finally
        {
            Tracing.instance.stopSession();
        }
    }

    private List<IMutation> createMutationList(ConsistencyLevel consistency_level,
                                               Map<ByteBuffer,Map<String,List<Mutation>>> mutation_map,
                                               boolean allowCounterMutations)
    throws RequestValidationException
    {
        List<IMutation> rowMutations = new ArrayList<IMutation>();
        ThriftClientState cState = state();
        String keyspace = cState.getKeyspace();

        for (Map.Entry<ByteBuffer, Map<String, List<Mutation>>> mutationEntry: mutation_map.entrySet())
        {
            ByteBuffer key = mutationEntry.getKey();

            // We need to separate row mutation for standard cf and counter cf (that will be encapsulated in a
            // CounterMutation) because it doesn't follow the same code path
            RowMutation rmStandard = null;
            RowMutation rmCounter = null;

            Map<String, List<Mutation>> columnFamilyToMutations = mutationEntry.getValue();
            for (Map.Entry<String, List<Mutation>> columnFamilyMutations : columnFamilyToMutations.entrySet())
            {
                String cfName = columnFamilyMutations.getKey();

                cState.hasColumnFamilyAccess(keyspace, cfName, Permission.MODIFY);

                CFMetaData metadata = ThriftValidation.validateColumnFamily(keyspace, cfName);
                ThriftValidation.validateKey(metadata, key);

                RowMutation rm;
                if (metadata.getDefaultValidator().isCommutative())
                {
                    ThriftConversion.fromThrift(consistency_level).validateCounterForWrite(metadata);
                    rmCounter = rmCounter == null ? new RowMutation(keyspace, key) : rmCounter;
                    rm = rmCounter;
                }
                else
                {
                    rmStandard = rmStandard == null ? new RowMutation(keyspace, key) : rmStandard;
                    rm = rmStandard;
                }

                for (Mutation mutation : columnFamilyMutations.getValue())
                {
                    ThriftValidation.validateMutation(metadata, mutation);

                    if (mutation.deletion != null)
                    {
                        deleteColumnOrSuperColumn(rm, cfName, mutation.deletion);
                    }
                    if (mutation.column_or_supercolumn != null)
                    {
                        addColumnOrSuperColumn(rm, cfName, mutation.column_or_supercolumn);
                    }
                }
            }
            if (rmStandard != null && !rmStandard.isEmpty())
                rowMutations.add(rmStandard);

            if (rmCounter != null && !rmCounter.isEmpty())
            {
                if (allowCounterMutations)
                    rowMutations.add(new CounterMutation(rmCounter, ThriftConversion.fromThrift(consistency_level)));
                else
                    throw new org.apache.cassandra.exceptions.InvalidRequestException("Counter mutations are not allowed in atomic batches");
            }
        }

        return rowMutations;
    }

    private void addColumnOrSuperColumn(RowMutation rm, String cfName, ColumnOrSuperColumn cosc)
    {
        if (cosc.super_column != null)
        {
            for (Column column : cosc.super_column.columns)
            {
                rm.add(cfName, CompositeType.build(cosc.super_column.name, column.name), column.value, column.timestamp, column.ttl);
            }
        }
        else if (cosc.column != null)
        {
            rm.add(cfName, cosc.column.name, cosc.column.value, cosc.column.timestamp, cosc.column.ttl);
        }
        else if (cosc.counter_super_column != null)
        {
            for (CounterColumn column : cosc.counter_super_column.columns)
            {
                rm.addCounter(cfName, CompositeType.build(cosc.counter_super_column.name, column.name), column.value);
            }
        }
        else // cosc.counter_column != null
        {
            rm.addCounter(cfName, cosc.counter_column.name, cosc.counter_column.value);
        }
    }

    private void deleteColumnOrSuperColumn(RowMutation rm, String cfName, Deletion del)
    {
        if (del.predicate != null && del.predicate.column_names != null)
        {
            for (ByteBuffer c : del.predicate.column_names)
            {
                if (del.super_column == null && Schema.instance.getColumnFamilyType(rm.getKeyspaceName(), cfName) == ColumnFamilyType.Super)
                    rm.deleteRange(cfName, SuperColumns.startOf(c), SuperColumns.endOf(c), del.timestamp);
                else if (del.super_column != null)
                    rm.delete(cfName, CompositeType.build(del.super_column, c), del.timestamp);
                else
                    rm.delete(cfName, c, del.timestamp);
            }
        }
        else if (del.predicate != null && del.predicate.slice_range != null)
        {
            if (del.super_column == null && Schema.instance.getColumnFamilyType(rm.getKeyspaceName(), cfName) == ColumnFamilyType.Super)
                rm.deleteRange(cfName,
                               SuperColumns.startOf(del.predicate.getSlice_range().start),
                               SuperColumns.startOf(del.predicate.getSlice_range().finish),
                               del.timestamp);
            else if (del.super_column != null)
                rm.deleteRange(cfName,
                               CompositeType.build(del.super_column, del.predicate.getSlice_range().start),
                               CompositeType.build(del.super_column, del.predicate.getSlice_range().finish),
                               del.timestamp);
            else
                rm.deleteRange(cfName, del.predicate.getSlice_range().start, del.predicate.getSlice_range().finish, del.timestamp);
        }
        else
        {
            if (del.super_column != null)
                rm.deleteRange(cfName, SuperColumns.startOf(del.super_column), SuperColumns.endOf(del.super_column), del.timestamp);
            else
                rm.delete(cfName, del.timestamp);
        }
    }

    public void batch_mutate(Map<ByteBuffer,Map<String,List<Mutation>>> mutation_map, ConsistencyLevel consistency_level)
    throws InvalidRequestException, UnavailableException, TimedOutException
    {
        if (startSessionIfRequested())
        {
            Map<String, String> traceParameters = Maps.newLinkedHashMap();
            for (Map.Entry<ByteBuffer, Map<String, List<Mutation>>> mutationEntry : mutation_map.entrySet())
            {
                traceParameters.put(ByteBufferUtil.bytesToHex(mutationEntry.getKey()),
                                    Joiner.on(";").withKeyValueSeparator(":").join(mutationEntry.getValue()));
            }
            traceParameters.put("consistency_level", consistency_level.name());
            Tracing.instance.begin("batch_mutate", traceParameters);
        }
        else
        {
            logger.debug("batch_mutate");
        }

        try
        {
            doInsert(consistency_level, createMutationList(consistency_level, mutation_map, true));
        }
        catch (RequestValidationException e)
        {
            throw ThriftConversion.toThrift(e);
        }
        finally
        {
            Tracing.instance.stopSession();
        }
    }

    public void atomic_batch_mutate(Map<ByteBuffer,Map<String,List<Mutation>>> mutation_map, ConsistencyLevel consistency_level)
    throws InvalidRequestException, UnavailableException, TimedOutException
    {
        if (startSessionIfRequested())
        {
            Map<String, String> traceParameters = Maps.newLinkedHashMap();
            for (Map.Entry<ByteBuffer, Map<String, List<Mutation>>> mutationEntry : mutation_map.entrySet())
            {
                traceParameters.put(ByteBufferUtil.bytesToHex(mutationEntry.getKey()),
                                    Joiner.on(";").withKeyValueSeparator(":").join(mutationEntry.getValue()));
            }
            traceParameters.put("consistency_level", consistency_level.name());
            Tracing.instance.begin("atomic_batch_mutate", traceParameters);
        }
        else
        {
            logger.debug("atomic_batch_mutate");
        }

        try
        {
            doInsert(consistency_level, createMutationList(consistency_level, mutation_map, false), true);
        }
        catch (RequestValidationException e)
        {
            throw ThriftConversion.toThrift(e);
        }
        finally
        {
            Tracing.instance.stopSession();
        }
    }

    private void internal_remove(ByteBuffer key, ColumnPath column_path, long timestamp, ConsistencyLevel consistency_level, boolean isCommutativeOp)
    throws RequestValidationException, UnavailableException, TimedOutException
    {
        ThriftClientState cState = state();
        String keyspace = cState.getKeyspace();
        cState.hasColumnFamilyAccess(keyspace, column_path.column_family, Permission.MODIFY);

        CFMetaData metadata = ThriftValidation.validateColumnFamily(keyspace, column_path.column_family, isCommutativeOp);
        ThriftValidation.validateKey(metadata, key);
        ThriftValidation.validateColumnPathOrParent(metadata, column_path);
        if (isCommutativeOp)
            ThriftConversion.fromThrift(consistency_level).validateCounterForWrite(metadata);

        RowMutation rm = new RowMutation(keyspace, key);
        if (column_path.super_column == null && column_path.column == null)
            rm.delete(column_path.column_family, timestamp);
        else if (column_path.super_column == null)
            rm.delete(column_path.column_family, column_path.column, timestamp);
        else if (column_path.column == null)
            rm.deleteRange(column_path.column_family, SuperColumns.startOf(column_path.super_column), SuperColumns.endOf(column_path.super_column), timestamp);
        else
            rm.delete(column_path.column_family, CompositeType.build(column_path.super_column, column_path.column), timestamp);

        if (isCommutativeOp)
            doInsert(consistency_level, Arrays.asList(new CounterMutation(rm, ThriftConversion.fromThrift(consistency_level))));
        else
            doInsert(consistency_level, Arrays.asList(rm));
    }

    public void remove(ByteBuffer key, ColumnPath column_path, long timestamp, ConsistencyLevel consistency_level)
    throws InvalidRequestException, UnavailableException, TimedOutException
    {
        if (startSessionIfRequested())
        {
            Map<String, String> traceParameters = ImmutableMap.of("key", ByteBufferUtil.bytesToHex(key),
                                                                  "column_path", column_path.toString(),
                                                                  "timestamp", timestamp + "",
                                                                  "consistency_level", consistency_level.name());
            Tracing.instance.begin("remove", traceParameters);
        }
        else
        {
            logger.debug("remove");
        }

        try
        {
            internal_remove(key, column_path, timestamp, consistency_level, false);
        }
        catch (RequestValidationException e)
        {
            throw ThriftConversion.toThrift(e);
        }
        finally
        {
            Tracing.instance.stopSession();
        }
    }

    private void doInsert(ConsistencyLevel consistency_level, List<? extends IMutation> mutations)
    throws UnavailableException, TimedOutException, org.apache.cassandra.exceptions.InvalidRequestException
    {
        doInsert(consistency_level, mutations, false);
    }

    private void doInsert(ConsistencyLevel consistency_level, List<? extends IMutation> mutations, boolean mutateAtomically)
    throws UnavailableException, TimedOutException, org.apache.cassandra.exceptions.InvalidRequestException
    {
        org.apache.cassandra.db.ConsistencyLevel consistencyLevel = ThriftConversion.fromThrift(consistency_level);
        consistencyLevel.validateForWrite(state().getKeyspace());
        if (mutations.isEmpty())
            return;

        schedule(DatabaseDescriptor.getWriteRpcTimeout());
        try
        {
            StorageProxy.mutateWithTriggers(mutations, consistencyLevel, mutateAtomically);
        }
        catch (RequestExecutionException e)
        {
            ThriftConversion.rethrow(e);
        }
        finally
        {
            release();
        }
    }

    private void validateLogin() throws InvalidRequestException
    {
        try
        {
            state().validateLogin();
        }
        catch (UnauthorizedException e)
        {
            throw new InvalidRequestException(e.getMessage());
        }
    }

    public KsDef describe_keyspace(String keyspaceName) throws NotFoundException, InvalidRequestException
    {
        validateLogin();

        KSMetaData ksm = Schema.instance.getKSMetaData(keyspaceName);
        if (ksm == null)
            throw new NotFoundException();

        return ksm.toThrift();
    }

    public List<KeySlice> get_range_slices(ColumnParent column_parent, SlicePredicate predicate, KeyRange range, ConsistencyLevel consistency_level)
    throws InvalidRequestException, UnavailableException, TException, TimedOutException
    {
        if (startSessionIfRequested())
        {
            Map<String, String> traceParameters = ImmutableMap.of(
                    "column_parent", column_parent.toString(),
                    "predicate", predicate.toString(),
                    "range", range.toString(),
                    "consistency_level", consistency_level.name());
            Tracing.instance.begin("get_range_slices", traceParameters);
        }
        else
        {
            logger.debug("range_slice");
        }

        try
        {
            ThriftClientState cState = state();
            String keyspace = cState.getKeyspace();
            cState.hasColumnFamilyAccess(keyspace, column_parent.column_family, Permission.SELECT);

            CFMetaData metadata = ThriftValidation.validateColumnFamily(keyspace, column_parent.column_family);
            ThriftValidation.validateColumnParent(metadata, column_parent);
            ThriftValidation.validatePredicate(metadata, column_parent, predicate);
            ThriftValidation.validateKeyRange(metadata, column_parent.super_column, range);

            org.apache.cassandra.db.ConsistencyLevel consistencyLevel = ThriftConversion.fromThrift(consistency_level);
            consistencyLevel.validateForRead(keyspace);

            List<Row> rows = null;

            IPartitioner<?> p = StorageService.getPartitioner();
            AbstractBounds<RowPosition> bounds;
            if (range.start_key == null)
            {
                Token.TokenFactory<?> tokenFactory = p.getTokenFactory();
                Token left = tokenFactory.fromString(range.start_token);
                Token right = tokenFactory.fromString(range.end_token);
                bounds = Range.makeRowRange(left, right, p);
            }
            else
            {
                RowPosition end = range.end_key == null
                                ? p.getTokenFactory().fromString(range.end_token).maxKeyBound(p)
                                : RowPosition.forKey(range.end_key, p);
                bounds = new Bounds<RowPosition>(RowPosition.forKey(range.start_key, p), end);
            }
            long now = System.currentTimeMillis();
            schedule(DatabaseDescriptor.getRangeRpcTimeout());
            try
            {
                IDiskAtomFilter filter = ThriftValidation.asIFilter(predicate, metadata, column_parent.super_column);
                rows = StorageProxy.getRangeSlice(new RangeSliceCommand(keyspace,
                                                                        column_parent.column_family,
                                                                        now,
                                                                        filter,
                                                                        bounds,
                                                                        range.row_filter,
                                                                        range.count),
                                                  consistencyLevel);
            }
            finally
            {
                release();
            }
            assert rows != null;

            return thriftifyKeySlices(rows, column_parent, predicate, now);
        }
        catch (RequestValidationException e)
        {
            throw ThriftConversion.toThrift(e);
        }
        catch (ReadTimeoutException e)
        {
            throw ThriftConversion.toThrift(e);
        }
        catch (org.apache.cassandra.exceptions.UnavailableException e)
        {
            throw ThriftConversion.toThrift(e);
        }
        finally
        {
            Tracing.instance.stopSession();
        }
    }

    public List<KeySlice> get_paged_slice(String column_family, KeyRange range, ByteBuffer start_column, ConsistencyLevel consistency_level)
    throws InvalidRequestException, UnavailableException, TimedOutException, TException
    {
        if (startSessionIfRequested())
        {
            Map<String, String> traceParameters = ImmutableMap.of("column_family", column_family,
                                                                  "range", range.toString(),
                                                                  "start_column", ByteBufferUtil.bytesToHex(start_column),
                                                                  "consistency_level", consistency_level.name());
            Tracing.instance.begin("get_paged_slice", traceParameters);
        }
        else
        {
            logger.debug("get_paged_slice");
        }

        try
        {

            ThriftClientState cState = state();
            String keyspace = cState.getKeyspace();
            cState.hasColumnFamilyAccess(keyspace, column_family, Permission.SELECT);

            CFMetaData metadata = ThriftValidation.validateColumnFamily(keyspace, column_family);
            ThriftValidation.validateKeyRange(metadata, null, range);

            org.apache.cassandra.db.ConsistencyLevel consistencyLevel = ThriftConversion.fromThrift(consistency_level);
            consistencyLevel.validateForRead(keyspace);

            SlicePredicate predicate = new SlicePredicate().setSlice_range(new SliceRange(start_column, ByteBufferUtil.EMPTY_BYTE_BUFFER, false, -1));

            IPartitioner p = StorageService.getPartitioner();
            AbstractBounds<RowPosition> bounds;
            if (range.start_key == null)
            {
                // (token, key) is unsupported, assume (token, token)
                Token.TokenFactory tokenFactory = p.getTokenFactory();
                Token left = tokenFactory.fromString(range.start_token);
                Token right = tokenFactory.fromString(range.end_token);
                bounds = Range.makeRowRange(left, right, p);
            }
            else
            {
                RowPosition end = range.end_key == null
                                ? p.getTokenFactory().fromString(range.end_token).maxKeyBound(p)
                                : RowPosition.forKey(range.end_key, p);
                bounds = new Bounds<RowPosition>(RowPosition.forKey(range.start_key, p), end);
            }

            if (range.row_filter != null && !range.row_filter.isEmpty())
                throw new InvalidRequestException("Cross-row paging is not supported along with index clauses");

            List<Row> rows;
            long now = System.currentTimeMillis();
            schedule(DatabaseDescriptor.getRangeRpcTimeout());
            try
            {
                IDiskAtomFilter filter = ThriftValidation.asIFilter(predicate, metadata, null);
                rows = StorageProxy.getRangeSlice(new RangeSliceCommand(keyspace, column_family, now, filter, bounds, null, range.count, true, true), consistencyLevel);
            }
            finally
            {
                release();
            }
            assert rows != null;

            return thriftifyKeySlices(rows, new ColumnParent(column_family), predicate, now);
        }
        catch (RequestValidationException e)
        {
            throw ThriftConversion.toThrift(e);
        }
        catch (ReadTimeoutException e)
        {
            throw ThriftConversion.toThrift(e);
        }
        catch (org.apache.cassandra.exceptions.UnavailableException e)
        {
            throw ThriftConversion.toThrift(e);
        }
        finally
        {
            Tracing.instance.stopSession();
        }
    }

    private List<KeySlice> thriftifyKeySlices(List<Row> rows, ColumnParent column_parent, SlicePredicate predicate, long now)
    {
        List<KeySlice> keySlices = new ArrayList<KeySlice>(rows.size());
        boolean reversed = predicate.slice_range != null && predicate.slice_range.reversed;
        for (Row row : rows)
        {
            List<ColumnOrSuperColumn> thriftifiedColumns = thriftifyColumnFamily(row.cf, column_parent.super_column != null, reversed, now);
            keySlices.add(new KeySlice(row.key.key, thriftifiedColumns));
        }

        return keySlices;
    }

    public List<KeySlice> get_indexed_slices(ColumnParent column_parent, IndexClause index_clause, SlicePredicate column_predicate, ConsistencyLevel consistency_level)
    throws InvalidRequestException, UnavailableException, TimedOutException, TException
    {
        if (startSessionIfRequested())
        {
            Map<String, String> traceParameters = ImmutableMap.of("column_parent", column_parent.toString(),
                                                                  "index_clause", index_clause.toString(),
                                                                  "slice_predicate", column_predicate.toString(),
                                                                  "consistency_level", consistency_level.name());
            Tracing.instance.begin("get_indexed_slices", traceParameters);
        }
        else
        {
            logger.debug("scan");
        }

        try
        {
            ThriftClientState cState = state();
            String keyspace = cState.getKeyspace();
            cState.hasColumnFamilyAccess(keyspace, column_parent.column_family, Permission.SELECT);
            CFMetaData metadata = ThriftValidation.validateColumnFamily(keyspace, column_parent.column_family, false);
            ThriftValidation.validateColumnParent(metadata, column_parent);
            ThriftValidation.validatePredicate(metadata, column_parent, column_predicate);
            ThriftValidation.validateIndexClauses(metadata, index_clause);
            org.apache.cassandra.db.ConsistencyLevel consistencyLevel = ThriftConversion.fromThrift(consistency_level);
            consistencyLevel.validateForRead(keyspace);

            IPartitioner p = StorageService.getPartitioner();
            AbstractBounds<RowPosition> bounds = new Bounds<RowPosition>(RowPosition.forKey(index_clause.start_key, p),
                                                                         p.getMinimumToken().minKeyBound());

            IDiskAtomFilter filter = ThriftValidation.asIFilter(column_predicate, metadata, column_parent.super_column);
            long now = System.currentTimeMillis();
            RangeSliceCommand command = new RangeSliceCommand(keyspace,
                                                              column_parent.column_family,
                                                              now,
                                                              filter,
                                                              bounds,
                                                              index_clause.expressions,
                                                              index_clause.count);

            List<Row> rows = StorageProxy.getRangeSlice(command, consistencyLevel);
            return thriftifyKeySlices(rows, column_parent, column_predicate, now);
        }
        catch (RequestValidationException e)
        {
            throw ThriftConversion.toThrift(e);
        }
        catch (ReadTimeoutException e)
        {
            throw ThriftConversion.toThrift(e);
        }
        catch (org.apache.cassandra.exceptions.UnavailableException e)
        {
            throw ThriftConversion.toThrift(e);
        }
        finally
        {
            Tracing.instance.stopSession();
        }
    }

    public List<KsDef> describe_keyspaces() throws TException, InvalidRequestException
    {
        validateLogin();

        Set<String> keyspaces = Schema.instance.getKeyspaces();
        List<KsDef> ksset = new ArrayList<KsDef>(keyspaces.size());
        for (String ks : keyspaces)
        {
            try
            {
                ksset.add(describe_keyspace(ks));
            }
            catch (NotFoundException nfe)
            {
                logger.info("Failed to find metadata for keyspace '" + ks + "'. Continuing... ");
            }
        }
        return ksset;
    }

    public String describe_cluster_name() throws TException
    {
        return DatabaseDescriptor.getClusterName();
    }

    public String describe_version() throws TException
    {
        return cassandraConstants.VERSION;
    }

    public List<TokenRange> describe_ring(String keyspace) throws InvalidRequestException
    {
        try
        {
            return StorageService.instance.describeRing(keyspace);
        }
        catch (RequestValidationException e)
        {
            throw ThriftConversion.toThrift(e);
        }
    }

    public Map<String, String> describe_token_map() throws InvalidRequestException
    {
        return StorageService.instance.getTokenToEndpointMap();
    }

    public String describe_partitioner() throws TException
    {
        return StorageService.getPartitioner().getClass().getName();
    }

    public String describe_snitch() throws TException
    {
        if (DatabaseDescriptor.getEndpointSnitch() instanceof DynamicEndpointSnitch)
            return ((DynamicEndpointSnitch)DatabaseDescriptor.getEndpointSnitch()).subsnitch.getClass().getName();
        return DatabaseDescriptor.getEndpointSnitch().getClass().getName();
    }

    @Deprecated
    public List<String> describe_splits(String cfName, String start_token, String end_token, int keys_per_split)
    throws TException, InvalidRequestException
    {
        List<CfSplit> splits = describe_splits_ex(cfName, start_token, end_token, keys_per_split);
        List<String> result = new ArrayList<String>(splits.size() + 1);

        result.add(splits.get(0).getStart_token());
        for (CfSplit cfSplit : splits)
            result.add(cfSplit.getEnd_token());

        return result;
    }

    public List<CfSplit> describe_splits_ex(String cfName, String start_token, String end_token, int keys_per_split)
    throws InvalidRequestException, TException
    {
        try
        {
            Token.TokenFactory tf = StorageService.getPartitioner().getTokenFactory();
            Range<Token> tr = new Range<Token>(tf.fromString(start_token), tf.fromString(end_token));
            List<Pair<Range<Token>, Long>> splits =
                    StorageService.instance.getSplits(state().getKeyspace(), cfName, tr, keys_per_split, Schema.instance.getCFMetaData(state().getKeyspace(), cfName));
            List<CfSplit> result = new ArrayList<CfSplit>(splits.size());
            for (Pair<Range<Token>, Long> split : splits)
                result.add(new CfSplit(split.left.left.toString(), split.left.right.toString(), split.right));
            return result;
        }
        catch (RequestValidationException e)
        {
            throw ThriftConversion.toThrift(e);
        }
    }

    public void login(AuthenticationRequest auth_request) throws AuthenticationException, AuthorizationException, TException
    {
        try
        {
            AuthenticatedUser user = DatabaseDescriptor.getAuthenticator().authenticate(auth_request.getCredentials());
            state().login(user);
        }
        catch (org.apache.cassandra.exceptions.AuthenticationException e)
        {
            throw ThriftConversion.toThrift(e);
        }
    }

    /**
     * Schedule the current thread for access to the required services
     */
    private void schedule(long timeoutMS) throws UnavailableException
    {
        try
        {
            requestScheduler.queue(Thread.currentThread(), state().getSchedulingValue(), timeoutMS);
        }
        catch (TimeoutException e)
        {
            throw new UnavailableException();
        }
    }

    /**
     * Release count for the used up resources
     */
    private void release()
    {
        requestScheduler.release();
    }

    public String system_add_column_family(CfDef cf_def)
    throws InvalidRequestException, SchemaDisagreementException, TException
    {
        logger.debug("add_column_family");

        try
        {
            ClientState cState = state();
            String keyspace = cState.getKeyspace();
            cState.hasKeyspaceAccess(keyspace, Permission.CREATE);
            cf_def.unsetId(); // explicitly ignore any id set by client (Hector likes to set zero)
            CFMetaData cfm = CFMetaData.fromThrift(cf_def);
            CFMetaData.validateCompactionOptions(cfm.compactionStrategyClass, cfm.compactionStrategyOptions);
            cfm.addDefaultIndexNames();

            if (!cfm.getTriggers().isEmpty())
                state().ensureIsSuper("Only superusers are allowed to add triggers.");

            MigrationManager.announceNewColumnFamily(cfm);
            return Schema.instance.getVersion().toString();
        }
        catch (RequestValidationException e)
        {
            throw ThriftConversion.toThrift(e);
        }
    }

    public String system_drop_column_family(String column_family)
    throws InvalidRequestException, SchemaDisagreementException, TException
    {
        logger.debug("drop_column_family");

        ThriftClientState cState = state();

        try
        {
            String keyspace = cState.getKeyspace();
            cState.hasColumnFamilyAccess(keyspace, column_family, Permission.DROP);
            MigrationManager.announceColumnFamilyDrop(keyspace, column_family);
            return Schema.instance.getVersion().toString();
        }
        catch (RequestValidationException e)
        {
            throw ThriftConversion.toThrift(e);
        }
    }

    public String system_add_keyspace(KsDef ks_def)
    throws InvalidRequestException, SchemaDisagreementException, TException
    {
        logger.debug("add_keyspace");

        try
        {
            ThriftValidation.validateKeyspaceNotSystem(ks_def.name);
            state().hasAllKeyspacesAccess(Permission.CREATE);
            ThriftValidation.validateKeyspaceNotYetExisting(ks_def.name);

            // generate a meaningful error if the user setup keyspace and/or column definition incorrectly
            for (CfDef cf : ks_def.cf_defs)
            {
                if (!cf.getKeyspace().equals(ks_def.getName()))
                {
                    throw new InvalidRequestException("CfDef (" + cf.getName() +") had a keyspace definition that did not match KsDef");
                }
            }

            Collection<CFMetaData> cfDefs = new ArrayList<CFMetaData>(ks_def.cf_defs.size());
            for (CfDef cf_def : ks_def.cf_defs)
            {
                cf_def.unsetId(); // explicitly ignore any id set by client (same as system_add_column_family)
                CFMetaData cfm = CFMetaData.fromThrift(cf_def);
                cfm.addDefaultIndexNames();

                if (!cfm.getTriggers().isEmpty())
                    state().ensureIsSuper("Only superusers are allowed to add triggers.");

                cfDefs.add(cfm);
            }
            MigrationManager.announceNewKeyspace(KSMetaData.fromThrift(ks_def, cfDefs.toArray(new CFMetaData[cfDefs.size()])));
            return Schema.instance.getVersion().toString();
        }
        catch (RequestValidationException e)
        {
            throw ThriftConversion.toThrift(e);
        }
    }

    public String system_drop_keyspace(String keyspace)
    throws InvalidRequestException, SchemaDisagreementException, TException
    {
        logger.debug("drop_keyspace");

        try
        {
            ThriftValidation.validateKeyspaceNotSystem(keyspace);
            state().hasKeyspaceAccess(keyspace, Permission.DROP);

            MigrationManager.announceKeyspaceDrop(keyspace);
            return Schema.instance.getVersion().toString();
        }
        catch (RequestValidationException e)
        {
            throw ThriftConversion.toThrift(e);
        }
    }

    /** update an existing keyspace, but do not allow column family modifications.
     * @throws SchemaDisagreementException
     */
    public String system_update_keyspace(KsDef ks_def)
    throws InvalidRequestException, SchemaDisagreementException, TException
    {
        logger.debug("update_keyspace");

        try
        {
            ThriftValidation.validateKeyspaceNotSystem(ks_def.name);
            state().hasKeyspaceAccess(ks_def.name, Permission.ALTER);
            ThriftValidation.validateKeyspace(ks_def.name);
            if (ks_def.getCf_defs() != null && ks_def.getCf_defs().size() > 0)
                throw new InvalidRequestException("Keyspace update must not contain any column family definitions.");

            MigrationManager.announceKeyspaceUpdate(KSMetaData.fromThrift(ks_def));
            return Schema.instance.getVersion().toString();
        }
        catch (RequestValidationException e)
        {
            throw ThriftConversion.toThrift(e);
        }
    }

    public String system_update_column_family(CfDef cf_def)
    throws InvalidRequestException, SchemaDisagreementException, TException
    {
        logger.debug("update_column_family");

        try
        {
            if (cf_def.keyspace == null || cf_def.name == null)
                throw new InvalidRequestException("Keyspace and CF name must be set.");

            state().hasColumnFamilyAccess(cf_def.keyspace, cf_def.name, Permission.ALTER);
            CFMetaData oldCfm = Schema.instance.getCFMetaData(cf_def.keyspace, cf_def.name);

            if (oldCfm == null)
                throw new InvalidRequestException("Could not find column family definition to modify.");


            CFMetaData.applyImplicitDefaults(cf_def);
            CFMetaData cfm = CFMetaData.fromThrift(cf_def);
            CFMetaData.validateCompactionOptions(cfm.compactionStrategyClass, cfm.compactionStrategyOptions);
            cfm.addDefaultIndexNames();

            if (!oldCfm.getTriggers().equals(cfm.getTriggers()))
                state().ensureIsSuper("Only superusers are allowed to add or remove triggers.");

            MigrationManager.announceColumnFamilyUpdate(cfm, true);
            return Schema.instance.getVersion().toString();
        }
        catch (RequestValidationException e)
        {
            throw ThriftConversion.toThrift(e);
        }
    }

    public void truncate(String cfname) throws InvalidRequestException, UnavailableException, TimedOutException, TException
    {
        ClientState cState = state();

        try
        {
            String keyspace = cState.getKeyspace();
            cState.hasColumnFamilyAccess(keyspace, cfname, Permission.MODIFY);

            if (startSessionIfRequested())
            {
                Tracing.instance.begin("truncate", ImmutableMap.of("cf", cfname, "ks", keyspace));
            }
            else
            {
                logger.debug("truncating {}.{}", cState.getKeyspace(), cfname);
            }

            schedule(DatabaseDescriptor.getTruncateRpcTimeout());
            try
            {
                StorageProxy.truncateBlocking(cState.getKeyspace(), cfname);
            }
            finally
            {
                release();
            }
        }
        catch (RequestValidationException e)
        {
            throw ThriftConversion.toThrift(e);
        }
        catch (org.apache.cassandra.exceptions.UnavailableException e)
        {
            throw ThriftConversion.toThrift(e);
        }
        catch (TimeoutException e)
        {
            throw new TimedOutException();
        }
        catch (IOException e)
        {
            throw (UnavailableException) new UnavailableException().initCause(e);
        }
        finally
        {
            Tracing.instance.stopSession();
        }
    }

    public void set_keyspace(String keyspace) throws InvalidRequestException, TException
    {
        try
        {
            state().setKeyspace(keyspace);
        }
        catch (RequestValidationException e)
        {
            throw ThriftConversion.toThrift(e);
        }
    }

    public Map<String, List<String>> describe_schema_versions() throws TException, InvalidRequestException
    {
        logger.debug("checking schema agreement");
        return StorageProxy.describeSchemaVersions();
    }

    // counter methods

    public void add(ByteBuffer key, ColumnParent column_parent, CounterColumn column, ConsistencyLevel consistency_level)
            throws InvalidRequestException, UnavailableException, TimedOutException, TException
    {
        if (startSessionIfRequested())
        {
            Map<String, String> traceParameters = ImmutableMap.of("column_parent", column_parent.toString(),
                                                                  "column", column.toString(),
                                                                  "consistency_level", consistency_level.name());
            Tracing.instance.begin("add", traceParameters);
        }
        else
        {
            logger.debug("add");
        }

        try
        {
            ClientState cState = state();
            String keyspace = cState.getKeyspace();

            cState.hasColumnFamilyAccess(keyspace, column_parent.column_family, Permission.MODIFY);

            CFMetaData metadata = ThriftValidation.validateColumnFamily(keyspace, column_parent.column_family, true);
            ThriftValidation.validateKey(metadata, key);
            ThriftConversion.fromThrift(consistency_level).validateCounterForWrite(metadata);
            ThriftValidation.validateColumnParent(metadata, column_parent);
            // SuperColumn field is usually optional, but not when we're adding
            if (metadata.cfType == ColumnFamilyType.Super && column_parent.super_column == null)
                throw new InvalidRequestException("missing mandatory super column name for super CF " + column_parent.column_family);

            ThriftValidation.validateColumnNames(metadata, column_parent, Arrays.asList(column.name));

            RowMutation rm = new RowMutation(keyspace, key);
            try
            {
                if (metadata.isSuper())
                    rm.addCounter(column_parent.column_family, CompositeType.build(column_parent.super_column, column.name), column.value);
                else
                    rm.addCounter(column_parent.column_family, column.name, column.value);
            }
            catch (MarshalException e)
            {
                throw new InvalidRequestException(e.getMessage());
            }
            doInsert(consistency_level, Arrays.asList(new CounterMutation(rm, ThriftConversion.fromThrift(consistency_level))));
        }
        catch (RequestValidationException e)
        {
            throw ThriftConversion.toThrift(e);
        }
        finally
        {
            Tracing.instance.stopSession();
        }
    }

    public void remove_counter(ByteBuffer key, ColumnPath path, ConsistencyLevel consistency_level)
    throws InvalidRequestException, UnavailableException, TimedOutException, TException
    {
        if (startSessionIfRequested())
        {
            Map<String, String> traceParameters = ImmutableMap.of("key", ByteBufferUtil.bytesToHex(key),
                                                                  "column_path", path.toString(),
                                                                  "consistency_level", consistency_level.name());
            Tracing.instance.begin("remove_counter", traceParameters);
        }
        else
        {
            logger.debug("remove_counter");
        }

        try
        {
            internal_remove(key, path, System.currentTimeMillis(), consistency_level, true);
        }
        catch (RequestValidationException e)
        {
            throw ThriftConversion.toThrift(e);
        }
        finally
        {
            Tracing.instance.stopSession();
        }
    }

    private static String uncompress(ByteBuffer query, Compression compression) throws InvalidRequestException
    {
        String queryString = null;

        // Decompress the query string.
        try
        {
            switch (compression)
            {
                case GZIP:
                    DataOutputBuffer decompressed = new DataOutputBuffer();
                    byte[] outBuffer = new byte[1024], inBuffer = new byte[1024];

                    Inflater decompressor = new Inflater();

                    int lenRead = 0;
                    while (true)
                    {
                        if (decompressor.needsInput())
                            lenRead = query.remaining() < 1024 ? query.remaining() : 1024;
                        query.get(inBuffer, 0, lenRead);
                        decompressor.setInput(inBuffer, 0, lenRead);

                        int lenWrite = 0;
                        while ((lenWrite = decompressor.inflate(outBuffer)) != 0)
                            decompressed.write(outBuffer, 0, lenWrite);

                        if (decompressor.finished())
                            break;
                    }

                    decompressor.end();

                    queryString = new String(decompressed.getData(), 0, decompressed.size(), "UTF-8");
                    break;
                case NONE:
                    try
                    {
                        queryString = ByteBufferUtil.string(query);
                    }
                    catch (CharacterCodingException ex)
                    {
                        throw new InvalidRequestException(ex.getMessage());
                    }
                    break;
            }
        }
        catch (DataFormatException e)
        {
            throw new InvalidRequestException("Error deflating query string.");
        }
        catch (UnsupportedEncodingException e)
        {
            throw new InvalidRequestException("Unknown query string encoding.");
        }
        return queryString;
    }

    private void validateCQLVersion(int major) throws InvalidRequestException
    {
        /*
         * The rules are:
         *   - If no version are set, we don't validate anything. The reason is
         *     that 1) old CQL2 client might not have called set_cql_version
         *     and 2) some client may have removed the set_cql_version for CQL3
         *     when updating to 1.2.0. A CQL3 client upgrading from pre-1.2
         *     shouldn't be in that case however since set_cql_version uses to
         *     be mandatory (for CQL3).
         *   - Otherwise, checks the major matches whatever was set.
         */
        SemanticVersion versionSet = state().getCQLVersion();
        if (versionSet == null)
            return;

        if (versionSet.major != major)
            throw new InvalidRequestException(
                "Cannot execute/prepare CQL" + major + " statement since the CQL has been set to CQL" + versionSet.major
              + "(This might mean your client hasn't been upgraded correctly to use the new CQL3 methods introduced in Cassandra 1.2+).");
    }

    public CqlResult execute_cql_query(ByteBuffer query, Compression compression)
    throws InvalidRequestException, UnavailableException, TimedOutException, SchemaDisagreementException, TException
    {
        validateCQLVersion(2);
        maybeLogCQL2Warning();

        try
        {
            String queryString = uncompress(query, compression);
            if (startSessionIfRequested())
            {
                Tracing.instance.begin("execute_cql_query",
                                       ImmutableMap.of("query", queryString));
            }
            else
            {
                logger.debug("execute_cql_query");
            }

            return QueryProcessor.process(queryString, state());
        }
        catch (RequestExecutionException e)
        {
            throw ThriftConversion.rethrow(e);
        }
        catch (RequestValidationException e)
        {
            throw ThriftConversion.toThrift(e);
        }
        finally
        {
            Tracing.instance.stopSession();
        }
    }

    public CqlResult execute_cql3_query(ByteBuffer query, Compression compression, ConsistencyLevel cLevel)
    throws InvalidRequestException, UnavailableException, TimedOutException, SchemaDisagreementException, TException
    {
        validateCQLVersion(3);
        try
        {
            String queryString = uncompress(query, compression);
            if (startSessionIfRequested())
            {
                Tracing.instance.begin("execute_cql3_query",
                                       ImmutableMap.of("query", queryString));
            }
            else
            {
                logger.debug("execute_cql3_query");
            }

            ThriftClientState cState = state();
            return org.apache.cassandra.cql3.QueryProcessor.process(queryString, ThriftConversion.fromThrift(cLevel), cState.getQueryState()).toThriftResult();
        }
        catch (RequestExecutionException e)
        {
            throw ThriftConversion.rethrow(e);
        }
        catch (RequestValidationException e)
        {
            throw ThriftConversion.toThrift(e);
        }
        finally
        {
            Tracing.instance.stopSession();
        }
    }

    public CqlPreparedResult prepare_cql_query(ByteBuffer query, Compression compression)
    throws InvalidRequestException, TException
    {
        if (logger.isDebugEnabled())
            logger.debug("prepare_cql_query");

        validateCQLVersion(2);
        maybeLogCQL2Warning();

        try
        {
            ThriftClientState cState = state();
            String queryString = uncompress(query,compression);
            return QueryProcessor.prepare(queryString, cState);
        }
        catch (RequestValidationException e)
        {
            throw ThriftConversion.toThrift(e);
        }
    }

    public CqlPreparedResult prepare_cql3_query(ByteBuffer query, Compression compression)
    throws InvalidRequestException, TException
    {
        if (logger.isDebugEnabled())
            logger.debug("prepare_cql3_query");

        validateCQLVersion(3);

        try
        {
            ThriftClientState cState = state();
            String queryString = uncompress(query,compression);
            return org.apache.cassandra.cql3.QueryProcessor.prepare(queryString, cState, true).toThriftPreparedResult();
        }
        catch (RequestValidationException e)
        {
            throw ThriftConversion.toThrift(e);
        }
    }

    public CqlResult execute_prepared_cql_query(int itemId, List<ByteBuffer> bindVariables)
    throws InvalidRequestException, UnavailableException, TimedOutException, SchemaDisagreementException, TException
    {
        validateCQLVersion(2);
        maybeLogCQL2Warning();

        if (startSessionIfRequested())
        {
            // TODO we don't have [typed] access to CQL bind variables here.  CASSANDRA-4560 is open to add support.
            Tracing.instance.begin("execute_prepared_cql_query", Collections.<String, String>emptyMap());
        }
        else
        {
            logger.debug("execute_prepared_cql_query");
        }

        try
        {
            ThriftClientState cState = state();
            CQLStatement statement = cState.getPrepared().get(itemId);

            if (statement == null)
                throw new InvalidRequestException(String.format("Prepared query with ID %d not found", itemId));
            logger.trace("Retrieved prepared statement #{} with {} bind markers", itemId, statement.boundTerms);

            return QueryProcessor.processPrepared(statement, cState, bindVariables);
        }
        catch (RequestExecutionException e)
        {
            throw ThriftConversion.rethrow(e);
        }
        catch (RequestValidationException e)
        {
            throw ThriftConversion.toThrift(e);
        }
        finally
        {
            Tracing.instance.stopSession();
        }
    }

    public CqlResult execute_prepared_cql3_query(int itemId, List<ByteBuffer> bindVariables, ConsistencyLevel cLevel)
    throws InvalidRequestException, UnavailableException, TimedOutException, SchemaDisagreementException, TException
    {
        validateCQLVersion(3);

        if (startSessionIfRequested())
        {
            // TODO we don't have [typed] access to CQL bind variables here.  CASSANDRA-4560 is open to add support.
            Tracing.instance.begin("execute_prepared_cql3_query", Collections.<String, String>emptyMap());
        }
        else
        {
            logger.debug("execute_prepared_cql3_query");
        }

        try
        {
            ThriftClientState cState = state();
            org.apache.cassandra.cql3.CQLStatement statement = org.apache.cassandra.cql3.QueryProcessor.getPrepared(itemId);

            if (statement == null)
                throw new InvalidRequestException(String.format("Prepared query with ID %d not found" +
                                                                " (either the query was not prepared on this host (maybe the host has been restarted?)" +
                                                                " or you have prepared more than %d queries and queries %d has been evicted from the internal cache)",
                                                                itemId, org.apache.cassandra.cql3.QueryProcessor.MAX_CACHE_PREPARED, itemId));
            logger.trace("Retrieved prepared statement #{} with {} bind markers", itemId, statement.getBoundsTerms());

            return org.apache.cassandra.cql3.QueryProcessor.processPrepared(statement,
                                                                            cState.getQueryState(),
                                                                            new QueryOptions(ThriftConversion.fromThrift(cLevel), bindVariables)).toThriftResult();
        }
        catch (RequestExecutionException e)
        {
            throw ThriftConversion.rethrow(e);
        }
        catch (RequestValidationException e)
        {
            throw ThriftConversion.toThrift(e);
        }
        finally
        {
            Tracing.instance.stopSession();
        }
    }

    /*
     * Deprecated, but if a client sets CQL2, it is a no-op for compatibility sake.
     * If it sets CQL3 however, we throw an IRE because this mean the client
     * hasn't been updated for Cassandra 1.2 and should start using the new
     * execute_cql3_query, etc... and there is no point no warning it early.
     */
    public void set_cql_version(String version) throws InvalidRequestException
    {
        try
        {
            state().setCQLVersion(version);
        }
        catch (org.apache.cassandra.exceptions.InvalidRequestException e)
        {
            throw new InvalidRequestException(e.getMessage());
        }
    }

    private void maybeLogCQL2Warning()
    {
        if (!loggedCQL2Warning)
        {
            logger.warn("CQL2 has been deprecated since Cassandra 2.0, and will be removed entirely in version 2.2."
                        + " Please switch to CQL3 before then.");
            loggedCQL2Warning = true;
        }
    }

    public ByteBuffer trace_next_query() throws TException
    {
        UUID sessionId = UUIDGen.getTimeUUID();
        state().getQueryState().prepareTracingSession(sessionId);
        return TimeUUIDType.instance.decompose(sessionId);
    }

    private boolean startSessionIfRequested()
    {
        if (state().getQueryState().traceNextQuery())
        {
            state().getQueryState().createTracingSession();
            return true;
        }
        return false;
    }

    private void registerMetrics()
    {
        ClientMetrics.instance.addCounter("connectedThriftClients", new Callable<Integer>()
        {
            @Override
            public Integer call() throws Exception
            {
                return ThriftSessionManager.instance.getConnectedClients();
            }
        });
    }
    // main method moved to CassandraDaemon
}<|MERGE_RESOLUTION|>--- conflicted
+++ resolved
@@ -51,7 +51,6 @@
 import org.apache.cassandra.db.filter.NamesQueryFilter;
 import org.apache.cassandra.db.filter.SliceQueryFilter;
 import org.apache.cassandra.db.marshal.CompositeType;
-import org.apache.cassandra.serializers.MarshalException;
 import org.apache.cassandra.db.marshal.TimeUUIDType;
 import org.apache.cassandra.dht.*;
 import org.apache.cassandra.exceptions.*;
@@ -59,14 +58,12 @@
 import org.apache.cassandra.locator.DynamicEndpointSnitch;
 import org.apache.cassandra.metrics.ClientMetrics;
 import org.apache.cassandra.scheduler.IRequestScheduler;
+import org.apache.cassandra.serializers.MarshalException;
 import org.apache.cassandra.service.ClientState;
 import org.apache.cassandra.service.MigrationManager;
 import org.apache.cassandra.service.StorageProxy;
 import org.apache.cassandra.service.StorageService;
-<<<<<<< HEAD
 import org.apache.cassandra.service.pager.QueryPagers;
-=======
->>>>>>> 5b7dd5e6
 import org.apache.cassandra.tracing.Tracing;
 import org.apache.cassandra.utils.ByteBufferUtil;
 import org.apache.cassandra.utils.Pair;
@@ -1964,7 +1961,7 @@
         try
         {
             ThriftClientState cState = state();
-            String queryString = uncompress(query,compression);
+            String queryString = uncompress(query, compression);
             return QueryProcessor.prepare(queryString, cState);
         }
         catch (RequestValidationException e)
