/*
 * Licensed to the Apache Software Foundation (ASF) under one
 * or more contributor license agreements.  See the NOTICE file
 * distributed with this work for additional information
 * regarding copyright ownership.  The ASF licenses this file
 * to you under the Apache License, Version 2.0 (the
 * "License"); you may not use this file except in compliance
 * with the License.  You may obtain a copy of the License at
 *
 *     http://www.apache.org/licenses/LICENSE-2.0
 *
 * Unless required by applicable law or agreed to in writing, software
 * distributed under the License is distributed on an "AS IS" BASIS,
 * WITHOUT WARRANTIES OR CONDITIONS OF ANY KIND, either express or implied.
 * See the License for the specific language governing permissions and
 * limitations under the License.
 */
package org.apache.cassandra.cql3;

import java.util.Locale;
import java.nio.ByteBuffer;

import org.apache.cassandra.cache.IMeasurableMemory;
import org.apache.cassandra.cql3.statements.Selectable;
import org.apache.cassandra.db.marshal.AbstractType;
import org.apache.cassandra.utils.ByteBufferUtil;
import org.apache.cassandra.utils.ObjectSizes;
import org.apache.cassandra.utils.memory.AbstractAllocator;

/**
 * Represents an identifer for a CQL column definition.
 * TODO : should support light-weight mode without text representation for when not interned
 */
<<<<<<< HEAD
public class ColumnIdentifier implements Selectable, IMeasurableMemory
=======
public class ColumnIdentifier implements Selectable
>>>>>>> 082bfc9e
{
    public final ByteBuffer bytes;
    private final String text;

    private static final long EMPTY_SIZE = ObjectSizes.measure(new ColumnIdentifier("", true));

    public ColumnIdentifier(String rawText, boolean keepCase)
    {
        this.text = keepCase ? rawText : rawText.toLowerCase(Locale.US);
        this.bytes = ByteBufferUtil.bytes(this.text);
    }

    public ColumnIdentifier(ByteBuffer bytes, AbstractType type)
    {
        this.bytes = bytes;
        this.text = type.getString(bytes);
    }

<<<<<<< HEAD
    private ColumnIdentifier(ByteBuffer bytes, String text)
=======
    public ColumnIdentifier(ByteBuffer key, AbstractType<?> type)
>>>>>>> 082bfc9e
    {
        this.bytes = bytes;
        this.text = text;
    }

    @Override
    public final int hashCode()
    {
        return bytes.hashCode();
    }

    @Override
    public final boolean equals(Object o)
    {
        // Note: it's worth checking for reference equality since we intern those
        // in SparseCellNameType
        if (this == o)
            return true;

        if(!(o instanceof ColumnIdentifier))
            return false;
        ColumnIdentifier that = (ColumnIdentifier)o;
        return bytes.equals(that.bytes);
    }

    @Override
    public String toString()
    {
        return text;
    }
<<<<<<< HEAD

    public long unsharedHeapSize()
    {
        return EMPTY_SIZE
             + ObjectSizes.sizeOnHeapOf(bytes)
             + ObjectSizes.sizeOf(text);
    }

    public long excessHeapSizeExcludingData()
    {
        return EMPTY_SIZE
             + ObjectSizes.sizeOnHeapExcludingData(bytes)
             + ObjectSizes.sizeOf(text);
    }

    public ColumnIdentifier clone(AbstractAllocator allocator)
    {
        return new ColumnIdentifier(allocator.clone(bytes), text);
    }

=======
>>>>>>> 082bfc9e
}<|MERGE_RESOLUTION|>--- conflicted
+++ resolved
@@ -31,11 +31,7 @@
  * Represents an identifer for a CQL column definition.
  * TODO : should support light-weight mode without text representation for when not interned
  */
-<<<<<<< HEAD
 public class ColumnIdentifier implements Selectable, IMeasurableMemory
-=======
-public class ColumnIdentifier implements Selectable
->>>>>>> 082bfc9e
 {
     public final ByteBuffer bytes;
     private final String text;
@@ -48,17 +44,13 @@
         this.bytes = ByteBufferUtil.bytes(this.text);
     }
 
-    public ColumnIdentifier(ByteBuffer bytes, AbstractType type)
+    public ColumnIdentifier(ByteBuffer bytes, AbstractType<?> type)
     {
         this.bytes = bytes;
         this.text = type.getString(bytes);
     }
 
-<<<<<<< HEAD
     private ColumnIdentifier(ByteBuffer bytes, String text)
-=======
-    public ColumnIdentifier(ByteBuffer key, AbstractType<?> type)
->>>>>>> 082bfc9e
     {
         this.bytes = bytes;
         this.text = text;
@@ -89,7 +81,6 @@
     {
         return text;
     }
-<<<<<<< HEAD
 
     public long unsharedHeapSize()
     {
@@ -110,6 +101,4 @@
         return new ColumnIdentifier(allocator.clone(bytes), text);
     }
 
-=======
->>>>>>> 082bfc9e
 }