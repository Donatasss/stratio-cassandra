--- conflicted
+++ resolved
@@ -247,15 +247,9 @@
         public void execute(ByteBuffer rowKey, ColumnFamily cf, Composite prefix, UpdateParameters params) throws InvalidRequestException
         {
             // delete + put
-<<<<<<< HEAD
-            CellName name = cf.getComparator().create(prefix, column.name);
+            CellName name = cf.getComparator().create(prefix, column);
             cf.addAtom(params.makeTombstoneForOverwrite(name.slice()));
-            Putter.doPut(t, cf, prefix, column.name, params);
-=======
-            ColumnNameBuilder column = maybeUpdatePrefix(cf.metadata(), prefix).add(columnName.key);
-            cf.addAtom(params.makeTombstoneForOverwrite(column.build(), column.buildAsEndOfRange()));
-            Putter.doPut(t, cf, column, params);
->>>>>>> b09d8769
+            Putter.doPut(t, cf, prefix, column, params);
         }
     }
 
@@ -283,11 +277,7 @@
             if (key == null)
                 throw new InvalidRequestException("Invalid null map key");
 
-<<<<<<< HEAD
-            CellName cellName = cf.getComparator().create(prefix, column.name, key);
-=======
-            ByteBuffer cellName = maybeUpdatePrefix(cf.metadata(), prefix).add(columnName.key).add(key).build();
->>>>>>> b09d8769
+            CellName cellName = cf.getComparator().create(prefix, column, key);
 
             if (value == null)
             {
@@ -315,14 +305,10 @@
 
         public void execute(ByteBuffer rowKey, ColumnFamily cf, Composite prefix, UpdateParameters params) throws InvalidRequestException
         {
-<<<<<<< HEAD
-            doPut(t, cf, prefix, column.name, params);
-=======
-            doPut(t, cf, maybeUpdatePrefix(cf.metadata(), prefix).add(columnName.key), params);
->>>>>>> b09d8769
-        }
-
-        static void doPut(Term t, ColumnFamily cf, Composite prefix, ColumnIdentifier columnName, UpdateParameters params) throws InvalidRequestException
+            doPut(t, cf, prefix, column, params);
+        }
+
+        static void doPut(Term t, ColumnFamily cf, Composite prefix, ColumnDefinition column, UpdateParameters params) throws InvalidRequestException
         {
             Term.Terminal value = t.bind(params.variables);
             if (value == null)
@@ -332,7 +318,7 @@
             Map<ByteBuffer, ByteBuffer> toAdd = ((Maps.Value)value).map;
             for (Map.Entry<ByteBuffer, ByteBuffer> entry : toAdd.entrySet())
             {
-                CellName cellName = cf.getComparator().create(prefix, columnName, entry.getKey());
+                CellName cellName = cf.getComparator().create(prefix, column, entry.getKey());
                 cf.addColumn(params.makeColumn(cellName, entry.getValue()));
             }
         }
@@ -352,11 +338,7 @@
                 throw new InvalidRequestException("Invalid null map key");
             assert key instanceof Constants.Value;
 
-<<<<<<< HEAD
-            CellName cellName = cf.getComparator().create(prefix, column.name, ((Constants.Value)key).bytes);
-=======
-            ByteBuffer cellName = maybeUpdatePrefix(cf.metadata(), prefix).add(columnName.key).add(((Constants.Value)key).bytes).build();
->>>>>>> b09d8769
+            CellName cellName = cf.getComparator().create(prefix, column, ((Constants.Value)key).bytes);
             cf.addColumn(params.makeTombstone(cellName));
         }
     }
