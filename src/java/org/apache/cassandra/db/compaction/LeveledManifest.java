--- conflicted
+++ resolved
@@ -54,11 +54,7 @@
      * uses a pessimistic estimate of how many keys overlap (none), so we risk wasting memory
      * or even OOMing when compacting highly overlapping sstables
      */
-<<<<<<< HEAD
-    static final int MAX_COMPACTING_L0 = 32;
-=======
     private static final int MAX_COMPACTING_L0 = 32;
->>>>>>> 6d13ce69
 
     private final ColumnFamilyStore cfs;
     private final List<SSTableReader>[] generations;
