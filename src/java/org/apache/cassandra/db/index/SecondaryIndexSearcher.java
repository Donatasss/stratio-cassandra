/*
 * Licensed to the Apache Software Foundation (ASF) under one
 * or more contributor license agreements.  See the NOTICE file
 * distributed with this work for additional information
 * regarding copyright ownership.  The ASF licenses this file
 * to you under the Apache License, Version 2.0 (the
 * "License"); you may not use this file except in compliance
 * with the License.  You may obtain a copy of the License at
 *
 *     http://www.apache.org/licenses/LICENSE-2.0
 *
 * Unless required by applicable law or agreed to in writing, software
 * distributed under the License is distributed on an "AS IS" BASIS,
 * WITHOUT WARRANTIES OR CONDITIONS OF ANY KIND, either express or implied.
 * See the License for the specific language governing permissions and
 * limitations under the License.
 */
package org.apache.cassandra.db.index;

import java.nio.ByteBuffer;
import java.util.HashMap;
import java.util.List;
import java.util.Map;
import java.util.Set;

import org.apache.cassandra.db.AbstractRangeCommand;
import org.apache.cassandra.db.ColumnFamilyStore;
import org.apache.cassandra.db.Row;
import org.apache.cassandra.db.filter.ExtendedFilter;
import org.apache.cassandra.tracing.Tracing;
import org.apache.cassandra.utils.FBUtilities;

public abstract class SecondaryIndexSearcher
{
    protected final SecondaryIndexManager indexManager;
    protected final Set<ByteBuffer> columns;
    protected final ColumnFamilyStore baseCfs;

    public SecondaryIndexSearcher(SecondaryIndexManager indexManager, Set<ByteBuffer> columns)
    {
        this.indexManager = indexManager;
        this.columns = columns;
        this.baseCfs = indexManager.baseCfs;
    }

    public SecondaryIndex highestSelectivityIndex(List<IndexExpression> clause)
    {
        IndexExpression expr = highestSelectivityPredicate(clause);
        return expr == null ? null : indexManager.getIndexForColumn(expr.column);
    }

    public abstract List<Row> search(ExtendedFilter filter);

    /**
     * @return true this index is able to handle the given index expressions.
     */
    public boolean canHandleIndexClause(List<IndexExpression> clause)
    {
        for (IndexExpression expression : clause)
        {
            if (!columns.contains(expression.column) || !expression.operator.allowsIndexQuery())
                continue;

            SecondaryIndex index = indexManager.getIndexForColumn(expression.column);
            if (index != null && index.getIndexCfs() != null)
                return true;
        }
        return false;
    }

    protected IndexExpression highestSelectivityPredicate(List<IndexExpression> clause)
    {
        IndexExpression best = null;
        int bestMeanCount = Integer.MAX_VALUE;
        Map<SecondaryIndex, Integer> candidates = new HashMap<>();

        for (IndexExpression expression : clause)
        {
            // skip columns belonging to a different index type
            if (!columns.contains(expression.column))
                continue;

            SecondaryIndex index = indexManager.getIndexForColumn(expression.column);
            if (index == null || index.getIndexCfs() == null || !expression.operator.allowsIndexQuery())
                continue;
            int columns = index.getIndexCfs().getMeanColumns();
            candidates.put(index, columns);
            if (columns < bestMeanCount)
            {
                best = expression;
                bestMeanCount = columns;
            }
        }

        if (best == null)
            Tracing.trace("No applicable indexes found");
        else
            Tracing.trace("Candidate index mean cardinalities are {}. Scanning with {}.",
<<<<<<< HEAD
                          FBUtilities.toString(candidates), indexManager.getIndexForColumn(best.column_name)
                                  .getIndexName());
=======
                          FBUtilities.toString(candidates), indexManager.getIndexForColumn(best.column).getIndexName());
>>>>>>> c6a2c65a

        return best;
    }

    /**
     * Validates the specified {@link IndexExpression}. It will throw a {@link RuntimeException} if the provided
     * clause is not valid for the index implementation.
     * 
     * @param indexExpression
     *            An {@link IndexExpression} to be validated
     */
    public void validate(IndexExpression indexExpression)
    {
    }

    /**
     * Returns {@code true} if the specified {@link AbstractRangeCommand} requires a full scan of all the nodes,
     * {@code false} otherwise.
     * 
     * @param clause
     *            An {@link IndexExpression}.
     * @return {@code true} if the {@code command} requires a full scan, {@code false} otherwise.
     */
    public boolean requiresFullScan(List<IndexExpression> clause)
    {
        return false;
    }

    /**
     * Combines the partial results of several local index queries.
     *
     * @param clause
     *            An {@link IndexExpression}.
     * @param rows
     *            The partial results to be combined.
     * @return The combination of the partial results.
     */
    public List<Row> sort(List<IndexExpression> clause, List<Row> rows)
    {
        return rows;
    }
}<|MERGE_RESOLUTION|>--- conflicted
+++ resolved
@@ -18,14 +18,9 @@
 package org.apache.cassandra.db.index;
 
 import java.nio.ByteBuffer;
-import java.util.HashMap;
-import java.util.List;
-import java.util.Map;
-import java.util.Set;
+import java.util.*;
 
-import org.apache.cassandra.db.AbstractRangeCommand;
-import org.apache.cassandra.db.ColumnFamilyStore;
-import org.apache.cassandra.db.Row;
+import org.apache.cassandra.db.*;
 import org.apache.cassandra.db.filter.ExtendedFilter;
 import org.apache.cassandra.tracing.Tracing;
 import org.apache.cassandra.utils.FBUtilities;
@@ -45,7 +40,9 @@
 
     public SecondaryIndex highestSelectivityIndex(List<IndexExpression> clause)
     {
+        System.out.println("highestSelectivityIndex for" + clause);
         IndexExpression expr = highestSelectivityPredicate(clause);
+        System.out.println("highestSelectivityIndex with expr " + expr);
         return expr == null ? null : indexManager.getIndexForColumn(expr.column);
     }
 
@@ -96,12 +93,7 @@
             Tracing.trace("No applicable indexes found");
         else
             Tracing.trace("Candidate index mean cardinalities are {}. Scanning with {}.",
-<<<<<<< HEAD
-                          FBUtilities.toString(candidates), indexManager.getIndexForColumn(best.column_name)
-                                  .getIndexName());
-=======
                           FBUtilities.toString(candidates), indexManager.getIndexForColumn(best.column).getIndexName());
->>>>>>> c6a2c65a
 
         return best;
     }
@@ -109,7 +101,7 @@
     /**
      * Validates the specified {@link IndexExpression}. It will throw a {@link RuntimeException} if the provided
      * clause is not valid for the index implementation.
-     * 
+     *
      * @param indexExpression
      *            An {@link IndexExpression} to be validated
      */
@@ -120,7 +112,7 @@
     /**
      * Returns {@code true} if the specified {@link AbstractRangeCommand} requires a full scan of all the nodes,
      * {@code false} otherwise.
-     * 
+     *
      * @param clause
      *            An {@link IndexExpression}.
      * @return {@code true} if the {@code command} requires a full scan, {@code false} otherwise.
