/*
 * Licensed to the Apache Software Foundation (ASF) under one
 * or more contributor license agreements.  See the NOTICE file
 * distributed with this work for additional information
 * regarding copyright ownership.  The ASF licenses this file
 * to you under the Apache License, Version 2.0 (the
 * "License"); you may not use this file except in compliance
 * with the License.  You may obtain a copy of the License at
 *
 *     http://www.apache.org/licenses/LICENSE-2.0
 *
 * Unless required by applicable law or agreed to in writing, software
 * distributed under the License is distributed on an "AS IS" BASIS,
 * WITHOUT WARRANTIES OR CONDITIONS OF ANY KIND, either express or implied.
 * See the License for the specific language governing permissions and
 * limitations under the License.
 */
package org.apache.cassandra.db.index;

import java.nio.ByteBuffer;
<<<<<<< HEAD
import java.util.*;
=======
import java.util.Collections;
import java.util.Iterator;
import java.util.Set;
>>>>>>> 7cc1cf00
import java.util.concurrent.ConcurrentHashMap;
import java.util.concurrent.Future;
import java.util.concurrent.FutureTask;

import com.google.common.base.Objects;
import org.apache.commons.lang3.StringUtils;

import org.slf4j.Logger;
import org.slf4j.LoggerFactory;

import org.apache.cassandra.config.CFMetaData;
import org.apache.cassandra.config.ColumnDefinition;
import org.apache.cassandra.cql3.Operator;
import org.apache.cassandra.db.*;
import org.apache.cassandra.db.compaction.CompactionManager;
import org.apache.cassandra.db.composites.CellName;
import org.apache.cassandra.db.composites.CellNameType;
import org.apache.cassandra.db.composites.SimpleDenseCellNameType;
import org.apache.cassandra.db.index.composites.CompositesIndex;
import org.apache.cassandra.db.index.keys.KeysIndex;
import org.apache.cassandra.db.marshal.AbstractType;
import org.apache.cassandra.db.marshal.BytesType;
import org.apache.cassandra.db.marshal.LocalByPartionerType;
import org.apache.cassandra.dht.LocalToken;
import org.apache.cassandra.exceptions.ConfigurationException;
import org.apache.cassandra.io.sstable.ReducingKeyIterator;
import org.apache.cassandra.io.sstable.SSTableReader;
import org.apache.cassandra.service.StorageService;
import org.apache.cassandra.utils.FBUtilities;

import org.apache.cassandra.utils.concurrent.Refs;

/**
 * Abstract base class for different types of secondary indexes.
 *
 * Do not extend this directly, please pick from PerColumnSecondaryIndex or PerRowSecondaryIndex
 */
public abstract class SecondaryIndex
{
    protected static final Logger logger = LoggerFactory.getLogger(SecondaryIndex.class);

    public static final String CUSTOM_INDEX_OPTION_NAME = "class_name";

    /**
     * The name of the option used to specify that the index is on the collection keys.
     */
    public static final String INDEX_KEYS_OPTION_NAME = "index_keys";

    /**
     * The name of the option used to specify that the index is on the collection values.
     */
    public static final String INDEX_VALUES_OPTION_NAME = "index_values";

    public static final AbstractType<?> keyComparator = StorageService.getPartitioner().preservesOrder()
            ? BytesType.instance
            : new LocalByPartionerType(StorageService.getPartitioner());

    /**
     * Base CF that has many indexes
     */
    protected ColumnFamilyStore baseCfs;


    /**
     * The column definitions which this index is responsible for
     */
    protected final Set<ColumnDefinition> columnDefs = Collections.newSetFromMap(new ConcurrentHashMap<ColumnDefinition,Boolean>());

    /**
     * Perform any initialization work
     */
    public abstract void init();

    /**
     * Reload an existing index following a change to its configuration,
     * or that of the indexed column(s). Differs from init() in that we expect
     * expect new resources (such as CFS for a KEYS index) to be created by
     * init() but not here
     */
    public abstract void reload();

    /**
     * Validates the index_options passed in the ColumnDef
     * @throws ConfigurationException
     */
    public abstract void validateOptions() throws ConfigurationException;

    /**
     * @return The name of the index
     */
    abstract public String getIndexName();

    /**
     * All internal 2ndary indexes will return "_internal_" for this. Custom
     * 2ndary indexes will return their class name. This only matter for
     * SecondaryIndexManager.groupByIndexType.
     */
    String indexTypeForGrouping()
    {
        // Our internal indexes overwrite this
        return getClass().getCanonicalName();
    }

    /**
     * Return the unique name for this index and column
     * to be stored in the SystemKeyspace that tracks if each column is built
     *
     * @param columnName the name of the column
     * @return the unique name
     */
    abstract public String getNameForSystemKeyspace(ByteBuffer columnName);

    /**
     * Checks if the index for specified column is fully built
     *
     * @param columnName the column
     * @return true if the index is fully built
     */
    public boolean isIndexBuilt(ByteBuffer columnName)
    {
        return SystemKeyspace.isIndexBuilt(baseCfs.keyspace.getName(), getNameForSystemKeyspace(columnName));
    }

    public void setIndexBuilt()
    {
        for (ColumnDefinition columnDef : columnDefs)
            SystemKeyspace.setIndexBuilt(baseCfs.keyspace.getName(), getNameForSystemKeyspace(columnDef.name.bytes));
    }

    public void setIndexRemoved()
    {
        for (ColumnDefinition columnDef : columnDefs)
            SystemKeyspace.setIndexRemoved(baseCfs.keyspace.getName(), getNameForSystemKeyspace(columnDef.name.bytes));
    }

    /**
     * Called at query time
     * Creates a implementation specific searcher instance for this index type
     * @param columns the list of columns which belong to this index type
     * @return the secondary index search impl
     */
    protected abstract SecondaryIndexSearcher createSecondaryIndexSearcher(Set<ByteBuffer> columns);

    /**
     * Forces this indexes' in memory data to disk
     */
    public abstract void forceBlockingFlush();

    /**
     * Allow access to the underlying column family store if there is one
     * @return the underlying column family store or null
     */
    public abstract ColumnFamilyStore getIndexCfs();


    /**
     * Delete all files and references to this index
     * @param columnName the indexed column to remove
     */
    public abstract void removeIndex(ByteBuffer columnName);

    /**
     * Remove the index and unregisters this index's mbean if one exists
     */
    public abstract void invalidate();

    /**
     * Truncate all the data from the current index
     *
     * @param truncatedAt The truncation timestamp, all data before that timestamp should be rejected.
     */
    public abstract void truncateBlocking(long truncatedAt);

    /**
     * Builds the index using the data in the underlying CFS
     * Blocks till it's complete
     */
    protected void buildIndexBlocking()
    {
        logger.info(String.format("Submitting index build of %s for data in %s",
                                  getIndexName(), StringUtils.join(baseCfs.getSSTables(), ", ")));

        try (Refs<SSTableReader> sstables = baseCfs.selectAndReference(ColumnFamilyStore.ALL_SSTABLES).refs)
        {
            SecondaryIndexBuilder builder = new SecondaryIndexBuilder(baseCfs,
                                                                      Collections.singleton(getIndexName()),
                                                                      new ReducingKeyIterator(sstables));
            Future<?> future = CompactionManager.instance.submitIndexBuild(builder);
            FBUtilities.waitOnFuture(future);
            forceBlockingFlush();
            setIndexBuilt();
        }
        logger.info("Index build of {} complete", getIndexName());
    }


    /**
     * Builds the index using the data in the underlying CF, non blocking
     *
     *
     * @return A future object which the caller can block on (optional)
     */
    public Future<?> buildIndexAsync()
    {
        // if we're just linking in the index to indexedColumns on an already-built index post-restart, we're done
        boolean allAreBuilt = true;
        for (ColumnDefinition cdef : columnDefs)
        {
            if (!SystemKeyspace.isIndexBuilt(baseCfs.keyspace.getName(), getNameForSystemKeyspace(cdef.name.bytes)))
            {
                allAreBuilt = false;
                break;
            }
        }

        if (allAreBuilt)
            return null;

        // build it asynchronously; addIndex gets called by CFS open and schema update, neither of which
        // we want to block for a long period.  (actual build is serialized on CompactionManager.)
        Runnable runnable = new Runnable()
        {
            public void run()
            {
                baseCfs.forceBlockingFlush();
                buildIndexBlocking();
            }
        };
        FutureTask<?> f = new FutureTask<Object>(runnable, null);

        new Thread(f, "Creating index: " + getIndexName()).start();
        return f;
    }

    public ColumnFamilyStore getBaseCfs()
    {
        return baseCfs;
    }

    private void setBaseCfs(ColumnFamilyStore baseCfs)
    {
        this.baseCfs = baseCfs;
    }

    public Set<ColumnDefinition> getColumnDefs()
    {
        return columnDefs;
    }

    void addColumnDef(ColumnDefinition columnDef)
    {
        columnDefs.add(columnDef);
    }

    void removeColumnDef(ByteBuffer name)
    {
        Iterator<ColumnDefinition> it = columnDefs.iterator();
        while (it.hasNext())
        {
            if (it.next().name.bytes.equals(name))
                it.remove();
        }
    }

    /** Returns true if the index supports lookups for the given operator, false otherwise. */
    public boolean supportsOperator(Operator operator)
    {
        return operator == Operator.EQ;
    }

    /**
     * Returns the decoratedKey for a column value
     * @param value column value
     * @return decorated key
     */
    public DecoratedKey getIndexKeyFor(ByteBuffer value)
    {
        // FIXME: this imply one column definition per index
        ByteBuffer name = columnDefs.iterator().next().name.bytes;
        return new BufferDecoratedKey(new LocalToken(baseCfs.metadata.getColumnDefinition(name).type, value), value);
    }

    /**
     * Returns true if the provided cell name is indexed by this secondary index.
     */
    public abstract boolean indexes(CellName name);

    /**
     * This is the primary way to create a secondary index instance for a CF column.
     * It will validate the index_options before initializing.
     *
     * @param baseCfs the source of data for the Index
     * @param cdef the meta information about this column (index_type, index_options, name, etc...)
     *
     * @return The secondary index instance for this column
     * @throws ConfigurationException
     */
    public static SecondaryIndex createInstance(ColumnFamilyStore baseCfs, ColumnDefinition cdef) throws ConfigurationException
    {
        SecondaryIndex index;

        switch (cdef.getIndexType())
        {
            case KEYS:
                index = new KeysIndex();
                break;
            case COMPOSITES:
                index = CompositesIndex.create(cdef);
                break;
            case CUSTOM:
                assert cdef.getIndexOptions() != null;
                String class_name = cdef.getIndexOptions().get(CUSTOM_INDEX_OPTION_NAME);
                assert class_name != null;
                try
                {
                    index = (SecondaryIndex) Class.forName(class_name).newInstance();
                }
                catch (Exception e)
                {
                    throw new RuntimeException(e);
                }
                break;
            default:
                throw new RuntimeException("Unknown index type: " + cdef.getIndexName());
        }

        index.addColumnDef(cdef);
        index.validateOptions();
        index.setBaseCfs(baseCfs);

        return index;
    }

    public abstract boolean validate(Cell cell);

    public abstract long estimateResultRows();

    /**
     * Returns the index comparator for index backed by CFS, or null.
     *
     * Note: it would be cleaner to have this be a member method. However we need this when opening indexes
     * sstables, but by then the CFS won't be fully initiated, so the SecondaryIndex object won't be accessible.
     */
    public static CellNameType getIndexComparator(CFMetaData baseMetadata, ColumnDefinition cdef)
    {
        switch (cdef.getIndexType())
        {
            case KEYS:
                return new SimpleDenseCellNameType(keyComparator);
            case COMPOSITES:
                return CompositesIndex.getIndexComparator(baseMetadata, cdef);
            case CUSTOM:
                return null;
        }
        throw new AssertionError();
    }

    public void optimize()
    {
    }

    public void validate(CFMetaData metadata, Map<String,String> indexOptions)
    {
    }

    @Override
    public String toString()
    {
        return Objects.toStringHelper(this).add("columnDefs", columnDefs).toString();
    }

}
<|MERGE_RESOLUTION|>--- conflicted
+++ resolved
@@ -18,13 +18,10 @@
 package org.apache.cassandra.db.index;
 
 import java.nio.ByteBuffer;
-<<<<<<< HEAD
-import java.util.*;
-=======
 import java.util.Collections;
 import java.util.Iterator;
+import java.util.Map;
 import java.util.Set;
->>>>>>> 7cc1cf00
 import java.util.concurrent.ConcurrentHashMap;
 import java.util.concurrent.Future;
 import java.util.concurrent.FutureTask;
@@ -79,8 +76,8 @@
     public static final String INDEX_VALUES_OPTION_NAME = "index_values";
 
     public static final AbstractType<?> keyComparator = StorageService.getPartitioner().preservesOrder()
-            ? BytesType.instance
-            : new LocalByPartionerType(StorageService.getPartitioner());
+                                                      ? BytesType.instance
+                                                      : new LocalByPartionerType(StorageService.getPartitioner());
 
     /**
      * Base CF that has many indexes
@@ -205,7 +202,7 @@
     protected void buildIndexBlocking()
     {
         logger.info(String.format("Submitting index build of %s for data in %s",
-                                  getIndexName(), StringUtils.join(baseCfs.getSSTables(), ", ")));
+                getIndexName(), StringUtils.join(baseCfs.getSSTables(), ", ")));
 
         try (Refs<SSTableReader> sstables = baseCfs.selectAndReference(ColumnFamilyStore.ALL_SSTABLES).refs)
         {
@@ -276,7 +273,7 @@
 
     void addColumnDef(ColumnDefinition columnDef)
     {
-        columnDefs.add(columnDef);
+       columnDefs.add(columnDef);
     }
 
     void removeColumnDef(ByteBuffer name)
@@ -328,25 +325,25 @@
 
         switch (cdef.getIndexType())
         {
-            case KEYS:
-                index = new KeysIndex();
-                break;
-            case COMPOSITES:
-                index = CompositesIndex.create(cdef);
-                break;
-            case CUSTOM:
-                assert cdef.getIndexOptions() != null;
-                String class_name = cdef.getIndexOptions().get(CUSTOM_INDEX_OPTION_NAME);
-                assert class_name != null;
-                try
-                {
-                    index = (SecondaryIndex) Class.forName(class_name).newInstance();
-                }
-                catch (Exception e)
-                {
-                    throw new RuntimeException(e);
-                }
-                break;
+        case KEYS:
+            index = new KeysIndex();
+            break;
+        case COMPOSITES:
+            index = CompositesIndex.create(cdef);
+            break;
+        case CUSTOM:
+            assert cdef.getIndexOptions() != null;
+            String class_name = cdef.getIndexOptions().get(CUSTOM_INDEX_OPTION_NAME);
+            assert class_name != null;
+            try
+            {
+                index = (SecondaryIndex) Class.forName(class_name).newInstance();
+            }
+            catch (Exception e)
+            {
+                throw new RuntimeException(e);
+            }
+            break;
             default:
                 throw new RuntimeException("Unknown index type: " + cdef.getIndexName());
         }
@@ -395,5 +392,4 @@
     {
         return Objects.toStringHelper(this).add("columnDefs", columnDefs).toString();
     }
-
-}
+}