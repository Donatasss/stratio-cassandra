/*
 * Licensed to the Apache Software Foundation (ASF) under one
 * or more contributor license agreements.  See the NOTICE file
 * distributed with this work for additional information
 * regarding copyright ownership.  The ASF licenses this file
 * to you under the Apache License, Version 2.0 (the
 * "License"); you may not use this file except in compliance
 * with the License.  You may obtain a copy of the License at
 *
 *     http://www.apache.org/licenses/LICENSE-2.0
 *
 * Unless required by applicable law or agreed to in writing, software
 * distributed under the License is distributed on an "AS IS" BASIS,
 * WITHOUT WARRANTIES OR CONDITIONS OF ANY KIND, either express or implied.
 * See the License for the specific language governing permissions and
 * limitations under the License.
 */
package org.apache.cassandra.db.index;

import java.nio.ByteBuffer;
import java.util.Collection;
import java.util.Collections;
import java.util.Iterator;
import java.util.Set;
import java.util.concurrent.ConcurrentHashMap;
import java.util.concurrent.Future;
import java.util.concurrent.FutureTask;

import org.apache.commons.lang3.StringUtils;
import org.slf4j.Logger;
import org.slf4j.LoggerFactory;

import org.apache.cassandra.config.CFMetaData;
import org.apache.cassandra.config.ColumnDefinition;
import org.apache.cassandra.db.BufferDecoratedKey;
import org.apache.cassandra.db.Cell;
import org.apache.cassandra.db.ColumnFamilyStore;
import org.apache.cassandra.db.DecoratedKey;
import org.apache.cassandra.db.SystemKeyspace;
import org.apache.cassandra.db.compaction.CompactionManager;
import org.apache.cassandra.db.composites.CellName;
import org.apache.cassandra.db.composites.CellNameType;
import org.apache.cassandra.db.composites.SimpleDenseCellNameType;
import org.apache.cassandra.db.index.composites.CompositesIndex;
import org.apache.cassandra.db.index.keys.KeysIndex;
import org.apache.cassandra.db.marshal.AbstractType;
import org.apache.cassandra.db.marshal.BytesType;
import org.apache.cassandra.db.marshal.LocalByPartionerType;
import org.apache.cassandra.dht.LocalToken;
import org.apache.cassandra.exceptions.ConfigurationException;
import org.apache.cassandra.io.sstable.ReducingKeyIterator;
import org.apache.cassandra.io.sstable.SSTableReader;
import org.apache.cassandra.service.StorageService;
import org.apache.cassandra.utils.FBUtilities;
import org.apache.cassandra.utils.memory.MemtableAllocator;

/**
 * Abstract base class for different types of secondary indexes.
 *
 * Do not extend this directly, please pick from PerColumnSecondaryIndex or PerRowSecondaryIndex
 */
public abstract class SecondaryIndex
{
    protected static final Logger logger = LoggerFactory.getLogger(SecondaryIndex.class);

    public static final String CUSTOM_INDEX_OPTION_NAME = "class_name";

    public static final AbstractType<?> keyComparator = StorageService.getPartitioner().preservesOrder()
                                                      ? BytesType.instance
                                                      : new LocalByPartionerType(StorageService.getPartitioner());

    /**
     * Base CF that has many indexes
     */
    protected ColumnFamilyStore baseCfs;


    /**
     * The column definitions which this index is responsible for
     */
    protected final Set<ColumnDefinition> columnDefs = Collections.newSetFromMap(new ConcurrentHashMap<ColumnDefinition,Boolean>());

    /**
     * Perform any initialization work
     */
    public abstract void init();

    /**
     * Reload an existing index following a change to its configuration,
     * or that of the indexed column(s). Differs from init() in that we expect
     * expect new resources (such as CFS for a KEYS index) to be created by
     * init() but not here
     */
    public abstract void reload();

    /**
     * Validates the index_options passed in the ColumnDef
     * @throws ConfigurationException
     */
    public abstract void validateOptions() throws ConfigurationException;

    /**
     * @return The name of the index
     */
    abstract public String getIndexName();

    /**
     * All internal 2ndary indexes will return "_internal_" for this. Custom
     * 2ndary indexes will return their class name. This only matter for
     * SecondaryIndexManager.groupByIndexType.
     */
    String indexTypeForGrouping()
    {
        // Our internal indexes overwrite this
        return getClass().getCanonicalName();
    }

    /**
     * Return the unique name for this index and column
     * to be stored in the SystemKeyspace that tracks if each column is built
     *
     * @param columnName the name of the column
     * @return the unique name
     */
    abstract public String getNameForSystemKeyspace(ByteBuffer columnName);

    /**
     * Checks if the index for specified column is fully built
     *
     * @param columnName the column
     * @return true if the index is fully built
     */
    public boolean isIndexBuilt(ByteBuffer columnName)
    {
        return SystemKeyspace.isIndexBuilt(baseCfs.keyspace.getName(), getNameForSystemKeyspace(columnName));
    }

    public void setIndexBuilt()
    {
        for (ColumnDefinition columnDef : columnDefs)
            SystemKeyspace.setIndexBuilt(baseCfs.keyspace.getName(), getNameForSystemKeyspace(columnDef.name.bytes));
    }

    public void setIndexRemoved()
    {
        for (ColumnDefinition columnDef : columnDefs)
            SystemKeyspace.setIndexRemoved(baseCfs.keyspace.getName(), getNameForSystemKeyspace(columnDef.name.bytes));
    }

    /**
     * Called at query time
     * Creates a implementation specific searcher instance for this index type
     * @param columns the list of columns which belong to this index type
     * @return the secondary index search impl
     */
    protected abstract SecondaryIndexSearcher createSecondaryIndexSearcher(Set<ByteBuffer> columns);

    /**
     * Forces this indexes' in memory data to disk
     */
    public abstract void forceBlockingFlush();

    /**
     * Allow access to the underlying column family store if there is one
     * @return the underlying column family store or null
     */
    public abstract ColumnFamilyStore getIndexCfs();


    /**
     * Delete all files and references to this index
     * @param columnName the indexed column to remove
     */
    public abstract void removeIndex(ByteBuffer columnName);

    /**
     * Remove the index and unregisters this index's mbean if one exists
     */
    public abstract void invalidate();

    /**
     * Truncate all the data from the current index
     *
     * @param truncatedAt The truncation timestamp, all data before that timestamp should be rejected.
     */
    public abstract void truncateBlocking(long truncatedAt);

    /**
     * Builds the index using the data in the underlying CFS
     * Blocks till it's complete
     */
    protected void buildIndexBlocking()
    {
        logger.info(String.format("Submitting index build of %s for data in %s",
                getIndexName(), StringUtils.join(baseCfs.getSSTables(), ", ")));

        Collection<SSTableReader> sstables = baseCfs.markCurrentSSTablesReferenced();
        try
        {
            SecondaryIndexBuilder builder = new SecondaryIndexBuilder(baseCfs,
                                                                      Collections.singleton(getIndexName()),
                                                                      new ReducingKeyIterator(sstables));
            Future<?> future = CompactionManager.instance.submitIndexBuild(builder);
            FBUtilities.waitOnFuture(future);
            forceBlockingFlush();
            setIndexBuilt();
        }
        finally
        {
            SSTableReader.releaseReferences(sstables);
        }
        logger.info("Index build of {} complete", getIndexName());
    }


    /**
     * Builds the index using the data in the underlying CF, non blocking
     *
     *
     * @return A future object which the caller can block on (optional)
     */
    public Future<?> buildIndexAsync()
    {
        // if we're just linking in the index to indexedColumns on an already-built index post-restart, we're done
        boolean allAreBuilt = true;
        for (ColumnDefinition cdef : columnDefs)
        {
            if (!SystemKeyspace.isIndexBuilt(baseCfs.keyspace.getName(), getNameForSystemKeyspace(cdef.name.bytes)))
            {
                allAreBuilt = false;
                break;
            }
        }

        if (allAreBuilt)
            return null;

        // build it asynchronously; addIndex gets called by CFS open and schema update, neither of which
        // we want to block for a long period.  (actual build is serialized on CompactionManager.)
        Runnable runnable = new Runnable()
        {
            public void run()
            {
                baseCfs.forceBlockingFlush();
                buildIndexBlocking();
            }
        };
        FutureTask<?> f = new FutureTask<Object>(runnable, null);

        new Thread(f, "Creating index: " + getIndexName()).start();
        return f;
    }

    public ColumnFamilyStore getBaseCfs()
    {
        return baseCfs;
    }

    private void setBaseCfs(ColumnFamilyStore baseCfs)
    {
        this.baseCfs = baseCfs;
    }

    public Set<ColumnDefinition> getColumnDefs()
    {
        return columnDefs;
    }

    void addColumnDef(ColumnDefinition columnDef)
    {
       columnDefs.add(columnDef);
    }

    void removeColumnDef(ByteBuffer name)
    {
<<<<<<< HEAD
        Set<ColumnDefinition> newColumnDefs = Collections.newSetFromMap(new ConcurrentHashMap<ColumnDefinition, Boolean>());
		for (ColumnDefinition columnDefinition : columnDefs)
			if (!columnDefinition.name.equals(name))
				newColumnDefs.add(columnDefinition);
		columnDefs.clear();
		for (ColumnDefinition columnDefinition : newColumnDefs)
			columnDefs.add(columnDefinition);
=======
        Iterator<ColumnDefinition> it = columnDefs.iterator();
        while (it.hasNext())
        {
            if (it.next().name.bytes.equals(name))
                it.remove();
        }
>>>>>>> c6a2c65a
    }

    /**
     * Returns the decoratedKey for a column value
     * @param value column value
     * @return decorated key
     */
    public DecoratedKey getIndexKeyFor(ByteBuffer value)
    {
        // FIXME: this imply one column definition per index
        ByteBuffer name = columnDefs.iterator().next().name.bytes;
        return new BufferDecoratedKey(new LocalToken(baseCfs.metadata.getColumnDefinition(name).type, value), value);
    }

    /**
     * Returns true if the provided cell name is indexed by this secondary index.
     */
    public abstract boolean indexes(CellName name);

    /**
     * This is the primary way to create a secondary index instance for a CF column.
     * It will validate the index_options before initializing.
     *
     * @param baseCfs the source of data for the Index
     * @param cdef the meta information about this column (index_type, index_options, name, etc...)
     *
     * @return The secondary index instance for this column
     * @throws ConfigurationException
     */
    public static SecondaryIndex createInstance(ColumnFamilyStore baseCfs, ColumnDefinition cdef) throws ConfigurationException
    {
        SecondaryIndex index;

        switch (cdef.getIndexType())
        {
        case KEYS:
            index = new KeysIndex();
            break;
        case COMPOSITES:
            index = CompositesIndex.create(cdef);
            break;
        case CUSTOM:
            assert cdef.getIndexOptions() != null;
            String class_name = cdef.getIndexOptions().get(CUSTOM_INDEX_OPTION_NAME);
            assert class_name != null;
            try
            {
                index = (SecondaryIndex) Class.forName(class_name).newInstance();
            }
            catch (Exception e)
            {
                throw new RuntimeException(e);
            }
            break;
            default:
                throw new RuntimeException("Unknown index type: " + cdef.getIndexName());
        }

        index.addColumnDef(cdef);
        index.setBaseCfs(baseCfs);
        index.validateOptions();

        return index;
    }

    public abstract boolean validate(Cell cell);

    public abstract long estimateResultRows();

    /**
     * Returns the index comparator for index backed by CFS, or null.
     *
     * Note: it would be cleaner to have this be a member method. However we need this when opening indexes
     * sstables, but by then the CFS won't be fully initiated, so the SecondaryIndex object won't be accessible.
     */
    public static CellNameType getIndexComparator(CFMetaData baseMetadata, ColumnDefinition cdef)
    {
        switch (cdef.getIndexType())
        {
            case KEYS:
                return new SimpleDenseCellNameType(keyComparator);
            case COMPOSITES:
                return CompositesIndex.getIndexComparator(baseMetadata, cdef);
            case CUSTOM:
                return null;
        }
        throw new AssertionError();
    }
    
    public void optimize() 
    {
    }
    
}<|MERGE_RESOLUTION|>--- conflicted
+++ resolved
@@ -66,8 +66,8 @@
     public static final String CUSTOM_INDEX_OPTION_NAME = "class_name";
 
     public static final AbstractType<?> keyComparator = StorageService.getPartitioner().preservesOrder()
-                                                      ? BytesType.instance
-                                                      : new LocalByPartionerType(StorageService.getPartitioner());
+            ? BytesType.instance
+            : new LocalByPartionerType(StorageService.getPartitioner());
 
     /**
      * Base CF that has many indexes
@@ -192,7 +192,7 @@
     protected void buildIndexBlocking()
     {
         logger.info(String.format("Submitting index build of %s for data in %s",
-                getIndexName(), StringUtils.join(baseCfs.getSSTables(), ", ")));
+                                  getIndexName(), StringUtils.join(baseCfs.getSSTables(), ", ")));
 
         Collection<SSTableReader> sstables = baseCfs.markCurrentSSTablesReferenced();
         try
@@ -268,27 +268,17 @@
 
     void addColumnDef(ColumnDefinition columnDef)
     {
-       columnDefs.add(columnDef);
+        columnDefs.add(columnDef);
     }
 
     void removeColumnDef(ByteBuffer name)
     {
-<<<<<<< HEAD
-        Set<ColumnDefinition> newColumnDefs = Collections.newSetFromMap(new ConcurrentHashMap<ColumnDefinition, Boolean>());
-		for (ColumnDefinition columnDefinition : columnDefs)
-			if (!columnDefinition.name.equals(name))
-				newColumnDefs.add(columnDefinition);
-		columnDefs.clear();
-		for (ColumnDefinition columnDefinition : newColumnDefs)
-			columnDefs.add(columnDefinition);
-=======
         Iterator<ColumnDefinition> it = columnDefs.iterator();
         while (it.hasNext())
         {
             if (it.next().name.bytes.equals(name))
                 it.remove();
         }
->>>>>>> c6a2c65a
     }
 
     /**
@@ -324,32 +314,32 @@
 
         switch (cdef.getIndexType())
         {
-        case KEYS:
-            index = new KeysIndex();
-            break;
-        case COMPOSITES:
-            index = CompositesIndex.create(cdef);
-            break;
-        case CUSTOM:
-            assert cdef.getIndexOptions() != null;
-            String class_name = cdef.getIndexOptions().get(CUSTOM_INDEX_OPTION_NAME);
-            assert class_name != null;
-            try
-            {
-                index = (SecondaryIndex) Class.forName(class_name).newInstance();
-            }
-            catch (Exception e)
-            {
-                throw new RuntimeException(e);
-            }
-            break;
+            case KEYS:
+                index = new KeysIndex();
+                break;
+            case COMPOSITES:
+                index = CompositesIndex.create(cdef);
+                break;
+            case CUSTOM:
+                assert cdef.getIndexOptions() != null;
+                String class_name = cdef.getIndexOptions().get(CUSTOM_INDEX_OPTION_NAME);
+                assert class_name != null;
+                try
+                {
+                    index = (SecondaryIndex) Class.forName(class_name).newInstance();
+                }
+                catch (Exception e)
+                {
+                    throw new RuntimeException(e);
+                }
+                break;
             default:
                 throw new RuntimeException("Unknown index type: " + cdef.getIndexName());
         }
 
         index.addColumnDef(cdef);
+        index.validateOptions();
         index.setBaseCfs(baseCfs);
-        index.validateOptions();
 
         return index;
     }
@@ -377,9 +367,9 @@
         }
         throw new AssertionError();
     }
-    
-    public void optimize() 
-    {
-    }
-    
+
+    public void optimize()
+    {
+    }
+
 }