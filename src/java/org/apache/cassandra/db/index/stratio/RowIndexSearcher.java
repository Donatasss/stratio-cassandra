package org.apache.cassandra.db.index.stratio;

import java.nio.ByteBuffer;
import java.util.List;
import java.util.Set;

import org.apache.cassandra.db.Row;
import org.apache.cassandra.db.filter.ExtendedFilter;
import org.apache.cassandra.db.index.SecondaryIndex;
import org.apache.cassandra.db.index.SecondaryIndexManager;
import org.apache.cassandra.db.index.SecondaryIndexSearcher;
import org.apache.cassandra.thrift.IndexExpression;
import org.apache.cassandra.thrift.IndexOperator;
import org.slf4j.Logger;
import org.slf4j.LoggerFactory;

/**
 * A {@link SecondaryIndexSearcher} for {@link RowIndex}.
 * 
 * @author adelapena
 * 
 */
public class RowIndexSearcher extends SecondaryIndexSearcher {

	protected static final Logger logger = LoggerFactory.getLogger(SecondaryIndexSearcher.class);

	private final RowService rowService;

	private final RowIndex currentIndex;

	/**
	 * Returns a new {@code RowIndexSearcher}.
	 * 
	 * @param indexManager
	 * @param currentIndex
	 * @param columns
	 * @param rowService
	 */
	public RowIndexSearcher(SecondaryIndexManager indexManager,
	                        RowIndex currentIndex,
	                        Set<ByteBuffer> columns,
	                        RowService rowService) {
		super(indexManager, columns);
		this.currentIndex = currentIndex;
		this.rowService = rowService;
	}

	@Override
	public List<Row> search(ExtendedFilter extendedFilter) {
		logger.info("Searching " + extendedFilter);
		try {
<<<<<<< HEAD
			long start = System.currentTimeMillis();
			List<Row> rows = rowService.search(extendedFilter);
			long finish = System.currentTimeMillis();
			//System.out.println(" -> FULL SEARCH TIME " + (finish - start));
			return rows;
		} catch (IOException e) {
=======
			return rowService.search(extendedFilter);
		} catch (Exception e) {
>>>>>>> d47b99bd
			logger.error("Error while searching ", e);
			return null; // Force upper component NPE to allow fail by RPC timeout
		}
	}

	@Override
	public boolean isIndexing(List<IndexExpression> clause) {
		for (IndexExpression expression : clause) {
			SecondaryIndex index = indexManager.getIndexForColumn(expression.column_name);
			if (index != null && expression.op.equals(IndexOperator.EQ) && index == currentIndex) {
				return true;
			} else {
				continue;
			}
		}
		return false;
	}

}<|MERGE_RESOLUTION|>--- conflicted
+++ resolved
@@ -49,17 +49,8 @@
 	public List<Row> search(ExtendedFilter extendedFilter) {
 		logger.info("Searching " + extendedFilter);
 		try {
-<<<<<<< HEAD
-			long start = System.currentTimeMillis();
-			List<Row> rows = rowService.search(extendedFilter);
-			long finish = System.currentTimeMillis();
-			//System.out.println(" -> FULL SEARCH TIME " + (finish - start));
-			return rows;
-		} catch (IOException e) {
-=======
 			return rowService.search(extendedFilter);
 		} catch (Exception e) {
->>>>>>> d47b99bd
 			logger.error("Error while searching ", e);
 			return null; // Force upper component NPE to allow fail by RPC timeout
 		}
