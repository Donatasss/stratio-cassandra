package org.apache.cassandra.db.index.stratio;

import java.io.IOException;
import java.nio.ByteBuffer;
import java.util.ArrayList;
import java.util.HashSet;
import java.util.Iterator;
import java.util.List;
import java.util.Set;

import org.apache.cassandra.config.CFMetaData;
import org.apache.cassandra.config.ColumnDefinition;
import org.apache.cassandra.cql3.ColumnIdentifier;
import org.apache.cassandra.db.Column;
import org.apache.cassandra.db.ColumnFamily;
import org.apache.cassandra.db.ColumnFamilyStore;
import org.apache.cassandra.db.DataRange;
import org.apache.cassandra.db.DecoratedKey;
import org.apache.cassandra.db.DeletionInfo;
import org.apache.cassandra.db.RangeTombstone;
import org.apache.cassandra.db.Row;
import org.apache.cassandra.db.TreeMapBackedSortedColumns;
import org.apache.cassandra.db.filter.ExtendedFilter;
import org.apache.cassandra.db.filter.QueryFilter;
import org.apache.cassandra.db.filter.SliceQueryFilter;
import org.apache.cassandra.db.index.stratio.RowDirectory.ScoredDocument;
import org.apache.cassandra.db.index.stratio.schema.CellsMapper;
import org.apache.cassandra.db.index.stratio.util.ByteBufferUtils;
import org.apache.cassandra.db.index.stratio.util.Log;
import org.apache.cassandra.db.marshal.CompositeType;
import org.apache.cassandra.db.marshal.UTF8Type;
import org.apache.cassandra.thrift.IndexExpression;
import org.apache.cassandra.utils.ByteBufferUtil;
import org.apache.cassandra.utils.HeapAllocator;
import org.apache.commons.lang3.ArrayUtils;
import org.apache.lucene.document.Document;
import org.apache.lucene.index.Term;
import org.apache.lucene.queries.ChainedFilter;
import org.apache.lucene.queryparser.classic.ParseException;
import org.apache.lucene.search.Filter;
import org.apache.lucene.search.FilteredQuery;
import org.apache.lucene.search.Query;
import org.apache.lucene.search.Sort;
import org.apache.lucene.search.SortField;

/**
 * Class for mapping rows between Cassandra and Lucene.
 * 
 * @author adelapena
 * 
 */
public class RowService {

	private final ColumnFamilyStore baseCfs;
	private final CFMetaData metadata;
	private final CompositeType nameType;
	private final CellsMapper cellsMapper;
	private final Set<String> fieldsToLoad;
	private final RowDirectory rowDirectory;
	private final ColumnIdentifier columnIdentifier;
	private final int clusteringPosition;
	private final boolean isWide;

	private final FilterCache filterCache;

	private final TokenMapper tokenMapper;
	private final PartitionKeyMapper partitionKeyMapper;
	private final ClusteringKeyMapper clusteringKeyMapper;
	private final FullKeyMapper fullKeyMapper;

	/**
	 * Returns a new {@code RowService}
	 * 
	 * @param baseCfs
	 *            The base column family store.
	 * @param indexName
	 *            The index name.
	 * @param columnIdentifier
	 *            The indexed column name.
	 * @param cellsMapper
	 *            The user column mapping schema.
	 * @param rowDirectory
	 *            The Lucene's manager.
	 * @param filterCache
	 *            The filters cache, may be {@code null} meaning no caching.
	 */
	public RowService(ColumnFamilyStore baseCfs, ColumnDefinition columnDefinition) {

		this.baseCfs = baseCfs;
		metadata = baseCfs.metadata;
		nameType = (CompositeType) metadata.comparator;
		columnIdentifier = new ColumnIdentifier(columnDefinition.name, columnDefinition.getValidator());

		RowServiceConfig config = new RowServiceConfig(columnDefinition);

		filterCache = config.getFilterCache();

		cellsMapper = config.getCellsMapper();
		partitionKeyMapper = PartitionKeyMapper.instance(metadata);
		tokenMapper = TokenMapper.instance();
		clusteringKeyMapper = ClusteringKeyMapper.instance(metadata);
		fullKeyMapper = FullKeyMapper.instance(metadata);

		rowDirectory = new RowDirectory(config.getPath(),
		                                config.getRefreshSeconds(),
		                                config.getRamBufferMB(),
		                                config.getMaxMergeMB(),
		                                config.getMaxCachedMB(),
		                                cellsMapper.analyzer());

		clusteringPosition = metadata.clusteringKeyColumns().size();
		isWide = clusteringPosition > 0;

		this.fieldsToLoad = new HashSet<>();
		fieldsToLoad.add(PartitionKeyMapper.FIELD_NAME);
		if (isWide) {
			fieldsToLoad.add(ClusteringKeyMapper.FIELD_NAME);
		}
	}

	/**
	 * Puts in the Lucene index the Cassandra's storage row identified by the specified partition
	 * key. Note that when using wide rows all the rows under the same partition key are indexed. It
	 * will be improved in the future.
	 * 
	 * @param key
	 * @param columnFamily
	 */
	public final void index(ByteBuffer key, ColumnFamily columnFamily) {
<<<<<<< HEAD
		/*
		System.out.println();
		System.out.println("INDEXING");
		for (Column column : columnFamily) {
			System.out.println("COLUMN " + ByteBufferUtil.bytesToHex(column.name())
			                   + " - "
			                   + ByteBufferUtil.bytesToHex(column.value()));
		}
		System.out.println("CLUSTERING POSITION " + clusteringPosition);
		System.out.println("DELETION INFO " + columnFamily.deletionInfo());
		System.out.println();
		*/
=======

>>>>>>> d47b99bd
		DeletionInfo deletionInfo = columnFamily.deletionInfo();

		DecoratedKey partitionKey = partitionKeyMapper.decoratedKey(key);
		if (columnFamily.iterator().hasNext()) {
<<<<<<< HEAD
			//System.out.println("INSERTING ");
=======
>>>>>>> d47b99bd
			for (Column column : columnFamily) {
				ByteBuffer name = column.name();
				ByteBuffer[] components = ByteBufferUtils.split(name, nameType);
				ByteBuffer lastComponent = components[clusteringPosition];
				if (lastComponent.equals(ByteBufferUtil.EMPTY_BYTE_BUFFER)) { // Is clustering cell
<<<<<<< HEAD
					Document document = document(partitionKey, name);
					//System.out.println(" -> INDEXED " + document);
=======

					QueryFilter queryFilter = queryFilter(partitionKey, name);
					ColumnFamily allColumns = baseCfs.getColumnFamily(queryFilter);

					Document document = new Document();
					partitionKeyMapper.addFields(document, partitionKey);
					tokenMapper.addFields(document, partitionKey);
					cellsMapper.addFields(document, metadata, partitionKey, allColumns);
					if (isWide) {
						clusteringKeyMapper.addFields(document, allColumns);
						fullKeyMapper.addFields(document, partitionKey, allColumns);
					}

>>>>>>> d47b99bd
					Term term = term(partitionKey, name);
					rowDirectory.updateDocument(term, document);
				}
			}
		} else if (deletionInfo != null) {
<<<<<<< HEAD
			//System.out.println("DELETING WITH KEY ");
=======
>>>>>>> d47b99bd
			Iterator<RangeTombstone> deletionIterator = deletionInfo.rangeIterator();
			if (!deletionIterator.hasNext()) { // Delete full storage row
				Term term = partitionKeyMapper.term(partitionKey);
				rowDirectory.deleteDocuments(term);
<<<<<<< HEAD
			} else {
				//System.out.println("DELETING WITH RANGE "); // JUST FOR WIDE ROWS - SPECIALIZE !!!!
=======
			} else { // Just for delete ranges of wide rows
>>>>>>> d47b99bd
				while (deletionIterator.hasNext()) {
					RangeTombstone rangeTombstone = deletionIterator.next();
					ByteBuffer min = rangeTombstone.min;
					ByteBuffer max = rangeTombstone.max;
					ColumnsFilter columnsFilter = new ColumnsFilter(min, max, nameType);
					Query partitionKeyQuery = partitionKeyMapper.query(partitionKey);
					Query query = new FilteredQuery(partitionKeyQuery, columnsFilter);
					rowDirectory.deleteDocuments(query);
				}
			}
		}
	}

	/**
	 * Deletes the row identified by the specified partition key.
	 * 
	 * @param partitionKey
	 *            The partition key identifying the row to be deleted.
	 */
	public final void delete(DecoratedKey partitionKey) {
		Term term = partitionKeyMapper.term(partitionKey);
		rowDirectory.deleteDocuments(term);
	}

	/**
	 * Deletes all the {@link Document}s.
	 */
	public void truncate() {
		rowDirectory.deleteAll();
	}

	/**
	 * Closes and removes all the index files.
	 * 
	 * @return
	 */
	public void delete() {
		rowDirectory.removeIndex();
	}

	/**
	 * Commits the pending changes.
	 */
	public void commit() {
		rowDirectory.commit();
	}

	private QueryFilter queryFilter(DecoratedKey partitionKey, ByteBuffer clusteringKey) {
		long timestamp = System.currentTimeMillis();
		if (isWide) {
			ByteBuffer start = clusteringKeyMapper.start(clusteringKey);
			ByteBuffer stop = clusteringKeyMapper.stop(clusteringKey);
			SliceQueryFilter dataFilter = new SliceQueryFilter(start,
			                                                   stop,
			                                                   false,
			                                                   Integer.MAX_VALUE,
			                                                   clusteringPosition);
			return new QueryFilter(partitionKey, baseCfs.name, dataFilter, timestamp);
		} else {
			return QueryFilter.getIdentityFilter(partitionKey, metadata.cfName, timestamp);
		}
	}

	/**
	 * Returns the Cassandra rows satisfying {@code extendedFilter}. This rows are retrieved from
	 * the Cassandra storage engine.
	 * 
	 * @param extendedFilter
	 *            The filter to be satisfied.
	 * @return The Cassandra rows satisfying {@code extendedFilter}.
	 */
	public List<Row> search(ExtendedFilter extendedFilter) throws IOException, ParseException {

		// Get filtering options
		int columns = extendedFilter.maxColumns();
		IndexExpression indexExpression = extendedFilter.getClause().get(0);
		ByteBuffer columnValue = indexExpression.value;
		String querySentence = UTF8Type.instance.compose(columnValue);
		DataRange dataRange = extendedFilter.dataRange;

		// Setup Lucene's query, filter and sort
		Query query = cellsMapper.query(querySentence);
		System.out.println("QUERYING " + query);
		System.out.println("ANALYZER " + cellsMapper.analyzer());
		Filter filter = cachedFilter(dataRange);
		Sort sort = sort();

		// Search in Lucene's index
		long searchStart = System.currentTimeMillis();
		List<ScoredDocument> scoredDocuments = rowDirectory.search(query, filter, sort, columns, fieldsToLoad);
		Log.debug(" -> LUCENE SEARCH TIME " + (System.currentTimeMillis() - searchStart));

		// Collect matching rows
		long collectStart = System.currentTimeMillis();
		List<Row> rows = new ArrayList<>(scoredDocuments.size());
		for (ScoredDocument sc : scoredDocuments) {
			rows.add(row(sc.document, sc.score));
		}
		Log.debug(" -> ROW COLLECTION TIME " + (System.currentTimeMillis() - collectStart));

		return rows;
	}

	public Row row(Document document, Float score) throws IOException {

		// Get the decorated partition key
		DecoratedKey decoratedKey = partitionKeyMapper.decoratedKey(document);

		// Get the column family from Cassandra or Lucene
		DecoratedKey partitionKey = partitionKeyMapper.decoratedKey(document);
		ByteBuffer clusteringKey = isWide ? clusteringKeyMapper.byteBuffer(document) : null;
		QueryFilter queryFilter = queryFilter(partitionKey, clusteringKey);
		ColumnFamily cf = baseCfs.getColumnFamily(queryFilter);

		// Create the score column
		ByteBuffer name = isWide ? clusteringKeyMapper.name(document, columnIdentifier)
		                        : partitionKeyMapper.name(document, columnIdentifier);
		ByteBuffer value = UTF8Type.instance.decompose(score.toString());
		Column column = new Column(name, value);

		// Create a new column family with the scoring cell and the stored ones
		ColumnFamily decoratedCf = TreeMapBackedSortedColumns.factory.create(baseCfs.metadata);
		decoratedCf.addColumn(column);
		decoratedCf.addAll(cf, HeapAllocator.instance);

		return new Row(decoratedKey, decoratedCf);
	}

	/**
	 * Returns the Lucene's {@link Sort} to be used when querying.
	 * 
	 * @return The Lucene's {@link Sort} to be used when querying.
	 */
	private Sort sort() {
		if (isWide) {
			SortField[] partitionKeySort = tokenMapper.sortFields();
			SortField[] clusteringKeySort = clusteringKeyMapper.sortFields();
			return new Sort(ArrayUtils.addAll(partitionKeySort, clusteringKeySort));
		} else {
			return new Sort(tokenMapper.sortFields());
		}
	}

	/**
	 * Returns a Lucene's {@link Filter} representing the specified Cassandra's {@link DataRange}.
	 * 
	 * @param dataRange
	 *            The Cassandra's {@link DataRange} to be mapped.
	 * @return A Lucene's {@link Filter} representing the specified Cassandra's {@link DataRange}.
	 */
	private Filter filter(DataRange dataRange) {
		if (isWide) {
			Filter tokenFilter = tokenMapper.filter(dataRange);
			Filter clusteringKeyFilter = clusteringKeyMapper.filter(dataRange);
			return new ChainedFilter(new Filter[] { tokenFilter, clusteringKeyFilter }, ChainedFilter.AND);
		} else {
			return tokenMapper.filter(dataRange);
		}
	}

	private Filter cachedFilter(DataRange dataRange) {
		if (filterCache == null) {
			return filter(dataRange);
		}
		Filter filter = filterCache.get(dataRange);
		if (filter == null) {
			Log.debug(" -> Cache fails " + dataRange.keyRange());
			filter = filter(dataRange);
			filterCache.put(dataRange, filter);
		} else {
			Log.debug(" -> Cache hits " + dataRange.keyRange());
		}
		return filter;
	}

	private Term term(DecoratedKey partitionKey, ByteBuffer clusteringKey) {
		if (isWide) {
			return fullKeyMapper.term(partitionKey, clusteringKey);
		} else {
			return partitionKeyMapper.term(partitionKey);
		}
	}

}<|MERGE_RESOLUTION|>--- conflicted
+++ resolved
@@ -127,39 +127,16 @@
 	 * @param columnFamily
 	 */
 	public final void index(ByteBuffer key, ColumnFamily columnFamily) {
-<<<<<<< HEAD
-		/*
-		System.out.println();
-		System.out.println("INDEXING");
-		for (Column column : columnFamily) {
-			System.out.println("COLUMN " + ByteBufferUtil.bytesToHex(column.name())
-			                   + " - "
-			                   + ByteBufferUtil.bytesToHex(column.value()));
-		}
-		System.out.println("CLUSTERING POSITION " + clusteringPosition);
-		System.out.println("DELETION INFO " + columnFamily.deletionInfo());
-		System.out.println();
-		*/
-=======
-
->>>>>>> d47b99bd
+
 		DeletionInfo deletionInfo = columnFamily.deletionInfo();
 
 		DecoratedKey partitionKey = partitionKeyMapper.decoratedKey(key);
 		if (columnFamily.iterator().hasNext()) {
-<<<<<<< HEAD
-			//System.out.println("INSERTING ");
-=======
->>>>>>> d47b99bd
 			for (Column column : columnFamily) {
 				ByteBuffer name = column.name();
 				ByteBuffer[] components = ByteBufferUtils.split(name, nameType);
 				ByteBuffer lastComponent = components[clusteringPosition];
 				if (lastComponent.equals(ByteBufferUtil.EMPTY_BYTE_BUFFER)) { // Is clustering cell
-<<<<<<< HEAD
-					Document document = document(partitionKey, name);
-					//System.out.println(" -> INDEXED " + document);
-=======
 
 					QueryFilter queryFilter = queryFilter(partitionKey, name);
 					ColumnFamily allColumns = baseCfs.getColumnFamily(queryFilter);
@@ -173,26 +150,16 @@
 						fullKeyMapper.addFields(document, partitionKey, allColumns);
 					}
 
->>>>>>> d47b99bd
 					Term term = term(partitionKey, name);
 					rowDirectory.updateDocument(term, document);
 				}
 			}
 		} else if (deletionInfo != null) {
-<<<<<<< HEAD
-			//System.out.println("DELETING WITH KEY ");
-=======
->>>>>>> d47b99bd
 			Iterator<RangeTombstone> deletionIterator = deletionInfo.rangeIterator();
 			if (!deletionIterator.hasNext()) { // Delete full storage row
 				Term term = partitionKeyMapper.term(partitionKey);
 				rowDirectory.deleteDocuments(term);
-<<<<<<< HEAD
-			} else {
-				//System.out.println("DELETING WITH RANGE "); // JUST FOR WIDE ROWS - SPECIALIZE !!!!
-=======
 			} else { // Just for delete ranges of wide rows
->>>>>>> d47b99bd
 				while (deletionIterator.hasNext()) {
 					RangeTombstone rangeTombstone = deletionIterator.next();
 					ByteBuffer min = rangeTombstone.min;
@@ -275,8 +242,8 @@
 
 		// Setup Lucene's query, filter and sort
 		Query query = cellsMapper.query(querySentence);
-		System.out.println("QUERYING " + query);
-		System.out.println("ANALYZER " + cellsMapper.analyzer());
+		//System.out.println("QUERYING " + query);
+		//System.out.println("ANALYZER " + cellsMapper.analyzer());
 		Filter filter = cachedFilter(dataRange);
 		Sort sort = sort();
 
