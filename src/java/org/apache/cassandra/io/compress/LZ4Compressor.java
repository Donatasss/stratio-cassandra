/*
 * Licensed to the Apache Software Foundation (ASF) under one
 * or more contributor license agreements.  See the NOTICE file
 * distributed with this work for additional information
 * regarding copyright ownership.  The ASF licenses this file
 * to you under the Apache License, Version 2.0 (the
 * "License"); you may not use this file except in compliance
 * with the License.  You may obtain a copy of the License at
 *
 *     http://www.apache.org/licenses/LICENSE-2.0
 *
 * Unless required by applicable law or agreed to in writing, software
 * distributed under the License is distributed on an "AS IS" BASIS,
 * WITHOUT WARRANTIES OR CONDITIONS OF ANY KIND, either express or implied.
 * See the License for the specific language governing permissions and
 * limitations under the License.
 */
package org.apache.cassandra.io.compress;

import java.io.IOException;
import java.util.*;

import com.google.common.annotations.VisibleForTesting;

import net.jpountz.lz4.LZ4Exception;
import net.jpountz.lz4.LZ4Factory;

import static org.apache.cassandra.io.compress.CompressionParameters.USE_HC;

public class LZ4Compressor implements ICompressor
{

    private static final int INTEGER_BYTES = 4;
<<<<<<< HEAD
    private static final Map<String, LZ4Compressor> instances = new HashMap<String, LZ4Compressor>();
=======

    @VisibleForTesting
    public static final LZ4Compressor instance = new LZ4Compressor();
>>>>>>> 3c0a337e

    public static LZ4Compressor create(Map<String, String> args)
    {
        if (!instances.containsKey(args.toString())){
            instances.put(args.toString(), new LZ4Compressor(args));
        }
        return instances.get(args.toString());
    }

    private final net.jpountz.lz4.LZ4Compressor compressor;
    private final net.jpountz.lz4.LZ4Decompressor decompressor;

    private LZ4Compressor(Map<String, String> args)
    {
        final LZ4Factory lz4Factory = LZ4Factory.fastestInstance();

        Boolean use_hc = Boolean.parseBoolean(args.get(USE_HC));

        if (use_hc){
            compressor = lz4Factory.highCompressor();
        } else {
            compressor = lz4Factory.fastCompressor();
        }

        decompressor = lz4Factory.decompressor();
    }

    public int initialCompressedBufferLength(int chunkLength)
    {
        return INTEGER_BYTES + compressor.maxCompressedLength(chunkLength);
    }

    public int compress(byte[] input, int inputOffset, int inputLength, WrappedArray output, int outputOffset) throws IOException
    {
        final byte[] dest = output.buffer;
        dest[outputOffset] = (byte) inputLength;
        dest[outputOffset + 1] = (byte) (inputLength >>> 8);
        dest[outputOffset + 2] = (byte) (inputLength >>> 16);
        dest[outputOffset + 3] = (byte) (inputLength >>> 24);
        final int maxCompressedLength = compressor.maxCompressedLength(inputLength);
        try
        {
            return INTEGER_BYTES + compressor.compress(input, inputOffset, inputLength,
                                                       dest, outputOffset + INTEGER_BYTES, maxCompressedLength);
        }
        catch (LZ4Exception e)
        {
            throw new IOException(e);
        }
    }

    public int uncompress(byte[] input, int inputOffset, int inputLength, byte[] output, int outputOffset) throws IOException
    {
        final int decompressedLength =
                (input[inputOffset] & 0xFF)
                | ((input[inputOffset + 1] & 0xFF) << 8)
                | ((input[inputOffset + 2] & 0xFF) << 16)
                | ((input[inputOffset + 3] & 0xFF) << 24);
        final int compressedLength;
        try
        {
            compressedLength = decompressor.decompress(input, inputOffset + INTEGER_BYTES,
                                                       output, outputOffset, decompressedLength);
        }
        catch (LZ4Exception e)
        {
            throw new IOException(e);
        }

        if (compressedLength != inputLength - INTEGER_BYTES)
        {
            throw new IOException("Compressed lengths mismatch");
        }

        return decompressedLength;
    }

    public Set<String> supportedOptions()
    {
        return new HashSet<String>(Arrays.asList(CompressionParameters.CRC_CHECK_CHANCE, USE_HC));
    }
}<|MERGE_RESOLUTION|>--- conflicted
+++ resolved
@@ -18,50 +18,36 @@
 package org.apache.cassandra.io.compress;
 
 import java.io.IOException;
-import java.util.*;
+import java.util.Arrays;
+import java.util.HashSet;
+import java.util.Map;
+import java.util.Set;
 
 import com.google.common.annotations.VisibleForTesting;
 
 import net.jpountz.lz4.LZ4Exception;
 import net.jpountz.lz4.LZ4Factory;
 
-import static org.apache.cassandra.io.compress.CompressionParameters.USE_HC;
-
 public class LZ4Compressor implements ICompressor
 {
 
     private static final int INTEGER_BYTES = 4;
-<<<<<<< HEAD
-    private static final Map<String, LZ4Compressor> instances = new HashMap<String, LZ4Compressor>();
-=======
 
     @VisibleForTesting
     public static final LZ4Compressor instance = new LZ4Compressor();
->>>>>>> 3c0a337e
 
     public static LZ4Compressor create(Map<String, String> args)
     {
-        if (!instances.containsKey(args.toString())){
-            instances.put(args.toString(), new LZ4Compressor(args));
-        }
-        return instances.get(args.toString());
+        return instance;
     }
 
     private final net.jpountz.lz4.LZ4Compressor compressor;
     private final net.jpountz.lz4.LZ4Decompressor decompressor;
 
-    private LZ4Compressor(Map<String, String> args)
+    private LZ4Compressor()
     {
         final LZ4Factory lz4Factory = LZ4Factory.fastestInstance();
-
-        Boolean use_hc = Boolean.parseBoolean(args.get(USE_HC));
-
-        if (use_hc){
-            compressor = lz4Factory.highCompressor();
-        } else {
-            compressor = lz4Factory.fastCompressor();
-        }
-
+        compressor = lz4Factory.fastCompressor();
         decompressor = lz4Factory.decompressor();
     }
 
@@ -117,6 +103,6 @@
 
     public Set<String> supportedOptions()
     {
-        return new HashSet<String>(Arrays.asList(CompressionParameters.CRC_CHECK_CHANCE, USE_HC));
+        return new HashSet<String>(Arrays.asList(CompressionParameters.CRC_CHECK_CHANCE));
     }
 }