/*
 * Licensed to the Apache Software Foundation (ASF) under one
 * or more contributor license agreements.  See the NOTICE file
 * distributed with this work for additional information
 * regarding copyright ownership.  The ASF licenses this file
 * to you under the Apache License, Version 2.0 (the
 * "License"); you may not use this file except in compliance
 * with the License.  You may obtain a copy of the License at
 *
 *     http://www.apache.org/licenses/LICENSE-2.0
 *
 * Unless required by applicable law or agreed to in writing, software
 * distributed under the License is distributed on an "AS IS" BASIS,
 * WITHOUT WARRANTIES OR CONDITIONS OF ANY KIND, either express or implied.
 * See the License for the specific language governing permissions and
 * limitations under the License.
 */
package org.apache.cassandra.config;

import java.io.DataInput;
import java.lang.reflect.Constructor;
import java.lang.reflect.InvocationTargetException;
import java.nio.ByteBuffer;
import java.util.*;
import java.util.concurrent.ThreadLocalRandom;

import com.google.common.annotations.VisibleForTesting;
import com.google.common.base.Objects;
import com.google.common.base.Strings;
import com.google.common.collect.*;
import org.apache.commons.lang3.ArrayUtils;
import org.apache.commons.lang3.builder.HashCodeBuilder;
import org.apache.commons.lang3.builder.ToStringBuilder;
import org.slf4j.Logger;
import org.slf4j.LoggerFactory;

import org.apache.cassandra.cache.CachingOptions;
import org.apache.cassandra.cql3.ColumnIdentifier;
import org.apache.cassandra.cql3.QueryProcessor;
import org.apache.cassandra.cql3.UntypedResultSet;
import org.apache.cassandra.cql3.statements.CFStatement;
import org.apache.cassandra.cql3.statements.CreateTableStatement;
import org.apache.cassandra.db.*;
import org.apache.cassandra.db.compaction.*;
import org.apache.cassandra.db.composites.*;
import org.apache.cassandra.db.index.SecondaryIndex;
import org.apache.cassandra.db.marshal.*;
import org.apache.cassandra.exceptions.*;
import org.apache.cassandra.io.compress.CompressionParameters;
import org.apache.cassandra.io.compress.LZ4Compressor;
import org.apache.cassandra.io.sstable.Descriptor;
import org.apache.cassandra.serializers.MarshalException;
import org.apache.cassandra.thrift.CfDef;
import org.apache.cassandra.thrift.CqlResult;
import org.apache.cassandra.thrift.CqlRow;
import org.apache.cassandra.tracing.Tracing;
import org.apache.cassandra.utils.ByteBufferUtil;
import org.apache.cassandra.utils.FBUtilities;
import org.apache.cassandra.utils.UUIDGen;

import static org.apache.cassandra.utils.FBUtilities.fromJsonList;
import static org.apache.cassandra.utils.FBUtilities.fromJsonMap;
import static org.apache.cassandra.utils.FBUtilities.json;

/**
 * This class can be tricky to modify. Please read http://wiki.apache.org/cassandra/ConfigurationNotes for how to do so safely.
 */
public final class CFMetaData
{
    private static final Logger logger = LoggerFactory.getLogger(CFMetaData.class);

    public final static double DEFAULT_READ_REPAIR_CHANCE = 0.0;
    public final static double DEFAULT_DCLOCAL_READ_REPAIR_CHANCE = 0.1;
    public final static int DEFAULT_GC_GRACE_SECONDS = 864000;
    public final static int DEFAULT_MIN_COMPACTION_THRESHOLD = 4;
    public final static int DEFAULT_MAX_COMPACTION_THRESHOLD = 32;
    public final static Class<? extends AbstractCompactionStrategy> DEFAULT_COMPACTION_STRATEGY_CLASS = SizeTieredCompactionStrategy.class;
    public final static CachingOptions DEFAULT_CACHING_STRATEGY = CachingOptions.KEYS_ONLY;
    public final static int DEFAULT_DEFAULT_TIME_TO_LIVE = 0;
    public final static SpeculativeRetry DEFAULT_SPECULATIVE_RETRY = new SpeculativeRetry(SpeculativeRetry.RetryType.PERCENTILE, 0.99);
    public final static int DEFAULT_MIN_INDEX_INTERVAL = 128;
    public final static int DEFAULT_MAX_INDEX_INTERVAL = 2048;

    // Note that this is the default only for user created tables
    public final static String DEFAULT_COMPRESSOR = LZ4Compressor.class.getCanonicalName();

    // Note that this need to come *before* any CFMetaData is defined so before the compile below.
    private static final Comparator<ColumnDefinition> regularColumnComparator = new Comparator<ColumnDefinition>()
    {
        public int compare(ColumnDefinition def1, ColumnDefinition def2)
        {
            return ByteBufferUtil.compareUnsigned(def1.name.bytes, def2.name.bytes);
        }
    };

    public static final CFMetaData IndexCf = compile("CREATE TABLE \"" + SystemKeyspace.INDEX_CF + "\" ("
                                                             + "table_name text,"
                                                             + "index_name text,"
                                                             + "PRIMARY KEY (table_name, index_name)"
                                                             + ") WITH COMPACT STORAGE AND COMMENT='indexes that have been completed'");

    public static final CFMetaData SchemaKeyspacesCf = compile("CREATE TABLE " + SystemKeyspace.SCHEMA_KEYSPACES_CF + " ("
                                                                       + "keyspace_name text PRIMARY KEY,"
                                                                       + "durable_writes boolean,"
                                                                       + "strategy_class text,"
                                                                       + "strategy_options text"
                                                                       + ") WITH COMPACT STORAGE AND COMMENT='keyspace definitions' AND gc_grace_seconds=604800");

    public static final CFMetaData SchemaColumnFamiliesCf = compile("CREATE TABLE " + SystemKeyspace.SCHEMA_COLUMNFAMILIES_CF + " ("
                                                                            + "keyspace_name text,"
                                                                            + "columnfamily_name text,"
                                                                            + "cf_id uuid," // post-2.1 UUID cfid
                                                                            + "type text,"
                                                                            + "is_dense boolean,"
                                                                            + "comparator text,"
                                                                            + "subcomparator text,"
                                                                            + "comment text,"
                                                                            + "read_repair_chance double,"
                                                                            + "local_read_repair_chance double,"
                                                                            + "gc_grace_seconds int,"
                                                                            + "default_validator text,"
                                                                            + "key_validator text,"
                                                                            + "min_compaction_threshold int,"
                                                                            + "max_compaction_threshold int,"
                                                                            + "memtable_flush_period_in_ms int,"
                                                                            + "key_aliases text,"
                                                                            + "bloom_filter_fp_chance double,"
                                                                            + "caching text,"
                                                                            + "default_time_to_live int,"
                                                                            + "compaction_strategy_class text,"
                                                                            + "compression_parameters text,"
                                                                            + "value_alias text,"
                                                                            + "column_aliases text,"
                                                                            + "compaction_strategy_options text,"
                                                                            + "speculative_retry text,"
                                                                            + "index_interval int,"
                                                                            + "min_index_interval int,"
                                                                            + "max_index_interval int,"
                                                                            + "dropped_columns map<text, bigint>,"
                                                                            + "PRIMARY KEY (keyspace_name, columnfamily_name)"
                                                                            + ") WITH COMMENT='ColumnFamily definitions' AND gc_grace_seconds=604800");

    public static final CFMetaData SchemaColumnsCf = compile("CREATE TABLE " + SystemKeyspace.SCHEMA_COLUMNS_CF + " ("
                                                                     + "keyspace_name text,"
                                                                     + "columnfamily_name text,"
                                                                     + "column_name text,"
                                                                     + "validator text,"
                                                                     + "index_type text,"
                                                                     + "index_options text,"
                                                                     + "index_name text,"
                                                                     + "component_index int,"
                                                                     + "type text,"
                                                                     + "PRIMARY KEY(keyspace_name, columnfamily_name, column_name)"
                                                                     + ") WITH COMMENT='ColumnFamily column attributes' AND gc_grace_seconds=604800");

    public static final CFMetaData SchemaTriggersCf = compile("CREATE TABLE " + SystemKeyspace.SCHEMA_TRIGGERS_CF + " ("
                                                                      + "keyspace_name text,"
                                                                      + "columnfamily_name text,"
                                                                      + "trigger_name text,"
                                                                      + "trigger_options map<text, text>,"
                                                                      + "PRIMARY KEY (keyspace_name, columnfamily_name, trigger_name)"
                                                                      + ") WITH COMMENT='triggers metadata table' AND gc_grace_seconds=604800");

    public static final CFMetaData SchemaUserTypesCf = compile("CREATE TABLE " + SystemKeyspace.SCHEMA_USER_TYPES_CF + " ("
                                                                       + "keyspace_name text,"
                                                                       + "type_name text,"
                                                                       + "field_names list<text>,"
                                                                       + "field_types list<text>,"
                                                                       + "PRIMARY KEY (keyspace_name, type_name)"
                                                                       + ") WITH COMMENT='Defined user types' AND gc_grace_seconds=604800");

    public static final CFMetaData HintsCf = compile("CREATE TABLE " + SystemKeyspace.HINTS_CF + " ("
                                                             + "target_id uuid,"
                                                             + "hint_id timeuuid,"
                                                             + "message_version int,"
                                                             + "mutation blob,"
                                                             + "PRIMARY KEY (target_id, hint_id, message_version)"
                                                             + ") WITH COMPACT STORAGE "
                                                             + "AND COMPACTION={'class' : 'SizeTieredCompactionStrategy', 'enabled' : false} "
                                                             + "AND COMMENT='hints awaiting delivery'"
                                                             + "AND gc_grace_seconds=0");

    public static final CFMetaData PeersCf = compile("CREATE TABLE " + SystemKeyspace.PEERS_CF + " ("
                                                             + "peer inet PRIMARY KEY,"
                                                             + "host_id uuid,"
                                                             + "tokens set<varchar>,"
                                                             + "schema_version uuid,"
                                                             + "release_version text,"
                                                             + "rpc_address inet,"
                                                             + "preferred_ip inet,"
                                                             + "data_center text,"
                                                             + "rack text"
                                                             + ") WITH COMMENT='known peers in the cluster'");

    public static final CFMetaData PeerEventsCf = compile("CREATE TABLE " + SystemKeyspace.PEER_EVENTS_CF + " ("
                                                                  + "peer inet PRIMARY KEY,"
                                                                  + "hints_dropped map<uuid, int>"
                                                                  + ") WITH COMMENT='cf contains events related to peers'");

    public static final CFMetaData LocalCf = compile("CREATE TABLE " + SystemKeyspace.LOCAL_CF + " ("
                                                             + "key text PRIMARY KEY,"
                                                             + "tokens set<varchar>,"
                                                             + "cluster_name text,"
                                                             + "gossip_generation int,"
                                                             + "bootstrapped text,"
                                                             + "host_id uuid,"
                                                             + "release_version text,"
                                                             + "thrift_version text,"
                                                             + "cql_version text,"
                                                             + "native_protocol_version text,"
                                                             + "data_center text,"
                                                             + "rack text,"
                                                             + "partitioner text,"
                                                             + "schema_version uuid,"
                                                             + "truncated_at map<uuid, blob>"
                                                             + ") WITH COMMENT='information about the local node'");

    public static final CFMetaData TraceSessionsCf = compile("CREATE TABLE " + Tracing.SESSIONS_CF + " ("
                                                                     + "session_id uuid PRIMARY KEY,"
                                                                     + "coordinator inet,"
                                                                     + "request text,"
                                                                     + "started_at timestamp,"
                                                                     + "parameters map<text, text>,"
                                                                     + "duration int"
                                                                     + ") WITH COMMENT='traced sessions'",
                                                             Tracing.TRACE_KS);

    public static final CFMetaData TraceEventsCf = compile("CREATE TABLE " + Tracing.EVENTS_CF + " ("
                                                                   + "session_id uuid,"
                                                                   + "event_id timeuuid,"
                                                                   + "source inet,"
                                                                   + "thread text,"
                                                                   + "activity text,"
                                                                   + "source_elapsed int,"
                                                                   + "PRIMARY KEY (session_id, event_id)"
                                                                   + ")",
                                                           Tracing.TRACE_KS);

    public static final CFMetaData BatchlogCf = compile("CREATE TABLE " + SystemKeyspace.BATCHLOG_CF + " ("
                                                                + "id uuid PRIMARY KEY,"
                                                                + "written_at timestamp,"
                                                                + "data blob,"
                                                                + "version int,"
                                                                + ") WITH COMMENT='uncommited batches' AND gc_grace_seconds=0 "
                                                                + "AND COMPACTION={'class' : 'SizeTieredCompactionStrategy', 'min_threshold' : 2}");

    public static final CFMetaData RangeXfersCf = compile("CREATE TABLE " + SystemKeyspace.RANGE_XFERS_CF + " ("
                                                                  + "token_bytes blob PRIMARY KEY,"
                                                                  + "requested_at timestamp"
                                                                  + ") WITH COMMENT='ranges requested for transfer here'");

    public static final CFMetaData CompactionLogCf = compile("CREATE TABLE " + SystemKeyspace.COMPACTION_LOG + " ("
                                                                     + "id uuid PRIMARY KEY,"
                                                                     + "keyspace_name text,"
                                                                     + "columnfamily_name text,"
                                                                     + "inputs set<int>"
                                                                     + ") WITH COMMENT='unfinished compactions'");

    public static final CFMetaData PaxosCf = compile("CREATE TABLE " + SystemKeyspace.PAXOS_CF + " ("
                                                             + "row_key blob,"
                                                             + "cf_id UUID,"
                                                             + "in_progress_ballot timeuuid,"
                                                             + "proposal_ballot timeuuid,"
                                                             + "proposal blob,"
                                                             + "most_recent_commit_at timeuuid,"
                                                             + "most_recent_commit blob,"
                                                             + "PRIMARY KEY (row_key, cf_id)"
                                                             + ") WITH COMMENT='in-progress paxos proposals' "
                                                             + "AND COMPACTION={'class' : 'LeveledCompactionStrategy'}");

    public static final CFMetaData SSTableActivityCF = compile("CREATE TABLE " + SystemKeyspace.SSTABLE_ACTIVITY_CF + " ("
                                                                       + "keyspace_name text,"
                                                                       + "columnfamily_name text,"
                                                                       + "generation int,"
                                                                       + "rate_15m double,"
                                                                       + "rate_120m double,"
                                                                       + "PRIMARY KEY ((keyspace_name, columnfamily_name, generation))"
                                                                       + ") WITH COMMENT='historic sstable read rates'");

    public static final CFMetaData CompactionHistoryCf = compile("CREATE TABLE " + SystemKeyspace.COMPACTION_HISTORY_CF + " ("
                                                                         + "id uuid,"
                                                                         + "keyspace_name text,"
                                                                         + "columnfamily_name text,"
                                                                         + "compacted_at timestamp,"
                                                                         + "bytes_in bigint,"
                                                                         + "bytes_out bigint,"
                                                                         + "rows_merged map<int, bigint>,"
                                                                         + "PRIMARY KEY (id)"
                                                                         + ") WITH COMMENT='show all compaction history' AND DEFAULT_TIME_TO_LIVE=604800");


    public static class SpeculativeRetry
    {
        public enum RetryType
        {
            NONE, CUSTOM, PERCENTILE, ALWAYS
        }

        public final RetryType type;
        public final double value;

        private SpeculativeRetry(RetryType type, double value)
        {
            this.type = type;
            this.value = value;
        }

        public static SpeculativeRetry fromString(String retry) throws ConfigurationException
        {
            String name = retry.toUpperCase();
            try
            {
                if (name.endsWith(RetryType.PERCENTILE.toString()))
                {
                    double value = Double.parseDouble(name.substring(0, name.length() - 10));
                    if (value > 100 || value < 0)
                        throw new ConfigurationException("PERCENTILE should be between 0 and 100");
                    return new SpeculativeRetry(RetryType.PERCENTILE, (value / 100));
                }
                else if (name.endsWith("MS"))
                {
                    double value = Double.parseDouble(name.substring(0, name.length() - 2));
                    return new SpeculativeRetry(RetryType.CUSTOM, value);
                }
                else
                {
                    return new SpeculativeRetry(RetryType.valueOf(name), 0);
                }
            }
            catch (IllegalArgumentException e)
            {
                // ignore to throw the below exception.
            }
            throw new ConfigurationException("invalid speculative_retry type: " + retry);
        }

        @Override
        public boolean equals(Object obj)
        {
            if (!(obj instanceof SpeculativeRetry))
                return false;
            SpeculativeRetry rhs = (SpeculativeRetry) obj;
            return Objects.equal(type, rhs.type) && Objects.equal(value, rhs.value);
        }

        @Override
        public int hashCode()
        {
            return Objects.hashCode(type, value);
        }

        @Override
        public String toString()
        {
            switch (type)
            {
                case PERCENTILE:
                    // TODO switch to BigDecimal so round-tripping isn't lossy
                    return (value * 100) + "PERCENTILE";
                case CUSTOM:
                    return value + "ms";
                default:
                    return type.toString();
            }
        }
    }

    //REQUIRED
    public final UUID cfId;                           // internal id, never exposed to user
    public final String ksName;                       // name of keyspace
    public final String cfName;                       // name of this column family
    public final ColumnFamilyType cfType;             // standard, super
    public volatile CellNameType comparator;          // bytes, long, timeuuid, utf8, etc.

    //OPTIONAL
    private volatile String comment = "";
    private volatile double readRepairChance = DEFAULT_READ_REPAIR_CHANCE;
    private volatile double dcLocalReadRepairChance = DEFAULT_DCLOCAL_READ_REPAIR_CHANCE;
    private volatile int gcGraceSeconds = DEFAULT_GC_GRACE_SECONDS;
    private volatile AbstractType<?> defaultValidator = BytesType.instance;
    private volatile AbstractType<?> keyValidator = BytesType.instance;
    private volatile int minCompactionThreshold = DEFAULT_MIN_COMPACTION_THRESHOLD;
    private volatile int maxCompactionThreshold = DEFAULT_MAX_COMPACTION_THRESHOLD;
    private volatile Double bloomFilterFpChance = null;
    private volatile CachingOptions caching = DEFAULT_CACHING_STRATEGY;
    private volatile int minIndexInterval = DEFAULT_MIN_INDEX_INTERVAL;
    private volatile int maxIndexInterval = DEFAULT_MAX_INDEX_INTERVAL;
    private volatile int memtableFlushPeriod = 0;
    private volatile int defaultTimeToLive = DEFAULT_DEFAULT_TIME_TO_LIVE;
    private volatile SpeculativeRetry speculativeRetry = DEFAULT_SPECULATIVE_RETRY;
    private volatile Map<ColumnIdentifier, Long> droppedColumns = new HashMap<>();
    private volatile Map<String, TriggerDefinition> triggers = new HashMap<>();
    private volatile boolean isPurged = false;
    /*
     * All CQL3 columns definition are stored in the columnMetadata map.
     * On top of that, we keep separated collection of each kind of definition, to
     * 1) allow easy access to each kind and 2) for the partition key and
     * clustering key ones, those list are ordered by the "component index" of the
     * elements.
     */
    public static final String DEFAULT_KEY_ALIAS = "key";
    public static final String DEFAULT_COLUMN_ALIAS = "column";
    public static final String DEFAULT_VALUE_ALIAS = "value";

    // We call dense a CF for which each component of the comparator is a clustering column, i.e. no
    // component is used to store a regular column names. In other words, non-composite static "thrift"
    // and CQL3 CF are *not* dense.
    private volatile Boolean isDense; // null means "we don't know and need to infer from other data"

    private volatile Map<ByteBuffer, ColumnDefinition> columnMetadata = new HashMap<>();
    private volatile List<ColumnDefinition> partitionKeyColumns;  // Always of size keyValidator.componentsCount, null padded if necessary
    private volatile List<ColumnDefinition> clusteringColumns;    // Of size comparator.componentsCount or comparator.componentsCount -1, null padded if necessary
    private volatile SortedSet<ColumnDefinition> regularColumns;  // We use a sorted set so iteration is of predictable order (for SELECT for instance)
    private volatile SortedSet<ColumnDefinition> staticColumns;   // Same as above
    private volatile ColumnDefinition compactValueColumn;

    public volatile Class<? extends AbstractCompactionStrategy> compactionStrategyClass = DEFAULT_COMPACTION_STRATEGY_CLASS;
    public volatile Map<String, String> compactionStrategyOptions = new HashMap<>();

    public volatile CompressionParameters compressionParameters = new CompressionParameters(null);

    // attribute setters that return the modified CFMetaData instance
    public CFMetaData comment(String prop) { comment = Strings.nullToEmpty(prop); return this;}
    public CFMetaData readRepairChance(double prop) {readRepairChance = prop; return this;}
    public CFMetaData dcLocalReadRepairChance(double prop) {dcLocalReadRepairChance = prop; return this;}
    public CFMetaData gcGraceSeconds(int prop) {gcGraceSeconds = prop; return this;}
    public CFMetaData defaultValidator(AbstractType<?> prop) {defaultValidator = prop; return this;}
    public CFMetaData keyValidator(AbstractType<?> prop) {keyValidator = prop; return this;}
    public CFMetaData minCompactionThreshold(int prop) {minCompactionThreshold = prop; return this;}
    public CFMetaData maxCompactionThreshold(int prop) {maxCompactionThreshold = prop; return this;}
    public CFMetaData compactionStrategyClass(Class<? extends AbstractCompactionStrategy> prop) {compactionStrategyClass = prop; return this;}
    public CFMetaData compactionStrategyOptions(Map<String, String> prop) {compactionStrategyOptions = prop; return this;}
    public CFMetaData compressionParameters(CompressionParameters prop) {compressionParameters = prop; return this;}
    public CFMetaData bloomFilterFpChance(Double prop) {bloomFilterFpChance = prop; return this;}
    public CFMetaData caching(CachingOptions prop) {caching = prop; return this;}
    public CFMetaData minIndexInterval(int prop) {minIndexInterval = prop; return this;}
    public CFMetaData maxIndexInterval(int prop) {maxIndexInterval = prop; return this;}
    public CFMetaData memtableFlushPeriod(int prop) {memtableFlushPeriod = prop; return this;}
    public CFMetaData defaultTimeToLive(int prop) {defaultTimeToLive = prop; return this;}
    public CFMetaData speculativeRetry(SpeculativeRetry prop) {speculativeRetry = prop; return this;}
    public CFMetaData droppedColumns(Map<ColumnIdentifier, Long> cols) {droppedColumns = cols; return this;}
    public CFMetaData triggers(Map<String, TriggerDefinition> prop) {triggers = prop; return this;}
    public CFMetaData isDense(Boolean prop) {isDense = prop; return this;}
    /**
     * Create new ColumnFamily metadata with generated random ID.
     * When loading from existing schema, use CFMetaData
     *
     * @param keyspace keyspace name
     * @param name column family name
     * @param comp default comparator
     */
    public CFMetaData(String keyspace, String name, ColumnFamilyType type, CellNameType comp)
    {
        this(keyspace, name, type, comp, UUIDGen.getTimeUUID());
    }

    private CFMetaData(String keyspace, String name, ColumnFamilyType type, CellNameType comp, UUID id)
    {
        cfId = id;
        ksName = keyspace;
        cfName = name;
        cfType = type;
        comparator = comp;
    }

    public static CFMetaData denseCFMetaData(String keyspace, String name, AbstractType<?> comp, AbstractType<?> subcc)
    {
        CellNameType cellNameType = CellNames.fromAbstractType(makeRawAbstractType(comp, subcc), true);
        return new CFMetaData(keyspace, name, subcc == null ? ColumnFamilyType.Standard : ColumnFamilyType.Super, cellNameType);
    }

    public static CFMetaData sparseCFMetaData(String keyspace, String name, AbstractType<?> comp)
    {
        CellNameType cellNameType = CellNames.fromAbstractType(comp, false);
        return new CFMetaData(keyspace, name, ColumnFamilyType.Standard, cellNameType);
    }

    public static CFMetaData denseCFMetaData(String keyspace, String name, AbstractType<?> comp)
    {
        return denseCFMetaData(keyspace, name, comp, null);
    }

    private static AbstractType<?> makeRawAbstractType(AbstractType<?> comparator, AbstractType<?> subComparator)
    {
        return subComparator == null ? comparator : CompositeType.getInstance(Arrays.asList(comparator, subComparator));
    }

    public Map<String, TriggerDefinition> getTriggers()
    {
        return triggers;
    }

    private static CFMetaData compile(String cql)
    {
        return compile(cql, Keyspace.SYSTEM_KS);
    }

    @VisibleForTesting
    public static CFMetaData compile(String cql, String keyspace)
    {
        try
        {
            CFStatement parsed = (CFStatement)QueryProcessor.parseStatement(cql);
            parsed.prepareKeyspace(keyspace);
            CreateTableStatement statement = (CreateTableStatement) parsed.prepare().statement;
            CFMetaData cfm = newSystemMetadata(keyspace, statement.columnFamily(), "", statement.comparator);
            statement.applyPropertiesTo(cfm);
            return cfm.rebuild();
        }
        catch (RequestValidationException e)
        {
            throw new RuntimeException(e);
        }
    }

    /**
     * Generates deterministic UUID from keyspace/columnfamily name pair.
     * This is used to generate the same UUID for C* version < 2.1
     *
     * Since 2.1, this is only used for system columnfamilies and tests.
     */
    public static UUID generateLegacyCfId(String ksName, String cfName)
    {
        return UUID.nameUUIDFromBytes(ArrayUtils.addAll(ksName.getBytes(), cfName.getBytes()));
    }

    private static CFMetaData newSystemMetadata(String keyspace, String cfName, String comment, CellNameType comparator)
    {
        return new CFMetaData(keyspace, cfName, ColumnFamilyType.Standard, comparator, generateLegacyCfId(keyspace, cfName))
                .comment(comment)
                .readRepairChance(0)
                .dcLocalReadRepairChance(0)
                .gcGraceSeconds(0)
                .memtableFlushPeriod(3600 * 1000);
    }

    /**
     * Creates CFMetaData for secondary index CF.
     * Secondary index CF has the same CF ID as parent's.
     *
     * @param parent Parent CF where secondary index is created
     * @param info Column definition containing secondary index definition
     * @param indexComparator Comparator for secondary index
     * @return CFMetaData for secondary index
     */
    public static CFMetaData newIndexMetadata(CFMetaData parent, ColumnDefinition info, CellNameType indexComparator)
    {
        // Depends on parent's cache setting, turn on its index CF's cache.
        // Row caching is never enabled; see CASSANDRA-5732
        CachingOptions indexCaching = parent.getCaching().keyCache.isEnabled()
                ? CachingOptions.KEYS_ONLY
                : CachingOptions.NONE;

        return new CFMetaData(parent.ksName, parent.indexColumnFamilyName(info), ColumnFamilyType.Standard, indexComparator, parent.cfId)
                .keyValidator(info.type)
                .readRepairChance(0.0)
                .dcLocalReadRepairChance(0.0)
                .gcGraceSeconds(0)
                .caching(indexCaching)
                .speculativeRetry(parent.speculativeRetry)
                .compactionStrategyClass(parent.compactionStrategyClass)
                .compactionStrategyOptions(parent.compactionStrategyOptions)
                .reloadSecondaryIndexMetadata(parent)
                .rebuild();
    }

    public CFMetaData reloadSecondaryIndexMetadata(CFMetaData parent)
    {
        minCompactionThreshold(parent.minCompactionThreshold);
        maxCompactionThreshold(parent.maxCompactionThreshold);
        compactionStrategyClass(parent.compactionStrategyClass);
        compactionStrategyOptions(parent.compactionStrategyOptions);
        compressionParameters(parent.compressionParameters);
        return this;
    }

    public CFMetaData copy()
    {
        return copyOpts(new CFMetaData(ksName, cfName, cfType, comparator, cfId), this);
    }

    /**
     * Clones the CFMetaData, but sets a different cfId
     *
     * @param newCfId the cfId for the cloned CFMetaData
     * @return the cloned CFMetaData instance with the new cfId
     */
    public CFMetaData copy(UUID newCfId)
    {
        return copyOpts(new CFMetaData(ksName, cfName, cfType, comparator, newCfId), this);
    }

    static CFMetaData copyOpts(CFMetaData newCFMD, CFMetaData oldCFMD)
    {
        List<ColumnDefinition> clonedColumns = new ArrayList<>(oldCFMD.allColumns().size());
        for (ColumnDefinition cd : oldCFMD.allColumns())
            clonedColumns.add(cd.copy());

        return newCFMD.addAllColumnDefinitions(clonedColumns)
                .comment(oldCFMD.comment)
                .readRepairChance(oldCFMD.readRepairChance)
                .dcLocalReadRepairChance(oldCFMD.dcLocalReadRepairChance)
                .gcGraceSeconds(oldCFMD.gcGraceSeconds)
                .defaultValidator(oldCFMD.defaultValidator)
                .keyValidator(oldCFMD.keyValidator)
                .minCompactionThreshold(oldCFMD.minCompactionThreshold)
                .maxCompactionThreshold(oldCFMD.maxCompactionThreshold)
                .compactionStrategyClass(oldCFMD.compactionStrategyClass)
                .compactionStrategyOptions(new HashMap<>(oldCFMD.compactionStrategyOptions))
                .compressionParameters(oldCFMD.compressionParameters.copy())
                .bloomFilterFpChance(oldCFMD.bloomFilterFpChance)
                .caching(oldCFMD.caching)
                .defaultTimeToLive(oldCFMD.defaultTimeToLive)
                .minIndexInterval(oldCFMD.minIndexInterval)
                .maxIndexInterval(oldCFMD.maxIndexInterval)
                .speculativeRetry(oldCFMD.speculativeRetry)
                .memtableFlushPeriod(oldCFMD.memtableFlushPeriod)
                .droppedColumns(new HashMap<>(oldCFMD.droppedColumns))
                .triggers(new HashMap<>(oldCFMD.triggers))
                .isDense(oldCFMD.isDense)
                .rebuild();
    }

    /**
     * generate a column family name for an index corresponding to the given column.
     * This is NOT the same as the index's name! This is only used in sstable filenames and is not exposed to users.
     *
     * @param info A definition of the column with index
     *
     * @return name of the index ColumnFamily
     */
    public String indexColumnFamilyName(ColumnDefinition info)
    {
        // TODO simplify this when info.index_name is guaranteed to be set
        return cfName + Directories.SECONDARY_INDEX_NAME_SEPARATOR + (info.getIndexName() == null ? ByteBufferUtil.bytesToHex(info.name.bytes) : info.getIndexName());
    }

    public String getComment()
    {
        return comment;
    }

    public boolean isSuper()
    {
        return cfType == ColumnFamilyType.Super;
    }

    /**
     * The '.' char is the only way to identify if the CFMetadata is for a secondary index
     */
    public boolean isSecondaryIndex()
    {
        return cfName.contains(".");
    }

    /**
     *
     * @return The name of the parent cf if this is a seconday index
     */
    public String getParentColumnFamilyName()
    {
        return isSecondaryIndex() ? cfName.substring(0, cfName.indexOf('.')) : null;
    }

    public double getReadRepairChance()
    {
        return readRepairChance;
    }

    public double getDcLocalReadRepair()
    {
        return dcLocalReadRepairChance;
    }

    public ReadRepairDecision newReadRepairDecision()
    {
        double chance = ThreadLocalRandom.current().nextDouble();
        if (getReadRepairChance() > chance)
            return ReadRepairDecision.GLOBAL;

        if (getDcLocalReadRepair() > chance)
            return ReadRepairDecision.DC_LOCAL;

        return ReadRepairDecision.NONE;
    }

    public int getGcGraceSeconds()
    {
        return gcGraceSeconds;
    }

    public AbstractType<?> getDefaultValidator()
    {
        return defaultValidator;
    }

    public AbstractType<?> getKeyValidator()
    {
        return keyValidator;
    }

    public Integer getMinCompactionThreshold()
    {
        return minCompactionThreshold;
    }

    public Integer getMaxCompactionThreshold()
    {
        return maxCompactionThreshold;
    }

    // Used by CQL2 only.
    public String getCQL2KeyName()
    {
        if (partitionKeyColumns.size() > 1)
            throw new IllegalStateException("Cannot acces column family with composite key from CQL < 3.0.0");

        // For compatibility sake, we uppercase if it's the default alias as we used to return it that way in resultsets.
        String str = partitionKeyColumns.get(0).name.toString();
        return str.equalsIgnoreCase(DEFAULT_KEY_ALIAS) ? str.toUpperCase() : str;
    }

    public CompressionParameters compressionParameters()
    {
        return compressionParameters;
    }

    public Collection<ColumnDefinition> allColumns()
    {
        return columnMetadata.values();
    }

    // An iterator over all column definitions but that respect the order of a SELECT *.
    public Iterator<ColumnDefinition> allColumnsInSelectOrder()
    {
        return new AbstractIterator<ColumnDefinition>()
        {
            private final Iterator<ColumnDefinition> partitionKeyIter = partitionKeyColumns.iterator();
            private final Iterator<ColumnDefinition> clusteringIter = clusteringColumns.iterator();
            private boolean valueDone;
            private final Iterator<ColumnDefinition> staticIter = staticColumns.iterator();
            private final Iterator<ColumnDefinition> regularIter = regularColumns.iterator();

            protected ColumnDefinition computeNext()
            {
                if (partitionKeyIter.hasNext())
                    return partitionKeyIter.next();

                if (clusteringIter.hasNext())
                    return clusteringIter.next();

                if (staticIter.hasNext())
                    return staticIter.next();

                if (compactValueColumn != null && !valueDone)
                {
                    valueDone = true;
                    // If the compactValueColumn is empty, this means we have a dense table but
                    // with only a PK. As far as selects are concerned, we should ignore the value.
                    if (compactValueColumn.name.bytes.hasRemaining())
                        return compactValueColumn;
                }

                if (regularIter.hasNext())
                    return regularIter.next();

                return endOfData();
            }
        };
    }

    public List<ColumnDefinition> partitionKeyColumns()
    {
        return partitionKeyColumns;
    }

    public List<ColumnDefinition> clusteringColumns()
    {
        return clusteringColumns;
    }

    public Set<ColumnDefinition> regularColumns()
    {
        return regularColumns;
    }

    public Set<ColumnDefinition> staticColumns()
    {
        return staticColumns;
    }

    public Iterable<ColumnDefinition> regularAndStaticColumns()
    {
        return Iterables.concat(staticColumns, regularColumns);
    }

    public ColumnDefinition compactValueColumn()
    {
        return compactValueColumn;
    }

    // TODO: we could use CType for key validation too to make this unnecessary but
    // it's unclear it would be a win overall
    public CType getKeyValidatorAsCType()
    {
        return keyValidator instanceof CompositeType
                ? new CompoundCType(((CompositeType) keyValidator).types)
                : new SimpleCType(keyValidator);
    }

    public double getBloomFilterFpChance()
    {
        // we disallow bFFPC==null starting in 1.2.1 but tolerated it before that
        return (bloomFilterFpChance == null || bloomFilterFpChance == 0)
                ? compactionStrategyClass == LeveledCompactionStrategy.class ? 0.1 : 0.01
                : bloomFilterFpChance;
    }

    public CachingOptions getCaching()
    {
        return caching;
    }

    public int getMinIndexInterval()
    {
        return minIndexInterval;
    }

    public int getMaxIndexInterval()
    {
        return maxIndexInterval;
    }

    public SpeculativeRetry getSpeculativeRetry()
    {
        return speculativeRetry;
    }

    public int getMemtableFlushPeriod()
    {
        return memtableFlushPeriod;
    }

    public int getDefaultTimeToLive()
    {
        return defaultTimeToLive;
    }

    public Map<ColumnIdentifier, Long> getDroppedColumns()
    {
        return droppedColumns;
    }

    public Boolean getIsDense()
    {
        return isDense;
    }

    @Override
    public boolean equals(Object o)
    {
        if (this == o)
            return true;

        if (!(o instanceof CFMetaData))
            return false;

        CFMetaData other = (CFMetaData) o;

        return Objects.equal(cfId, other.cfId)
                && Objects.equal(ksName, other.ksName)
                && Objects.equal(cfName, other.cfName)
                && Objects.equal(cfType, other.cfType)
                && Objects.equal(comparator, other.comparator)
                && Objects.equal(comment, other.comment)
                && Objects.equal(readRepairChance, other.readRepairChance)
                && Objects.equal(dcLocalReadRepairChance, other.dcLocalReadRepairChance)
                && Objects.equal(gcGraceSeconds, other.gcGraceSeconds)
                && Objects.equal(defaultValidator, other.defaultValidator)
                && Objects.equal(keyValidator, other.keyValidator)
                && Objects.equal(minCompactionThreshold, other.minCompactionThreshold)
                && Objects.equal(maxCompactionThreshold, other.maxCompactionThreshold)
                && Objects.equal(columnMetadata, other.columnMetadata)
                && Objects.equal(compactionStrategyClass, other.compactionStrategyClass)
                && Objects.equal(compactionStrategyOptions, other.compactionStrategyOptions)
                && Objects.equal(compressionParameters, other.compressionParameters)
                && Objects.equal(bloomFilterFpChance, other.bloomFilterFpChance)
                && Objects.equal(memtableFlushPeriod, other.memtableFlushPeriod)
                && Objects.equal(caching, other.caching)
                && Objects.equal(defaultTimeToLive, other.defaultTimeToLive)
                && Objects.equal(minIndexInterval, other.minIndexInterval)
                && Objects.equal(maxIndexInterval, other.maxIndexInterval)
                && Objects.equal(speculativeRetry, other.speculativeRetry)
                && Objects.equal(droppedColumns, other.droppedColumns)
                && Objects.equal(triggers, other.triggers)
                && Objects.equal(isDense, other.isDense);
    }

    @Override
    public int hashCode()
    {
        return new HashCodeBuilder(29, 1597)
                .append(cfId)
                .append(ksName)
                .append(cfName)
                .append(cfType)
                .append(comparator)
                .append(comment)
                .append(readRepairChance)
                .append(dcLocalReadRepairChance)
                .append(gcGraceSeconds)
                .append(defaultValidator)
                .append(keyValidator)
                .append(minCompactionThreshold)
                .append(maxCompactionThreshold)
                .append(columnMetadata)
                .append(compactionStrategyClass)
                .append(compactionStrategyOptions)
                .append(compressionParameters)
                .append(bloomFilterFpChance)
                .append(memtableFlushPeriod)
                .append(caching)
                .append(defaultTimeToLive)
                .append(minIndexInterval)
                .append(maxIndexInterval)
                .append(speculativeRetry)
                .append(droppedColumns)
                .append(triggers)
                .append(isDense)
                .toHashCode();
    }

    public AbstractType<?> getValueValidator(CellName cellName)
    {
        ColumnDefinition def = getColumnDefinition(cellName);
        return def == null ? defaultValidator : def.type;
    }

    /** applies implicit defaults to cf definition. useful in updates */
    private static void applyImplicitDefaults(org.apache.cassandra.thrift.CfDef cf_def)
    {
        if (!cf_def.isSetComment())
            cf_def.setComment("");
        if (!cf_def.isSetMin_compaction_threshold())
            cf_def.setMin_compaction_threshold(CFMetaData.DEFAULT_MIN_COMPACTION_THRESHOLD);
        if (!cf_def.isSetMax_compaction_threshold())
            cf_def.setMax_compaction_threshold(CFMetaData.DEFAULT_MAX_COMPACTION_THRESHOLD);
        if (cf_def.compaction_strategy == null)
            cf_def.compaction_strategy = DEFAULT_COMPACTION_STRATEGY_CLASS.getSimpleName();
        if (cf_def.compaction_strategy_options == null)
            cf_def.compaction_strategy_options = Collections.emptyMap();
        if (!cf_def.isSetCompression_options())
        {
            cf_def.setCompression_options(new HashMap<String, String>()
            {{
                    if (DEFAULT_COMPRESSOR != null)
                        put(CompressionParameters.SSTABLE_COMPRESSION, DEFAULT_COMPRESSOR);
                }});
        }
        if (!cf_def.isSetDefault_time_to_live())
            cf_def.setDefault_time_to_live(CFMetaData.DEFAULT_DEFAULT_TIME_TO_LIVE);
        if (!cf_def.isSetDclocal_read_repair_chance())
            cf_def.setDclocal_read_repair_chance(CFMetaData.DEFAULT_DCLOCAL_READ_REPAIR_CHANCE);

        // if index_interval was set, use that for the min_index_interval default
        if (!cf_def.isSetMin_index_interval())
        {
            if (cf_def.isSetIndex_interval())
                cf_def.setMin_index_interval(cf_def.getIndex_interval());
            else
                cf_def.setMin_index_interval(CFMetaData.DEFAULT_MIN_INDEX_INTERVAL);
        }
        if (!cf_def.isSetMax_index_interval())
        {
            // ensure the max is at least as large as the min
            cf_def.setMax_index_interval(Math.max(cf_def.min_index_interval, CFMetaData.DEFAULT_MAX_INDEX_INTERVAL));
        }
    }

    public static CFMetaData fromThrift(CfDef cf_def) throws InvalidRequestException, ConfigurationException
    {
        return internalFromThrift(cf_def, Collections.<ColumnDefinition>emptyList());
    }

    public static CFMetaData fromThriftForUpdate(CfDef cf_def, CFMetaData toUpdate) throws InvalidRequestException, ConfigurationException
    {
        return internalFromThrift(cf_def, toUpdate.allColumns());
    }

    // Convert a thrift CfDef, given a list of ColumnDefinitions to copy over to the created CFMetadata before the CQL metadata are rebuild
    private static CFMetaData internalFromThrift(CfDef cf_def, Collection<ColumnDefinition> previousCQLMetadata) throws InvalidRequestException, ConfigurationException
    {
        ColumnFamilyType cfType = ColumnFamilyType.create(cf_def.column_type);
        if (cfType == null)
            throw new InvalidRequestException("Invalid column type " + cf_def.column_type);

        applyImplicitDefaults(cf_def);

        try
        {
            AbstractType<?> rawComparator = TypeParser.parse(cf_def.comparator_type);
            AbstractType<?> subComparator = cfType == ColumnFamilyType.Standard
                    ? null
                    : cf_def.subcomparator_type == null ? BytesType.instance : TypeParser.parse(cf_def.subcomparator_type);

            AbstractType<?> fullRawComparator = makeRawAbstractType(rawComparator, subComparator);

            AbstractType<?> keyValidator = cf_def.isSetKey_validation_class() ? TypeParser.parse(cf_def.key_validation_class) : null;

            // Convert the REGULAR definitions from the input CfDef
            List<ColumnDefinition> defs = ColumnDefinition.fromThrift(cf_def.keyspace, cf_def.name, rawComparator, subComparator, cf_def.column_metadata);

            // Add the keyAlias if there is one, since that's on CQL metadata that thrift can actually change (for
            // historical reasons)
            boolean hasKeyAlias = cf_def.isSetKey_alias() && keyValidator != null && !(keyValidator instanceof CompositeType);
            if (hasKeyAlias)
                defs.add(ColumnDefinition.partitionKeyDef(cf_def.keyspace, cf_def.name, cf_def.key_alias, keyValidator, null));

            // Now add any CQL metadata that we want to copy, skipping the keyAlias if there was one
            for (ColumnDefinition def : previousCQLMetadata)
            {
                // isPartOfCellName basically means 'is not just a CQL metadata'
                if (def.isPartOfCellName())
                    continue;

                if (def.kind == ColumnDefinition.Kind.PARTITION_KEY && hasKeyAlias)
                    continue;

                defs.add(def);
            }

            CellNameType comparator = CellNames.fromAbstractType(fullRawComparator, calculateIsDense(fullRawComparator, defs));

            UUID cfId = Schema.instance.getId(cf_def.keyspace, cf_def.name);
            if (cfId == null)
                cfId = UUIDGen.getTimeUUID();

            CFMetaData newCFMD = new CFMetaData(cf_def.keyspace, cf_def.name, cfType, comparator, cfId);

            newCFMD.addAllColumnDefinitions(defs);

            if (keyValidator != null)
                newCFMD.keyValidator(keyValidator);
            if (cf_def.isSetGc_grace_seconds())
                newCFMD.gcGraceSeconds(cf_def.gc_grace_seconds);
            if (cf_def.isSetMin_compaction_threshold())
                newCFMD.minCompactionThreshold(cf_def.min_compaction_threshold);
            if (cf_def.isSetMax_compaction_threshold())
                newCFMD.maxCompactionThreshold(cf_def.max_compaction_threshold);
            if (cf_def.isSetCompaction_strategy())
                newCFMD.compactionStrategyClass(createCompactionStrategy(cf_def.compaction_strategy));
            if (cf_def.isSetCompaction_strategy_options())
                newCFMD.compactionStrategyOptions(new HashMap<>(cf_def.compaction_strategy_options));
            if (cf_def.isSetBloom_filter_fp_chance())
                newCFMD.bloomFilterFpChance(cf_def.bloom_filter_fp_chance);
            if (cf_def.isSetMemtable_flush_period_in_ms())
                newCFMD.memtableFlushPeriod(cf_def.memtable_flush_period_in_ms);
            if (cf_def.isSetCaching() || cf_def.isSetCells_per_row_to_cache())
                newCFMD.caching(CachingOptions.fromThrift(cf_def.caching, cf_def.cells_per_row_to_cache));
            if (cf_def.isSetRead_repair_chance())
                newCFMD.readRepairChance(cf_def.read_repair_chance);
            if (cf_def.isSetDefault_time_to_live())
                newCFMD.defaultTimeToLive(cf_def.default_time_to_live);
            if (cf_def.isSetDclocal_read_repair_chance())
                newCFMD.dcLocalReadRepairChance(cf_def.dclocal_read_repair_chance);
            if (cf_def.isSetMin_index_interval())
                newCFMD.minIndexInterval(cf_def.min_index_interval);
            if (cf_def.isSetMax_index_interval())
                newCFMD.maxIndexInterval(cf_def.max_index_interval);
            if (cf_def.isSetSpeculative_retry())
                newCFMD.speculativeRetry(SpeculativeRetry.fromString(cf_def.speculative_retry));
            if (cf_def.isSetTriggers())
                newCFMD.triggers(TriggerDefinition.fromThrift(cf_def.triggers));

            return newCFMD.comment(cf_def.comment)
                    .defaultValidator(TypeParser.parse(cf_def.default_validation_class))
                    .compressionParameters(CompressionParameters.create(cf_def.compression_options))
                    .rebuild();
        }
        catch (SyntaxException | MarshalException e)
        {
            throw new ConfigurationException(e.getMessage());
        }
    }

    /**
     * Create CFMetaData from thrift {@link CqlRow} that contains columns from schema_columnfamilies.
     *
     * @param columnsRes CqlRow containing columns from schema_columnfamilies.
     * @return CFMetaData derived from CqlRow
     */
    public static CFMetaData fromThriftCqlRow(CqlRow cf, CqlResult columnsRes)
    {
        UntypedResultSet.Row cfRow = new UntypedResultSet.Row(convertThriftCqlRow(cf));

        List<Map<String, ByteBuffer>> cols = new ArrayList<>(columnsRes.rows.size());
        for (CqlRow row : columnsRes.rows)
            cols.add(convertThriftCqlRow(row));
        UntypedResultSet colsRow = UntypedResultSet.create(cols);

        return fromSchemaNoTriggers(cfRow, colsRow);
    }

    private static Map<String, ByteBuffer> convertThriftCqlRow(CqlRow row)
    {
        Map<String, ByteBuffer> m = new HashMap<>();
        for (org.apache.cassandra.thrift.Column column : row.getColumns())
            m.put(UTF8Type.instance.getString(column.bufferForName()), column.value);
        return m;
    }

    public void reload()
    {
        Row cfDefRow = SystemKeyspace.readSchemaRow(SystemKeyspace.SCHEMA_COLUMNFAMILIES_CF, ksName, cfName);

        if (cfDefRow.cf == null || !cfDefRow.cf.hasColumns())
            throw new RuntimeException(String.format("%s not found in the schema definitions keyspace.", ksName + ":" + cfName));

        try
        {
            apply(fromSchema(cfDefRow));
        }
        catch (ConfigurationException e)
        {
            throw new RuntimeException(e);
        }
    }

    /**
     * Updates CFMetaData in-place to match cf_def
     *
     * *Note*: This method left package-private only for DefsTest, don't use directly!
     *
     * @throws ConfigurationException if ks/cf names or cf ids didn't match
     */
    void apply(CFMetaData cfm) throws ConfigurationException
    {
        logger.debug("applying {} to {}", cfm, this);

        validateCompatility(cfm);

        // TODO: this method should probably return a new CFMetaData so that
        // 1) we can keep comparator final
        // 2) updates are applied atomically
        comparator = cfm.comparator;

        // compaction thresholds are checked by ThriftValidation. We shouldn't be doing
        // validation on the apply path; it's too late for that.

        comment = Strings.nullToEmpty(cfm.comment);
        readRepairChance = cfm.readRepairChance;
        dcLocalReadRepairChance = cfm.dcLocalReadRepairChance;
        gcGraceSeconds = cfm.gcGraceSeconds;
        defaultValidator = cfm.defaultValidator;
        keyValidator = cfm.keyValidator;
        minCompactionThreshold = cfm.minCompactionThreshold;
        maxCompactionThreshold = cfm.maxCompactionThreshold;

        bloomFilterFpChance = cfm.bloomFilterFpChance;
        caching = cfm.caching;
        minIndexInterval = cfm.minIndexInterval;
        maxIndexInterval = cfm.maxIndexInterval;
        memtableFlushPeriod = cfm.memtableFlushPeriod;
        defaultTimeToLive = cfm.defaultTimeToLive;
        speculativeRetry = cfm.speculativeRetry;

        if (!cfm.droppedColumns.isEmpty())
            droppedColumns = cfm.droppedColumns;

        MapDifference<ByteBuffer, ColumnDefinition> columnDiff = Maps.difference(columnMetadata, cfm.columnMetadata);
        // columns that are no longer needed
        for (ColumnDefinition cd : columnDiff.entriesOnlyOnLeft().values())
            removeColumnDefinition(cd);
        // newly added columns
        for (ColumnDefinition cd : columnDiff.entriesOnlyOnRight().values())
            addColumnDefinition(cd);
        // old columns with updated attributes
        for (ByteBuffer name : columnDiff.entriesDiffering().keySet())
        {
            ColumnDefinition oldDef = columnMetadata.get(name);
            ColumnDefinition def = cfm.columnMetadata.get(name);
            addOrReplaceColumnDefinition(oldDef.apply(def));
        }

        compactionStrategyClass = cfm.compactionStrategyClass;
        compactionStrategyOptions = cfm.compactionStrategyOptions;

        compressionParameters = cfm.compressionParameters;

        triggers = cfm.triggers;

        isDense(cfm.isDense);

        rebuild();
        logger.debug("application result is {}", this);
    }

    public void validateCompatility(CFMetaData cfm) throws ConfigurationException
    {
        // validate
        if (!cfm.ksName.equals(ksName))
            throw new ConfigurationException(String.format("Keyspace mismatch (found %s; expected %s)",
                                                           cfm.ksName, ksName));
        if (!cfm.cfName.equals(cfName))
            throw new ConfigurationException(String.format("Column family mismatch (found %s; expected %s)",
                                                           cfm.cfName, cfName));
        if (!cfm.cfId.equals(cfId))
            throw new ConfigurationException(String.format("Column family ID mismatch (found %s; expected %s)",
                                                           cfm.cfId, cfId));

        if (!cfm.cfType.equals(cfType))
            throw new ConfigurationException("types do not match.");

        if (!cfm.comparator.isCompatibleWith(comparator))
            throw new ConfigurationException("comparators do not match or are not compatible.");
    }

    public static void validateCompactionOptions(Class<? extends AbstractCompactionStrategy> strategyClass, Map<String, String> options) throws ConfigurationException
    {
        try
        {
            if (options == null)
                return;

            Map<?,?> unknownOptions = (Map) strategyClass.getMethod("validateOptions", Map.class).invoke(null, options);
            if (!unknownOptions.isEmpty())
                throw new ConfigurationException(String.format("Properties specified %s are not understood by %s", unknownOptions.keySet(), strategyClass.getSimpleName()));
        }
        catch (NoSuchMethodException e)
        {
            logger.warn("Compaction Strategy {} does not have a static validateOptions method. Validation ignored", strategyClass.getName());
        }
        catch (InvocationTargetException e)
        {
            if (e.getTargetException() instanceof ConfigurationException)
                throw (ConfigurationException) e.getTargetException();
            throw new ConfigurationException("Failed to validate compaction options");
        }
        catch (ConfigurationException e)
        {
            throw e;
        }
        catch (Exception e)
        {
            throw new ConfigurationException("Failed to validate compaction options");
        }
    }

    public static Class<? extends AbstractCompactionStrategy> createCompactionStrategy(String className) throws ConfigurationException
    {
        className = className.contains(".") ? className : "org.apache.cassandra.db.compaction." + className;
        Class<AbstractCompactionStrategy> strategyClass = FBUtilities.classForName(className, "compaction strategy");
        if (strategyClass.equals(WrappingCompactionStrategy.class))
            throw new ConfigurationException("You can't set WrappingCompactionStrategy as the compaction strategy!");
        if (!AbstractCompactionStrategy.class.isAssignableFrom(strategyClass))
            throw new ConfigurationException(String.format("Specified compaction strategy class (%s) is not derived from AbstractReplicationStrategy", className));

        return strategyClass;
    }

    public AbstractCompactionStrategy createCompactionStrategyInstance(ColumnFamilyStore cfs)
    {
        try
        {
            Constructor<? extends AbstractCompactionStrategy> constructor = compactionStrategyClass.getConstructor(new Class[] {
                    ColumnFamilyStore.class,
                    Map.class // options
            });
            return constructor.newInstance(cfs, compactionStrategyOptions);
        }
        catch (NoSuchMethodException | IllegalAccessException | InvocationTargetException | InstantiationException e)
        {
            throw new RuntimeException(e);
        }
    }

    // converts CFM to thrift CfDef
    public org.apache.cassandra.thrift.CfDef toThrift()
    {
        org.apache.cassandra.thrift.CfDef def = new org.apache.cassandra.thrift.CfDef(ksName, cfName);
        def.setColumn_type(cfType.name());

        if (isSuper())
        {
            def.setComparator_type(comparator.subtype(0).toString());
            def.setSubcomparator_type(comparator.subtype(1).toString());
        }
        else
        {
            def.setComparator_type(comparator.toString());
        }

        def.setComment(Strings.nullToEmpty(comment));
        def.setRead_repair_chance(readRepairChance);
        def.setDclocal_read_repair_chance(dcLocalReadRepairChance);
        def.setGc_grace_seconds(gcGraceSeconds);
        def.setDefault_validation_class(defaultValidator == null ? null : defaultValidator.toString());
        def.setKey_validation_class(keyValidator.toString());
        def.setMin_compaction_threshold(minCompactionThreshold);
        def.setMax_compaction_threshold(maxCompactionThreshold);
        // We only return the alias if only one is set since thrift don't know about multiple key aliases
        if (partitionKeyColumns.size() == 1)
            def.setKey_alias(partitionKeyColumns.get(0).name.bytes);
        def.setColumn_metadata(ColumnDefinition.toThrift(columnMetadata));
        def.setCompaction_strategy(compactionStrategyClass.getName());
        def.setCompaction_strategy_options(new HashMap<>(compactionStrategyOptions));
        def.setCompression_options(compressionParameters.asThriftOptions());
        if (bloomFilterFpChance != null)
            def.setBloom_filter_fp_chance(bloomFilterFpChance);
        def.setMin_index_interval(minIndexInterval);
        def.setMax_index_interval(maxIndexInterval);
        def.setMemtable_flush_period_in_ms(memtableFlushPeriod);
        def.setCaching(caching.toThriftCaching());
        def.setCells_per_row_to_cache(caching.toThriftCellsPerRow());
        def.setDefault_time_to_live(defaultTimeToLive);
        def.setSpeculative_retry(speculativeRetry.toString());
        def.setTriggers(TriggerDefinition.toThrift(triggers));

        return def;
    }

    /**
     * Returns the ColumnDefinition for {@code name}.
     */
    public ColumnDefinition getColumnDefinition(ColumnIdentifier name)
    {
        return columnMetadata.get(name.bytes);
    }

    // In general it is preferable to work with ColumnIdentifier to make it
    // clear that we are talking about a CQL column, not a cell name, but there
    // is a few cases where all we have is a ByteBuffer (when dealing with IndexExpression
    // for instance) so...
    public ColumnDefinition getColumnDefinition(ByteBuffer name)
    {
        return columnMetadata.get(name);
    }

    /**
     * Returns a ColumnDefinition given a cell name.
     */
    public ColumnDefinition getColumnDefinition(CellName cellName)
    {
        ColumnIdentifier id = cellName.cql3ColumnName(this);
        ColumnDefinition def = id == null
                ? getColumnDefinition(cellName.toByteBuffer())  // Means a dense layout, try the full column name
                : getColumnDefinition(id);

        // It's possible that the def is a PRIMARY KEY or COMPACT_VALUE one in case a concrete cell
        // name conflicts with a CQL column name, which can happen in 2 cases:
        // 1) because the user inserted a cell through Thrift that conflicts with a default "alias" used
        //    by CQL for thrift tables (see #6892).
        // 2) for COMPACT STORAGE tables with a single utf8 clustering column, the cell name can be anything,
        //    including a CQL column name (without this being a problem).
        // In any case, this is fine, this just mean that columnDefinition is not the ColumnDefinition we are
        // looking for.
        return def != null && def.isPartOfCellName() ? def : null;
    }

    public ColumnDefinition getColumnDefinitionForIndex(String indexName)
    {
        for (ColumnDefinition def : allColumns())
        {
            if (indexName.equals(def.getIndexName()))
                return def;
        }
        return null;
    }

    /**
     * Convert a null index_name to appropriate default name according to column status
     */
    public void addDefaultIndexNames() throws ConfigurationException
    {
        // if this is ColumnFamily update we need to add previously defined index names to the existing columns first
        UUID cfId = Schema.instance.getId(ksName, cfName);
        if (cfId != null)
        {
            CFMetaData cfm = Schema.instance.getCFMetaData(cfId);

            for (ColumnDefinition newDef : allColumns())
            {
                if (!cfm.columnMetadata.containsKey(newDef.name.bytes) || newDef.getIndexType() == null)
                    continue;

                String oldIndexName = cfm.getColumnDefinition(newDef.name).getIndexName();

                if (oldIndexName == null)
                    continue;

                if (newDef.getIndexName() != null && !oldIndexName.equals(newDef.getIndexName()))
                    throw new ConfigurationException("Can't modify index name: was '" + oldIndexName + "' changed to '" + newDef.getIndexName() + "'.");

                newDef.setIndexName(oldIndexName);
            }
        }

        Set<String> existingNames = existingIndexNames(null);
        for (ColumnDefinition column : allColumns())
        {
            if (column.getIndexType() != null && column.getIndexName() == null)
            {
                String baseName = getDefaultIndexName(cfName, column.name);
                String indexName = baseName;
                int i = 0;
                while (existingNames.contains(indexName))
                    indexName = baseName + '_' + (++i);
                column.setIndexName(indexName);
            }
        }
    }

    public static String getDefaultIndexName(String cfName, ColumnIdentifier columnName)
    {
        return (cfName + "_" + columnName + "_idx").replaceAll("\\W", "");
    }

    public Iterator<OnDiskAtom> getOnDiskIterator(DataInput in, Descriptor.Version version)
    {
        return getOnDiskIterator(in, ColumnSerializer.Flag.LOCAL, Integer.MIN_VALUE, version);
    }

    public Iterator<OnDiskAtom> getOnDiskIterator(DataInput in, ColumnSerializer.Flag flag, int expireBefore, Descriptor.Version version)
    {
        return AbstractCell.onDiskIterator(in, flag, expireBefore, version, comparator);
    }

    public AtomDeserializer getOnDiskDeserializer(DataInput in, Descriptor.Version version)
    {
        return new AtomDeserializer(comparator, in, ColumnSerializer.Flag.LOCAL, Integer.MIN_VALUE, version);
    }

    public static boolean isNameValid(String name)
    {
        return name != null && !name.isEmpty() && name.length() <= Schema.NAME_LENGTH && name.matches("\\w+");
    }

    public static boolean isIndexNameValid(String name)
    {
        return name != null && !name.isEmpty() && name.matches("\\w+");
    }

    public CFMetaData validate() throws ConfigurationException
    {
        rebuild();

        if (!isNameValid(ksName))
            throw new ConfigurationException(String.format("Keyspace name must not be empty, more than %s characters long, or contain non-alphanumeric-underscore characters (got \"%s\")", Schema.NAME_LENGTH, ksName));
        if (!isNameValid(cfName))
            throw new ConfigurationException(String.format("ColumnFamily name must not be empty, more than %s characters long, or contain non-alphanumeric-underscore characters (got \"%s\")", Schema.NAME_LENGTH, cfName));

        if (cfType == null)
            throw new ConfigurationException(String.format("Invalid column family type for %s", cfName));

        for (int i = 0; i < comparator.size(); i++)
        {
            if (comparator.subtype(i) instanceof CounterColumnType)
                throw new ConfigurationException("CounterColumnType is not a valid comparator");
        }
        if (keyValidator instanceof CounterColumnType)
            throw new ConfigurationException("CounterColumnType is not a valid key validator");

        // Mixing counter with non counter columns is not supported (#2614)
        if (defaultValidator instanceof CounterColumnType)
        {
            for (ColumnDefinition def : regularAndStaticColumns())
                if (!(def.type instanceof CounterColumnType))
                    throw new ConfigurationException("Cannot add a non counter column (" + def.name + ") in a counter column family");
        }
        else
        {
            for (ColumnDefinition def : allColumns())
                if (def.type instanceof CounterColumnType)
                    throw new ConfigurationException("Cannot add a counter column (" + def.name + ") in a non counter column family");
        }

        // initialize a set of names NOT in the CF under consideration
        Set<String> indexNames = existingIndexNames(cfName);
        for (ColumnDefinition c : allColumns())
        {
            if (c.getIndexType() == null)
            {
                if (c.getIndexName() != null)
                    throw new ConfigurationException("Index name cannot be set without index type");
            }
            else
            {
                if (cfType == ColumnFamilyType.Super)
                    throw new ConfigurationException("Secondary indexes are not supported on super column families");
                if (!isIndexNameValid(c.getIndexName()))
                    throw new ConfigurationException("Illegal index name " + c.getIndexName());
                // check index names against this CF _and_ globally
                if (indexNames.contains(c.getIndexName()))
                    throw new ConfigurationException("Duplicate index name " + c.getIndexName());
                indexNames.add(c.getIndexName());

                if (c.getIndexType() == IndexType.CUSTOM)
                {
                    if (c.getIndexOptions() == null || !c.hasIndexOption(SecondaryIndex.CUSTOM_INDEX_OPTION_NAME))
                        throw new ConfigurationException("Required index option missing: " + SecondaryIndex.CUSTOM_INDEX_OPTION_NAME);
                }

                // This method validates the column metadata but does not intialize the index
                SecondaryIndex.createInstance(null, c);
            }
        }

        validateCompactionThresholds();

        if (bloomFilterFpChance != null && bloomFilterFpChance == 0)
            throw new ConfigurationException("Zero false positives is impossible; bloom filter false positive chance bffpc must be 0 < bffpc <= 1");

        validateIndexIntervalThresholds();

        return this;
    }

    private static Set<String> existingIndexNames(String cfToExclude)
    {
        Set<String> indexNames = new HashSet<>();
        for (ColumnFamilyStore cfs : ColumnFamilyStore.all())
            if (cfToExclude == null || !cfs.name.equals(cfToExclude))
                for (ColumnDefinition cd : cfs.metadata.allColumns())
                    indexNames.add(cd.getIndexName());
        return indexNames;
    }

    private void validateCompactionThresholds() throws ConfigurationException
    {
        if (maxCompactionThreshold == 0)
        {
            logger.warn("Disabling compaction by setting max or min compaction has been deprecated, " +
                                "set the compaction strategy option 'enabled' to 'false' instead");
            return;
        }

        if (minCompactionThreshold <= 1)
            throw new ConfigurationException(String.format("Min compaction threshold cannot be less than 2 (got %d).", minCompactionThreshold));

        if (minCompactionThreshold > maxCompactionThreshold)
            throw new ConfigurationException(String.format("Min compaction threshold (got %d) cannot be greater than max compaction threshold (got %d)",
                                                           minCompactionThreshold, maxCompactionThreshold));
    }

    private void validateIndexIntervalThresholds() throws ConfigurationException
    {
        if (minIndexInterval <= 0)
            throw new ConfigurationException(String.format("Min index interval must be greater than 0 (got %d).", minIndexInterval));
        if (maxIndexInterval < minIndexInterval)
            throw new ConfigurationException(String.format("Max index interval (%d) must be greater than the min index " +
                                                                   "interval (%d).", maxIndexInterval, minIndexInterval));
    }

    /**
     * Create schema mutations to update this metadata to provided new state.
     *
     * @param newState The new metadata (for the same CF)
     * @param modificationTimestamp Timestamp to use for mutation
     * @param fromThrift whether the newState comes from thrift
     *
     * @return Difference between attributes in form of schema mutation
     */
    public Mutation toSchemaUpdate(CFMetaData newState, long modificationTimestamp, boolean fromThrift)
    {
        Mutation mutation = new Mutation(Keyspace.SYSTEM_KS, SystemKeyspace.getSchemaKSKey(ksName));

        newState.toSchemaNoColumnsNoTriggers(mutation, modificationTimestamp);

        MapDifference<ByteBuffer, ColumnDefinition> columnDiff = Maps.difference(columnMetadata, newState.columnMetadata);

        // columns that are no longer needed
        for (ColumnDefinition cd : columnDiff.entriesOnlyOnLeft().values())
        {
            // Thrift only knows about the REGULAR ColumnDefinition type, so don't consider other type
            // are being deleted just because they are not here.
            if (fromThrift && cd.kind != ColumnDefinition.Kind.REGULAR)
                continue;

            cd.deleteFromSchema(mutation, modificationTimestamp);
        }

        // newly added columns
        for (ColumnDefinition cd : columnDiff.entriesOnlyOnRight().values())
            cd.toSchema(mutation, modificationTimestamp);

        // old columns with updated attributes
        for (ByteBuffer name : columnDiff.entriesDiffering().keySet())
        {
            ColumnDefinition cd = newState.columnMetadata.get(name);
            cd.toSchema(mutation, modificationTimestamp);
        }

        MapDifference<String, TriggerDefinition> triggerDiff = Maps.difference(triggers, newState.triggers);

        // dropped triggers
        for (TriggerDefinition td : triggerDiff.entriesOnlyOnLeft().values())
            td.deleteFromSchema(mutation, cfName, modificationTimestamp);

        // newly created triggers
        for (TriggerDefinition td : triggerDiff.entriesOnlyOnRight().values())
            td.toSchema(mutation, cfName, modificationTimestamp);

        return mutation;
    }

    /**
     * Remove all CF attributes from schema
     *
     * @param timestamp Timestamp to use
     *
     * @return Mutation to use to completely remove cf from schema
     */
    public Mutation dropFromSchema(long timestamp)
    {
        Mutation mutation = new Mutation(Keyspace.SYSTEM_KS, SystemKeyspace.getSchemaKSKey(ksName));
        ColumnFamily cf = mutation.addOrGet(SchemaColumnFamiliesCf);
        int ldt = (int) (System.currentTimeMillis() / 1000);

        Composite prefix = SchemaColumnFamiliesCf.comparator.make(cfName);
        cf.addAtom(new RangeTombstone(prefix, prefix.end(), timestamp, ldt));

        for (ColumnDefinition cd : allColumns())
            cd.deleteFromSchema(mutation, timestamp);

        for (TriggerDefinition td : triggers.values())
            td.deleteFromSchema(mutation, cfName, timestamp);

        for (String indexName : Keyspace.open(this.ksName).getColumnFamilyStore(this.cfName).getBuiltIndexes())
        {
            ColumnFamily indexCf = mutation.addOrGet(IndexCf);
            indexCf.addTombstone(indexCf.getComparator().makeCellName(indexName), ldt, timestamp);
        }

        return mutation;
    }

    public boolean isPurged()
    {
        return isPurged;
    }

    void markPurged()
    {
        isPurged = true;
    }

    public void toSchema(Mutation mutation, long timestamp)
    {
        toSchemaNoColumnsNoTriggers(mutation, timestamp);

        for (TriggerDefinition td : triggers.values())
            td.toSchema(mutation, cfName, timestamp);

        for (ColumnDefinition cd : allColumns())
            cd.toSchema(mutation, timestamp);
    }

    private void toSchemaNoColumnsNoTriggers(Mutation mutation, long timestamp)
    {
        // For property that can be null (and can be changed), we insert tombstones, to make sure
        // we don't keep a property the user has removed
        ColumnFamily cf = mutation.addOrGet(SchemaColumnFamiliesCf);
        Composite prefix = SchemaColumnFamiliesCf.comparator.make(cfName);
        CFRowAdder adder = new CFRowAdder(cf, prefix, timestamp);

        adder.add("cf_id", cfId);
        adder.add("type", cfType.toString());

        if (isSuper())
        {
            // We need to continue saving the comparator and subcomparator separatly, otherwise
            // we won't know at deserialization if the subcomparator should be taken into account
            // TODO: we should implement an on-start migration if we want to get rid of that.
            adder.add("comparator", comparator.subtype(0).toString());
            adder.add("subcomparator", comparator.subtype(1).toString());
        }
        else
        {
            adder.add("comparator", comparator.toString());
        }

        adder.add("comment", comment);
        adder.add("read_repair_chance", readRepairChance);
        adder.add("local_read_repair_chance", dcLocalReadRepairChance);
        adder.add("gc_grace_seconds", gcGraceSeconds);
        adder.add("default_validator", defaultValidator.toString());
        adder.add("key_validator", keyValidator.toString());
        adder.add("min_compaction_threshold", minCompactionThreshold);
        adder.add("max_compaction_threshold", maxCompactionThreshold);
        adder.add("bloom_filter_fp_chance", bloomFilterFpChance);

        adder.add("memtable_flush_period_in_ms", memtableFlushPeriod);
        adder.add("caching", caching.toString());
        adder.add("default_time_to_live", defaultTimeToLive);
        adder.add("compaction_strategy_class", compactionStrategyClass.getName());
        adder.add("compression_parameters", json(compressionParameters.asThriftOptions()));
        adder.add("compaction_strategy_options", json(compactionStrategyOptions));
        adder.add("min_index_interval", minIndexInterval);
        adder.add("max_index_interval", maxIndexInterval);
        adder.add("index_interval", null);
        adder.add("speculative_retry", speculativeRetry.toString());

        for (Map.Entry<ColumnIdentifier, Long> entry : droppedColumns.entrySet())
            adder.addMapEntry("dropped_columns", entry.getKey().toString(), entry.getValue());

        adder.add("is_dense", isDense);

        // Save the CQL3 metadata "the old way" for compatibility sake
        adder.add("key_aliases", aliasesToJson(partitionKeyColumns));
        adder.add("column_aliases", aliasesToJson(clusteringColumns));
        adder.add("value_alias", compactValueColumn == null ? null : compactValueColumn.name.toString());
    }

    // Package protected for use by tests
    static CFMetaData fromSchemaNoTriggers(UntypedResultSet.Row result, UntypedResultSet serializedColumnDefinitions)
    {
        try
        {
            String ksName = result.getString("keyspace_name");
            String cfName = result.getString("columnfamily_name");

            AbstractType<?> rawComparator = TypeParser.parse(result.getString("comparator"));
            AbstractType<?> subComparator = result.has("subcomparator") ? TypeParser.parse(result.getString("subcomparator")) : null;
            ColumnFamilyType cfType = ColumnFamilyType.valueOf(result.getString("type"));

            AbstractType<?> fullRawComparator = makeRawAbstractType(rawComparator, subComparator);

            List<ColumnDefinition> columnDefs = ColumnDefinition.fromSchema(serializedColumnDefinitions,
                                                                            ksName,
                                                                            cfName,
                                                                            fullRawComparator,
                                                                            cfType == ColumnFamilyType.Super);

            boolean isDense = result.has("is_dense")
                    ? result.getBoolean("is_dense")
                    : calculateIsDense(fullRawComparator, columnDefs);

            CellNameType comparator = CellNames.fromAbstractType(fullRawComparator, isDense);

            // if we are upgrading, we use id generated from names initially
            UUID cfId = result.has("cf_id")
                    ? result.getUUID("cf_id")
                    : generateLegacyCfId(ksName, cfName);

            CFMetaData cfm = new CFMetaData(ksName, cfName, cfType, comparator, cfId);
            cfm.isDense(isDense);

            cfm.readRepairChance(result.getDouble("read_repair_chance"));
            cfm.dcLocalReadRepairChance(result.getDouble("local_read_repair_chance"));
            cfm.gcGraceSeconds(result.getInt("gc_grace_seconds"));
            cfm.defaultValidator(TypeParser.parse(result.getString("default_validator")));
            cfm.keyValidator(TypeParser.parse(result.getString("key_validator")));
            cfm.minCompactionThreshold(result.getInt("min_compaction_threshold"));
            cfm.maxCompactionThreshold(result.getInt("max_compaction_threshold"));
            if (result.has("comment"))
                cfm.comment(result.getString("comment"));
            if (result.has("bloom_filter_fp_chance"))
                cfm.bloomFilterFpChance(result.getDouble("bloom_filter_fp_chance"));
            if (result.has("memtable_flush_period_in_ms"))
                cfm.memtableFlushPeriod(result.getInt("memtable_flush_period_in_ms"));
            cfm.caching(CachingOptions.fromString(result.getString("caching")));
            if (result.has("default_time_to_live"))
                cfm.defaultTimeToLive(result.getInt("default_time_to_live"));
            if (result.has("speculative_retry"))
                cfm.speculativeRetry(SpeculativeRetry.fromString(result.getString("speculative_retry")));
            cfm.compactionStrategyClass(createCompactionStrategy(result.getString("compaction_strategy_class")));
            cfm.compressionParameters(CompressionParameters.create(fromJsonMap(result.getString("compression_parameters"))));
            cfm.compactionStrategyOptions(fromJsonMap(result.getString("compaction_strategy_options")));

            // migrate old index_interval values to min_index_interval, if present
            if (result.has("min_index_interval"))
                cfm.minIndexInterval(result.getInt("min_index_interval"));
            else if (result.has("index_interval"))
                cfm.minIndexInterval(result.getInt("index_interval"));
            if (result.has("max_index_interval"))
                cfm.maxIndexInterval(result.getInt("max_index_interval"));

            /*
             * The info previously hold by key_aliases, column_aliases and value_alias is now stored in columnMetadata (because 1) this
             * make more sense and 2) this allow to store indexing information).
             * However, for upgrade sake we need to still be able to read those old values. Moreover, we cannot easily
             * remove those old columns once "converted" to columnMetadata because that would screw up nodes that may
             * not have upgraded. So for now we keep the both info and in sync, even though its redundant.
             */
            if (result.has("key_aliases"))
                cfm.addColumnMetadataFromAliases(aliasesFromStrings(fromJsonList(result.getString("key_aliases"))), cfm.keyValidator, ColumnDefinition.Kind.PARTITION_KEY);
            if (result.has("column_aliases"))
                cfm.addColumnMetadataFromAliases(aliasesFromStrings(fromJsonList(result.getString("column_aliases"))), cfm.comparator.asAbstractType(), ColumnDefinition.Kind.CLUSTERING_COLUMN);
            if (result.has("value_alias"))
                cfm.addColumnMetadataFromAliases(Collections.singletonList(result.getBytes("value_alias")), cfm.defaultValidator, ColumnDefinition.Kind.COMPACT_VALUE);

            if (result.has("dropped_columns"))
                cfm.droppedColumns(convertDroppedColumns(result.getMap("dropped_columns", UTF8Type.instance, LongType.instance)));

            for (ColumnDefinition cd : columnDefs)
                cfm.addOrReplaceColumnDefinition(cd);

            return cfm.rebuild();
        }
        catch (SyntaxException | ConfigurationException e)
        {
            throw new RuntimeException(e);
        }
    }

    public void addColumnMetadataFromAliases(List<ByteBuffer> aliases, AbstractType<?> comparator, ColumnDefinition.Kind kind)
    {
        if (comparator instanceof CompositeType)
        {
            CompositeType ct = (CompositeType)comparator;
            for (int i = 0; i < aliases.size(); ++i)
            {
                if (aliases.get(i) != null)
                {
                    addOrReplaceColumnDefinition(new ColumnDefinition(this, aliases.get(i), ct.types.get(i), i, kind));
                }
            }
        }
        else
        {
            assert aliases.size() <= 1;
            if (!aliases.isEmpty() && aliases.get(0) != null)
                addOrReplaceColumnDefinition(new ColumnDefinition(this, aliases.get(0), comparator, null, kind));
        }
    }

    /**
     * Deserialize CF metadata from low-level representation
     *
     * @return Thrift-based metadata deserialized from schema
     */
    public static CFMetaData fromSchema(UntypedResultSet.Row result)
    {
        String ksName = result.getString("keyspace_name");
        String cfName = result.getString("columnfamily_name");

        Row serializedColumns = SystemKeyspace.readSchemaRow(SystemKeyspace.SCHEMA_COLUMNS_CF, ksName, cfName);
        CFMetaData cfm = fromSchemaNoTriggers(result, ColumnDefinition.resultify(serializedColumns));

        Row serializedTriggers = SystemKeyspace.readSchemaRow(SystemKeyspace.SCHEMA_TRIGGERS_CF, ksName, cfName);
        addTriggerDefinitionsFromSchema(cfm, serializedTriggers);

        return cfm;
    }

    private static CFMetaData fromSchema(Row row)
    {
        UntypedResultSet.Row result = QueryProcessor.resultify("SELECT * FROM system.schema_columnfamilies", row).one();
        return fromSchema(result);
    }

    private String aliasesToJson(List<ColumnDefinition> rawAliases)
    {
        if (rawAliases == null)
            return null;

        List<String> aliases = new ArrayList<>(rawAliases.size());
        for (ColumnDefinition rawAlias : rawAliases)
            aliases.add(rawAlias.name.toString());
        return json(aliases);
    }

    private static List<ByteBuffer> aliasesFromStrings(List<String> aliases)
    {
        List<ByteBuffer> rawAliases = new ArrayList<>(aliases.size());
        for (String alias : aliases)
            rawAliases.add(UTF8Type.instance.decompose(alias));
        return rawAliases;
    }

    private static Map<ColumnIdentifier, Long> convertDroppedColumns(Map<String, Long> raw)
    {
        Map<ColumnIdentifier, Long> converted = Maps.newHashMap();
        for (Map.Entry<String, Long> entry : raw.entrySet())
            converted.put(new ColumnIdentifier(entry.getKey(), true), entry.getValue());
        return converted;
    }

    /**
     * Convert current metadata into schema mutation
     *
     * @param timestamp Timestamp to use
     *
     * @return Low-level representation of the CF
     *
     * @throws ConfigurationException if any of the attributes didn't pass validation
     */
    public Mutation toSchema(long timestamp) throws ConfigurationException
    {
        Mutation mutation = new Mutation(Keyspace.SYSTEM_KS, SystemKeyspace.getSchemaKSKey(ksName));
        toSchema(mutation, timestamp);
        return mutation;
    }

    // The comparator to validate the definition name.

    public AbstractType<?> getColumnDefinitionComparator(ColumnDefinition def)
    {
        return getComponentComparator(def.isOnAllComponents() ? null : def.position(), def.kind);
    }

    public AbstractType<?> getComponentComparator(Integer componentIndex, ColumnDefinition.Kind kind)
    {
        switch (kind)
        {
            case REGULAR:
                if (componentIndex == null)
                    return comparator.asAbstractType();

                AbstractType<?> t = comparator.subtype(componentIndex);
                assert t != null : "Non-sensical component index";
                return t;
            default:
                // CQL3 column names are UTF8
                return UTF8Type.instance;
        }
    }

    public CFMetaData addAllColumnDefinitions(Collection<ColumnDefinition> defs)
    {
        for (ColumnDefinition def : defs)
            addOrReplaceColumnDefinition(def);
        return this;
    }

    public CFMetaData addColumnDefinition(ColumnDefinition def) throws ConfigurationException
    {
        if (columnMetadata.containsKey(def.name.bytes))
            throw new ConfigurationException(String.format("Cannot add column %s, a column with the same name already exists", def.name));

        return addOrReplaceColumnDefinition(def);
    }

    // This method doesn't check if a def of the same name already exist and should only be used when we
    // know this cannot happen.
    public CFMetaData addOrReplaceColumnDefinition(ColumnDefinition def)
    {
        if (def.kind == ColumnDefinition.Kind.REGULAR)
            comparator.addCQL3Column(def.name);
        columnMetadata.put(def.name.bytes, def);
        return this;
    }

    public boolean removeColumnDefinition(ColumnDefinition def)
    {
        if (def.kind == ColumnDefinition.Kind.REGULAR)
            comparator.removeCQL3Column(def.name);
        return columnMetadata.remove(def.name.bytes) != null;
    }

    private static void addTriggerDefinitionsFromSchema(CFMetaData cfDef, Row serializedTriggerDefinitions)
    {
        for (TriggerDefinition td : TriggerDefinition.fromSchema(serializedTriggerDefinitions))
            cfDef.triggers.put(td.name, td);
    }

    public void addTriggerDefinition(TriggerDefinition def) throws InvalidRequestException
    {
        if (containsTriggerDefinition(def))
            throw new InvalidRequestException(
                String.format("Cannot create trigger %s, a trigger with the same name already exists", def.name));
        triggers.put(def.name, def);
    }

    public boolean containsTriggerDefinition(TriggerDefinition def)
    {
        return triggers.containsKey(def.name);
    }

    public boolean removeTrigger(String name)
    {
        return triggers.remove(name) != null;
    }

    public void recordColumnDrop(ColumnDefinition def)
    {
        assert !def.isOnAllComponents();
        droppedColumns.put(def.name, FBUtilities.timestampMicros());
    }

    public void renameColumn(ColumnIdentifier from, ColumnIdentifier to) throws InvalidRequestException
    {
        ColumnDefinition def = getColumnDefinition(from);
        if (def == null)
            throw new InvalidRequestException(String.format("Cannot rename unknown column %s in keyspace %s", from, cfName));

        if (getColumnDefinition(to) != null)
            throw new InvalidRequestException(String.format("Cannot rename column %s to %s in keyspace %s; another column of that name already exist", from, to, cfName));

        if (def.isPartOfCellName())
        {
            throw new InvalidRequestException(String.format("Cannot rename non PRIMARY KEY part %s", from));
        }
        else if (def.isIndexed())
        {
            throw new InvalidRequestException(String.format("Cannot rename column %s because it is secondary indexed", from));
        }

        ColumnDefinition newDef = def.withNewName(to);
        // don't call addColumnDefinition/removeColumnDefition because we want to avoid recomputing
        // the CQL3 cfDef between those two operation
        addOrReplaceColumnDefinition(newDef);
        removeColumnDefinition(def);
    }

    public CFMetaData rebuild()
    {
        if (isDense == null)
            isDense(calculateIsDense(comparator.asAbstractType(), allColumns()));

        List<ColumnDefinition> pkCols = nullInitializedList(keyValidator.componentsCount());
        List<ColumnDefinition> ckCols = nullInitializedList(comparator.clusteringPrefixSize());
        // We keep things sorted to get consistent/predictable order in select queries
        SortedSet<ColumnDefinition> regCols = new TreeSet<>(regularColumnComparator);
        SortedSet<ColumnDefinition> statCols = new TreeSet<>(regularColumnComparator);
        ColumnDefinition compactCol = null;

        for (ColumnDefinition def : allColumns())
        {
            switch (def.kind)
            {
                case PARTITION_KEY:
                    assert !(def.isOnAllComponents() && keyValidator instanceof CompositeType);
                    pkCols.set(def.position(), def);
                    break;
                case CLUSTERING_COLUMN:
                    assert !(def.isOnAllComponents() && comparator.isCompound());
                    ckCols.set(def.position(), def);
                    break;
                case REGULAR:
                    regCols.add(def);
                    break;
                case STATIC:
                    statCols.add(def);
                    break;
                case COMPACT_VALUE:
                    assert compactCol == null : "There shouldn't be more than one compact value defined: got " + compactCol + " and " + def;
                    compactCol = def;
                    break;
            }
        }

        // Now actually assign the correct value. This is not atomic, but then again, updating CFMetaData is never atomic anyway.
        partitionKeyColumns = addDefaultKeyAliases(pkCols);
        clusteringColumns = addDefaultColumnAliases(ckCols);
        regularColumns = regCols;
        staticColumns = statCols;
        compactValueColumn = addDefaultValueAlias(compactCol);
        return this;
    }

    private List<ColumnDefinition> addDefaultKeyAliases(List<ColumnDefinition> pkCols)
    {
        for (int i = 0; i < pkCols.size(); i++)
        {
            if (pkCols.get(i) == null)
            {
                Integer idx = null;
                AbstractType<?> type = keyValidator;
                if (keyValidator instanceof CompositeType)
                {
                    idx = i;
                    type = ((CompositeType)keyValidator).types.get(i);
                }
                // For compatibility sake, we call the first alias 'key' rather than 'key1'. This
                // is inconsistent with column alias, but it's probably not worth risking breaking compatibility now.
                ByteBuffer name = ByteBufferUtil.bytes(i == 0 ? DEFAULT_KEY_ALIAS : DEFAULT_KEY_ALIAS + (i + 1));
                ColumnDefinition newDef = ColumnDefinition.partitionKeyDef(this, name, type, idx);
                addOrReplaceColumnDefinition(newDef);
                pkCols.set(i, newDef);
            }
        }
        return pkCols;
    }

    private List<ColumnDefinition> addDefaultColumnAliases(List<ColumnDefinition> ckCols)
    {
        for (int i = 0; i < ckCols.size(); i++)
        {
            if (ckCols.get(i) == null)
            {
                Integer idx;
                AbstractType<?> type;
                if (comparator.isCompound())
                {
                    idx = i;
                    type = comparator.subtype(i);
                }
                else
                {
                    idx = null;
                    type = comparator.asAbstractType();
                }
                ByteBuffer name = ByteBufferUtil.bytes(DEFAULT_COLUMN_ALIAS + (i + 1));
                ColumnDefinition newDef = ColumnDefinition.clusteringKeyDef(this, name, type, idx);
                addOrReplaceColumnDefinition(newDef);
                ckCols.set(i, newDef);
            }
        }
        return ckCols;
    }

    private ColumnDefinition addDefaultValueAlias(ColumnDefinition compactValueDef)
    {
        if (comparator.isDense())
        {
            if (compactValueDef != null)
                return compactValueDef;

            ColumnDefinition newDef = ColumnDefinition.compactValueDef(this, ByteBufferUtil.bytes(DEFAULT_VALUE_ALIAS), defaultValidator);
            addOrReplaceColumnDefinition(newDef);
            return newDef;
        }
        else
        {
            assert compactValueDef == null;
            return null;
        }
    }

    /*
     * We call dense a CF for which each component of the comparator is a clustering column, i.e. no
     * component is used to store a regular column names. In other words, non-composite static "thrift"
     * and CQL3 CF are *not* dense.
     * We save whether the table is dense or not during table creation through CQL, but we don't have this
     * information for table just created through thrift, nor for table prior to CASSANDRA-7744, so this
     * method does its best to infer whether the table is dense or not based on other elements.
     */
    private static boolean calculateIsDense(AbstractType<?> comparator, Collection<ColumnDefinition> defs)
    {
        /*
         * As said above, this method is only here because we need to deal with thrift upgrades.
         * Once a CF has been "upgraded", i.e. we've rebuilt and save its CQL3 metadata at least once,
         * then we'll have saved the "is_dense" value and will be good to go.
         *
         * But non-upgraded thrift CF (and pre-7744 CF) will have no value for "is_dense", so we need
         * to infer that information without relying on it in that case. And for the most part this is
         * easy, a CF that has at least one REGULAR definition is not dense. But the subtlety is that not
         * having a REGULAR definition may not mean dense because of CQL3 definitions that have only the
         * PRIMARY KEY defined.
         *
         * So we need to recognize those special case CQL3 table with only a primary key. If we have some
         * clustering columns, we're fine as said above. So the only problem is that we cannot decide for
         * sure if a CF without REGULAR columns nor CLUSTERING_COLUMN definition is meant to be dense, or if it
         * has been created in CQL3 by say:
         *    CREATE TABLE test (k int PRIMARY KEY)
         * in which case it should not be dense. However, we can limit our margin of error by assuming we are
         * in the latter case only if the comparator is exactly CompositeType(UTF8Type).
         */
        boolean hasRegular = false;
        int maxClusteringIdx = -1;
        for (ColumnDefinition def : defs)
        {
            switch (def.kind)
            {
                case CLUSTERING_COLUMN:
                    maxClusteringIdx = Math.max(maxClusteringIdx, def.position());
                    break;
                case REGULAR:
                    hasRegular = true;
                    break;
            }
        }

        return maxClusteringIdx >= 0
                ? maxClusteringIdx == comparator.componentsCount() - 1
                : !hasRegular && !isCQL3OnlyPKComparator(comparator);
    }

    private static boolean isCQL3OnlyPKComparator(AbstractType<?> comparator)
    {
        if (!(comparator instanceof CompositeType))
            return false;

        CompositeType ct = (CompositeType)comparator;
        return ct.types.size() == 1 && ct.types.get(0) instanceof UTF8Type;
    }

    public boolean isCQL3Table()
    {
        return !isSuper() && !comparator.isDense() && comparator.isCompound();
    }

    private static <T> List<T> nullInitializedList(int size)
    {
        List<T> l = new ArrayList<>(size);
        for (int i = 0; i < size; ++i)
            l.add(null);
        return l;
    }

    /**
     * Returns whether this CFMetaData can be returned to thrift.
     */
    public boolean isThriftCompatible()
    {
        // Super CF are always "thrift compatible". But since they may have defs with a componentIndex != null,
        // we have to special case here.
        if (isSuper())
            return true;

        for (ColumnDefinition def : allColumns())
        {
            // Non-REGULAR ColumnDefinition are not "thrift compatible" per-se, but it's ok because they hold metadata
            // this is only of use to CQL3, so we will just skip them in toThrift.
            if (def.kind == ColumnDefinition.Kind.REGULAR && !def.isThriftCompatible())
                return false;
        }

        // The table might also have no REGULAR columns (be PK-only), but still be "thrift incompatible". See #7832.
        if (isCQL3OnlyPKComparator(comparator.asAbstractType()) && !isDense)
            return false;

        return true;
    }

    public boolean isCounter()
    {
        return defaultValidator.isCounter();
    }

    public boolean hasStaticColumns()
    {
        return !staticColumns.isEmpty();
    }

    @Override
    public String toString()
    {
        return new ToStringBuilder(this)
<<<<<<< HEAD
                .append("cfId", cfId)
                .append("ksName", ksName)
                .append("cfName", cfName)
                .append("cfType", cfType)
                .append("comparator", comparator)
                .append("comment", comment)
                .append("readRepairChance", readRepairChance)
                .append("dcLocalReadRepairChance", dcLocalReadRepairChance)
                .append("gcGraceSeconds", gcGraceSeconds)
                .append("defaultValidator", defaultValidator)
                .append("keyValidator", keyValidator)
                .append("minCompactionThreshold", minCompactionThreshold)
                .append("maxCompactionThreshold", maxCompactionThreshold)
                .append("columnMetadata", columnMetadata)
                .append("compactionStrategyClass", compactionStrategyClass)
                .append("compactionStrategyOptions", compactionStrategyOptions)
                .append("compressionParameters", compressionParameters.asThriftOptions())
                .append("bloomFilterFpChance", bloomFilterFpChance)
                .append("memtableFlushPeriod", memtableFlushPeriod)
                .append("caching", caching)
                .append("defaultTimeToLive", defaultTimeToLive)
                .append("minIndexInterval", minIndexInterval)
                .append("maxIndexInterval", maxIndexInterval)
                .append("speculativeRetry", speculativeRetry)
                .append("droppedColumns", droppedColumns)
                .append("triggers", triggers)
                .append("isDense", isDense)
                .toString();
=======
            .append("cfId", cfId)
            .append("ksName", ksName)
            .append("cfName", cfName)
            .append("cfType", cfType)
            .append("comparator", comparator)
            .append("comment", comment)
            .append("readRepairChance", readRepairChance)
            .append("dcLocalReadRepairChance", dcLocalReadRepairChance)
            .append("gcGraceSeconds", gcGraceSeconds)
            .append("defaultValidator", defaultValidator)
            .append("keyValidator", keyValidator)
            .append("minCompactionThreshold", minCompactionThreshold)
            .append("maxCompactionThreshold", maxCompactionThreshold)
            .append("columnMetadata", columnMetadata.values())
            .append("compactionStrategyClass", compactionStrategyClass)
            .append("compactionStrategyOptions", compactionStrategyOptions)
            .append("compressionParameters", compressionParameters.asThriftOptions())
            .append("bloomFilterFpChance", bloomFilterFpChance)
            .append("memtableFlushPeriod", memtableFlushPeriod)
            .append("caching", caching)
            .append("defaultTimeToLive", defaultTimeToLive)
            .append("minIndexInterval", minIndexInterval)
            .append("maxIndexInterval", maxIndexInterval)
            .append("speculativeRetry", speculativeRetry)
            .append("droppedColumns", droppedColumns)
            .append("triggers", triggers.values())
            .append("isDense", isDense)
            .toString();
>>>>>>> cdf80d9d
    }
}<|MERGE_RESOLUTION|>--- conflicted
+++ resolved
@@ -94,199 +94,199 @@
     };
 
     public static final CFMetaData IndexCf = compile("CREATE TABLE \"" + SystemKeyspace.INDEX_CF + "\" ("
-                                                             + "table_name text,"
+                                                     + "table_name text,"
+                                                     + "index_name text,"
+                                                     + "PRIMARY KEY (table_name, index_name)"
+                                                     + ") WITH COMPACT STORAGE AND COMMENT='indexes that have been completed'");
+
+    public static final CFMetaData SchemaKeyspacesCf = compile("CREATE TABLE " + SystemKeyspace.SCHEMA_KEYSPACES_CF + " ("
+                                                               + "keyspace_name text PRIMARY KEY,"
+                                                               + "durable_writes boolean,"
+                                                               + "strategy_class text,"
+                                                               + "strategy_options text"
+                                                               + ") WITH COMPACT STORAGE AND COMMENT='keyspace definitions' AND gc_grace_seconds=604800");
+
+    public static final CFMetaData SchemaColumnFamiliesCf = compile("CREATE TABLE " + SystemKeyspace.SCHEMA_COLUMNFAMILIES_CF + " ("
+                                                                    + "keyspace_name text,"
+                                                                    + "columnfamily_name text,"
+                                                                    + "cf_id uuid," // post-2.1 UUID cfid
+                                                                    + "type text,"
+                                                                    + "is_dense boolean,"
+                                                                    + "comparator text,"
+                                                                    + "subcomparator text,"
+                                                                    + "comment text,"
+                                                                    + "read_repair_chance double,"
+                                                                    + "local_read_repair_chance double,"
+                                                                    + "gc_grace_seconds int,"
+                                                                    + "default_validator text,"
+                                                                    + "key_validator text,"
+                                                                    + "min_compaction_threshold int,"
+                                                                    + "max_compaction_threshold int,"
+                                                                    + "memtable_flush_period_in_ms int,"
+                                                                    + "key_aliases text,"
+                                                                    + "bloom_filter_fp_chance double,"
+                                                                    + "caching text,"
+                                                                    + "default_time_to_live int,"
+                                                                    + "compaction_strategy_class text,"
+                                                                    + "compression_parameters text,"
+                                                                    + "value_alias text,"
+                                                                    + "column_aliases text,"
+                                                                    + "compaction_strategy_options text,"
+                                                                    + "speculative_retry text,"
+                                                                    + "index_interval int,"
+                                                                    + "min_index_interval int,"
+                                                                    + "max_index_interval int,"
+                                                                    + "dropped_columns map<text, bigint>,"
+                                                                    + "PRIMARY KEY (keyspace_name, columnfamily_name)"
+                                                                    + ") WITH COMMENT='ColumnFamily definitions' AND gc_grace_seconds=604800");
+
+    public static final CFMetaData SchemaColumnsCf = compile("CREATE TABLE " + SystemKeyspace.SCHEMA_COLUMNS_CF + " ("
+                                                             + "keyspace_name text,"
+                                                             + "columnfamily_name text,"
+                                                             + "column_name text,"
+                                                             + "validator text,"
+                                                             + "index_type text,"
+                                                             + "index_options text,"
                                                              + "index_name text,"
-                                                             + "PRIMARY KEY (table_name, index_name)"
-                                                             + ") WITH COMPACT STORAGE AND COMMENT='indexes that have been completed'");
-
-    public static final CFMetaData SchemaKeyspacesCf = compile("CREATE TABLE " + SystemKeyspace.SCHEMA_KEYSPACES_CF + " ("
-                                                                       + "keyspace_name text PRIMARY KEY,"
-                                                                       + "durable_writes boolean,"
-                                                                       + "strategy_class text,"
-                                                                       + "strategy_options text"
-                                                                       + ") WITH COMPACT STORAGE AND COMMENT='keyspace definitions' AND gc_grace_seconds=604800");
-
-    public static final CFMetaData SchemaColumnFamiliesCf = compile("CREATE TABLE " + SystemKeyspace.SCHEMA_COLUMNFAMILIES_CF + " ("
-                                                                            + "keyspace_name text,"
-                                                                            + "columnfamily_name text,"
-                                                                            + "cf_id uuid," // post-2.1 UUID cfid
-                                                                            + "type text,"
-                                                                            + "is_dense boolean,"
-                                                                            + "comparator text,"
-                                                                            + "subcomparator text,"
-                                                                            + "comment text,"
-                                                                            + "read_repair_chance double,"
-                                                                            + "local_read_repair_chance double,"
-                                                                            + "gc_grace_seconds int,"
-                                                                            + "default_validator text,"
-                                                                            + "key_validator text,"
-                                                                            + "min_compaction_threshold int,"
-                                                                            + "max_compaction_threshold int,"
-                                                                            + "memtable_flush_period_in_ms int,"
-                                                                            + "key_aliases text,"
-                                                                            + "bloom_filter_fp_chance double,"
-                                                                            + "caching text,"
-                                                                            + "default_time_to_live int,"
-                                                                            + "compaction_strategy_class text,"
-                                                                            + "compression_parameters text,"
-                                                                            + "value_alias text,"
-                                                                            + "column_aliases text,"
-                                                                            + "compaction_strategy_options text,"
-                                                                            + "speculative_retry text,"
-                                                                            + "index_interval int,"
-                                                                            + "min_index_interval int,"
-                                                                            + "max_index_interval int,"
-                                                                            + "dropped_columns map<text, bigint>,"
-                                                                            + "PRIMARY KEY (keyspace_name, columnfamily_name)"
-                                                                            + ") WITH COMMENT='ColumnFamily definitions' AND gc_grace_seconds=604800");
-
-    public static final CFMetaData SchemaColumnsCf = compile("CREATE TABLE " + SystemKeyspace.SCHEMA_COLUMNS_CF + " ("
-                                                                     + "keyspace_name text,"
-                                                                     + "columnfamily_name text,"
-                                                                     + "column_name text,"
-                                                                     + "validator text,"
-                                                                     + "index_type text,"
-                                                                     + "index_options text,"
-                                                                     + "index_name text,"
-                                                                     + "component_index int,"
-                                                                     + "type text,"
-                                                                     + "PRIMARY KEY(keyspace_name, columnfamily_name, column_name)"
-                                                                     + ") WITH COMMENT='ColumnFamily column attributes' AND gc_grace_seconds=604800");
+                                                             + "component_index int,"
+                                                             + "type text,"
+                                                             + "PRIMARY KEY(keyspace_name, columnfamily_name, column_name)"
+                                                             + ") WITH COMMENT='ColumnFamily column attributes' AND gc_grace_seconds=604800");
 
     public static final CFMetaData SchemaTriggersCf = compile("CREATE TABLE " + SystemKeyspace.SCHEMA_TRIGGERS_CF + " ("
-                                                                      + "keyspace_name text,"
-                                                                      + "columnfamily_name text,"
-                                                                      + "trigger_name text,"
-                                                                      + "trigger_options map<text, text>,"
-                                                                      + "PRIMARY KEY (keyspace_name, columnfamily_name, trigger_name)"
-                                                                      + ") WITH COMMENT='triggers metadata table' AND gc_grace_seconds=604800");
+                                                              + "keyspace_name text,"
+                                                              + "columnfamily_name text,"
+                                                              + "trigger_name text,"
+                                                              + "trigger_options map<text, text>,"
+                                                              + "PRIMARY KEY (keyspace_name, columnfamily_name, trigger_name)"
+                                                              + ") WITH COMMENT='triggers metadata table' AND gc_grace_seconds=604800");
 
     public static final CFMetaData SchemaUserTypesCf = compile("CREATE TABLE " + SystemKeyspace.SCHEMA_USER_TYPES_CF + " ("
-                                                                       + "keyspace_name text,"
-                                                                       + "type_name text,"
-                                                                       + "field_names list<text>,"
-                                                                       + "field_types list<text>,"
-                                                                       + "PRIMARY KEY (keyspace_name, type_name)"
-                                                                       + ") WITH COMMENT='Defined user types' AND gc_grace_seconds=604800");
+                                                               + "keyspace_name text,"
+                                                               + "type_name text,"
+                                                               + "field_names list<text>,"
+                                                               + "field_types list<text>,"
+                                                               + "PRIMARY KEY (keyspace_name, type_name)"
+                                                               + ") WITH COMMENT='Defined user types' AND gc_grace_seconds=604800");
 
     public static final CFMetaData HintsCf = compile("CREATE TABLE " + SystemKeyspace.HINTS_CF + " ("
-                                                             + "target_id uuid,"
-                                                             + "hint_id timeuuid,"
-                                                             + "message_version int,"
-                                                             + "mutation blob,"
-                                                             + "PRIMARY KEY (target_id, hint_id, message_version)"
-                                                             + ") WITH COMPACT STORAGE "
-                                                             + "AND COMPACTION={'class' : 'SizeTieredCompactionStrategy', 'enabled' : false} "
-                                                             + "AND COMMENT='hints awaiting delivery'"
-                                                             + "AND gc_grace_seconds=0");
+                                                     + "target_id uuid,"
+                                                     + "hint_id timeuuid,"
+                                                     + "message_version int,"
+                                                     + "mutation blob,"
+                                                     + "PRIMARY KEY (target_id, hint_id, message_version)"
+                                                     + ") WITH COMPACT STORAGE "
+                                                     + "AND COMPACTION={'class' : 'SizeTieredCompactionStrategy', 'enabled' : false} "
+                                                     + "AND COMMENT='hints awaiting delivery'"
+                                                     + "AND gc_grace_seconds=0");
 
     public static final CFMetaData PeersCf = compile("CREATE TABLE " + SystemKeyspace.PEERS_CF + " ("
-                                                             + "peer inet PRIMARY KEY,"
-                                                             + "host_id uuid,"
-                                                             + "tokens set<varchar>,"
-                                                             + "schema_version uuid,"
-                                                             + "release_version text,"
-                                                             + "rpc_address inet,"
-                                                             + "preferred_ip inet,"
-                                                             + "data_center text,"
-                                                             + "rack text"
-                                                             + ") WITH COMMENT='known peers in the cluster'");
+                                                     + "peer inet PRIMARY KEY,"
+                                                     + "host_id uuid,"
+                                                     + "tokens set<varchar>,"
+                                                     + "schema_version uuid,"
+                                                     + "release_version text,"
+                                                     + "rpc_address inet,"
+                                                     + "preferred_ip inet,"
+                                                     + "data_center text,"
+                                                     + "rack text"
+                                                     + ") WITH COMMENT='known peers in the cluster'");
 
     public static final CFMetaData PeerEventsCf = compile("CREATE TABLE " + SystemKeyspace.PEER_EVENTS_CF + " ("
-                                                                  + "peer inet PRIMARY KEY,"
-                                                                  + "hints_dropped map<uuid, int>"
-                                                                  + ") WITH COMMENT='cf contains events related to peers'");
+                                                          + "peer inet PRIMARY KEY,"
+                                                          + "hints_dropped map<uuid, int>"
+                                                          + ") WITH COMMENT='cf contains events related to peers'");
 
     public static final CFMetaData LocalCf = compile("CREATE TABLE " + SystemKeyspace.LOCAL_CF + " ("
-                                                             + "key text PRIMARY KEY,"
-                                                             + "tokens set<varchar>,"
-                                                             + "cluster_name text,"
-                                                             + "gossip_generation int,"
-                                                             + "bootstrapped text,"
-                                                             + "host_id uuid,"
-                                                             + "release_version text,"
-                                                             + "thrift_version text,"
-                                                             + "cql_version text,"
-                                                             + "native_protocol_version text,"
-                                                             + "data_center text,"
-                                                             + "rack text,"
-                                                             + "partitioner text,"
-                                                             + "schema_version uuid,"
-                                                             + "truncated_at map<uuid, blob>"
-                                                             + ") WITH COMMENT='information about the local node'");
+                                                     + "key text PRIMARY KEY,"
+                                                     + "tokens set<varchar>,"
+                                                     + "cluster_name text,"
+                                                     + "gossip_generation int,"
+                                                     + "bootstrapped text,"
+                                                     + "host_id uuid,"
+                                                     + "release_version text,"
+                                                     + "thrift_version text,"
+                                                     + "cql_version text,"
+                                                     + "native_protocol_version text,"
+                                                     + "data_center text,"
+                                                     + "rack text,"
+                                                     + "partitioner text,"
+                                                     + "schema_version uuid,"
+                                                     + "truncated_at map<uuid, blob>"
+                                                     + ") WITH COMMENT='information about the local node'");
 
     public static final CFMetaData TraceSessionsCf = compile("CREATE TABLE " + Tracing.SESSIONS_CF + " ("
-                                                                     + "session_id uuid PRIMARY KEY,"
-                                                                     + "coordinator inet,"
-                                                                     + "request text,"
-                                                                     + "started_at timestamp,"
-                                                                     + "parameters map<text, text>,"
-                                                                     + "duration int"
-                                                                     + ") WITH COMMENT='traced sessions'",
+                                                             + "session_id uuid PRIMARY KEY,"
+                                                             + "coordinator inet,"
+                                                             + "request text,"
+                                                             + "started_at timestamp,"
+                                                             + "parameters map<text, text>,"
+                                                             + "duration int"
+                                                             + ") WITH COMMENT='traced sessions'",
                                                              Tracing.TRACE_KS);
 
     public static final CFMetaData TraceEventsCf = compile("CREATE TABLE " + Tracing.EVENTS_CF + " ("
-                                                                   + "session_id uuid,"
-                                                                   + "event_id timeuuid,"
-                                                                   + "source inet,"
-                                                                   + "thread text,"
-                                                                   + "activity text,"
-                                                                   + "source_elapsed int,"
-                                                                   + "PRIMARY KEY (session_id, event_id)"
-                                                                   + ")",
+                                                           + "session_id uuid,"
+                                                           + "event_id timeuuid,"
+                                                           + "source inet,"
+                                                           + "thread text,"
+                                                           + "activity text,"
+                                                           + "source_elapsed int,"
+                                                           + "PRIMARY KEY (session_id, event_id)"
+                                                           + ")",
                                                            Tracing.TRACE_KS);
 
     public static final CFMetaData BatchlogCf = compile("CREATE TABLE " + SystemKeyspace.BATCHLOG_CF + " ("
-                                                                + "id uuid PRIMARY KEY,"
-                                                                + "written_at timestamp,"
-                                                                + "data blob,"
-                                                                + "version int,"
-                                                                + ") WITH COMMENT='uncommited batches' AND gc_grace_seconds=0 "
-                                                                + "AND COMPACTION={'class' : 'SizeTieredCompactionStrategy', 'min_threshold' : 2}");
+                                                        + "id uuid PRIMARY KEY,"
+                                                        + "written_at timestamp,"
+                                                        + "data blob,"
+                                                        + "version int,"
+                                                        + ") WITH COMMENT='uncommited batches' AND gc_grace_seconds=0 "
+                                                        + "AND COMPACTION={'class' : 'SizeTieredCompactionStrategy', 'min_threshold' : 2}");
 
     public static final CFMetaData RangeXfersCf = compile("CREATE TABLE " + SystemKeyspace.RANGE_XFERS_CF + " ("
-                                                                  + "token_bytes blob PRIMARY KEY,"
-                                                                  + "requested_at timestamp"
-                                                                  + ") WITH COMMENT='ranges requested for transfer here'");
+                                                          + "token_bytes blob PRIMARY KEY,"
+                                                          + "requested_at timestamp"
+                                                          + ") WITH COMMENT='ranges requested for transfer here'");
 
     public static final CFMetaData CompactionLogCf = compile("CREATE TABLE " + SystemKeyspace.COMPACTION_LOG + " ("
-                                                                     + "id uuid PRIMARY KEY,"
-                                                                     + "keyspace_name text,"
-                                                                     + "columnfamily_name text,"
-                                                                     + "inputs set<int>"
-                                                                     + ") WITH COMMENT='unfinished compactions'");
+                                                             + "id uuid PRIMARY KEY,"
+                                                             + "keyspace_name text,"
+                                                             + "columnfamily_name text,"
+                                                             + "inputs set<int>"
+                                                             + ") WITH COMMENT='unfinished compactions'");
 
     public static final CFMetaData PaxosCf = compile("CREATE TABLE " + SystemKeyspace.PAXOS_CF + " ("
-                                                             + "row_key blob,"
-                                                             + "cf_id UUID,"
-                                                             + "in_progress_ballot timeuuid,"
-                                                             + "proposal_ballot timeuuid,"
-                                                             + "proposal blob,"
-                                                             + "most_recent_commit_at timeuuid,"
-                                                             + "most_recent_commit blob,"
-                                                             + "PRIMARY KEY (row_key, cf_id)"
-                                                             + ") WITH COMMENT='in-progress paxos proposals' "
-                                                             + "AND COMPACTION={'class' : 'LeveledCompactionStrategy'}");
+                                                     + "row_key blob,"
+                                                     + "cf_id UUID,"
+                                                     + "in_progress_ballot timeuuid,"
+                                                     + "proposal_ballot timeuuid,"
+                                                     + "proposal blob,"
+                                                     + "most_recent_commit_at timeuuid,"
+                                                     + "most_recent_commit blob,"
+                                                     + "PRIMARY KEY (row_key, cf_id)"
+                                                     + ") WITH COMMENT='in-progress paxos proposals' "
+                                                     + "AND COMPACTION={'class' : 'LeveledCompactionStrategy'}");
 
     public static final CFMetaData SSTableActivityCF = compile("CREATE TABLE " + SystemKeyspace.SSTABLE_ACTIVITY_CF + " ("
-                                                                       + "keyspace_name text,"
-                                                                       + "columnfamily_name text,"
-                                                                       + "generation int,"
-                                                                       + "rate_15m double,"
-                                                                       + "rate_120m double,"
-                                                                       + "PRIMARY KEY ((keyspace_name, columnfamily_name, generation))"
-                                                                       + ") WITH COMMENT='historic sstable read rates'");
+                                                               + "keyspace_name text,"
+                                                               + "columnfamily_name text,"
+                                                               + "generation int,"
+                                                               + "rate_15m double,"
+                                                               + "rate_120m double,"
+                                                               + "PRIMARY KEY ((keyspace_name, columnfamily_name, generation))"
+                                                               + ") WITH COMMENT='historic sstable read rates'");
 
     public static final CFMetaData CompactionHistoryCf = compile("CREATE TABLE " + SystemKeyspace.COMPACTION_HISTORY_CF + " ("
-                                                                         + "id uuid,"
-                                                                         + "keyspace_name text,"
-                                                                         + "columnfamily_name text,"
-                                                                         + "compacted_at timestamp,"
-                                                                         + "bytes_in bigint,"
-                                                                         + "bytes_out bigint,"
-                                                                         + "rows_merged map<int, bigint>,"
-                                                                         + "PRIMARY KEY (id)"
-                                                                         + ") WITH COMMENT='show all compaction history' AND DEFAULT_TIME_TO_LIVE=604800");
+                                                                 + "id uuid,"
+                                                                 + "keyspace_name text,"
+                                                                 + "columnfamily_name text,"
+                                                                 + "compacted_at timestamp,"
+                                                                 + "bytes_in bigint,"
+                                                                 + "bytes_out bigint,"
+                                                                 + "rows_merged map<int, bigint>,"
+                                                                 + "PRIMARY KEY (id)"
+                                                                 + ") WITH COMMENT='show all compaction history' AND DEFAULT_TIME_TO_LIVE=604800");
 
 
     public static class SpeculativeRetry
@@ -354,13 +354,13 @@
         {
             switch (type)
             {
-                case PERCENTILE:
-                    // TODO switch to BigDecimal so round-tripping isn't lossy
-                    return (value * 100) + "PERCENTILE";
-                case CUSTOM:
-                    return value + "ms";
-                default:
-                    return type.toString();
+            case PERCENTILE:
+                // TODO switch to BigDecimal so round-tripping isn't lossy
+                return (value * 100) + "PERCENTILE";
+            case CUSTOM:
+                return value + "ms";
+            default:
+                return type.toString();
             }
         }
     }
@@ -527,11 +527,11 @@
     private static CFMetaData newSystemMetadata(String keyspace, String cfName, String comment, CellNameType comparator)
     {
         return new CFMetaData(keyspace, cfName, ColumnFamilyType.Standard, comparator, generateLegacyCfId(keyspace, cfName))
-                .comment(comment)
-                .readRepairChance(0)
-                .dcLocalReadRepairChance(0)
-                .gcGraceSeconds(0)
-                .memtableFlushPeriod(3600 * 1000);
+                             .comment(comment)
+                             .readRepairChance(0)
+                             .dcLocalReadRepairChance(0)
+                             .gcGraceSeconds(0)
+                             .memtableFlushPeriod(3600 * 1000);
     }
 
     /**
@@ -548,20 +548,20 @@
         // Depends on parent's cache setting, turn on its index CF's cache.
         // Row caching is never enabled; see CASSANDRA-5732
         CachingOptions indexCaching = parent.getCaching().keyCache.isEnabled()
-                ? CachingOptions.KEYS_ONLY
-                : CachingOptions.NONE;
+                             ? CachingOptions.KEYS_ONLY
+                             : CachingOptions.NONE;
 
         return new CFMetaData(parent.ksName, parent.indexColumnFamilyName(info), ColumnFamilyType.Standard, indexComparator, parent.cfId)
-                .keyValidator(info.type)
-                .readRepairChance(0.0)
-                .dcLocalReadRepairChance(0.0)
-                .gcGraceSeconds(0)
-                .caching(indexCaching)
-                .speculativeRetry(parent.speculativeRetry)
-                .compactionStrategyClass(parent.compactionStrategyClass)
-                .compactionStrategyOptions(parent.compactionStrategyOptions)
-                .reloadSecondaryIndexMetadata(parent)
-                .rebuild();
+                             .keyValidator(info.type)
+                             .readRepairChance(0.0)
+                             .dcLocalReadRepairChance(0.0)
+                             .gcGraceSeconds(0)
+                             .caching(indexCaching)
+                             .speculativeRetry(parent.speculativeRetry)
+                             .compactionStrategyClass(parent.compactionStrategyClass)
+                             .compactionStrategyOptions(parent.compactionStrategyOptions)
+                             .reloadSecondaryIndexMetadata(parent)
+                             .rebuild();
     }
 
     public CFMetaData reloadSecondaryIndexMetadata(CFMetaData parent)
@@ -597,28 +597,28 @@
             clonedColumns.add(cd.copy());
 
         return newCFMD.addAllColumnDefinitions(clonedColumns)
-                .comment(oldCFMD.comment)
-                .readRepairChance(oldCFMD.readRepairChance)
-                .dcLocalReadRepairChance(oldCFMD.dcLocalReadRepairChance)
-                .gcGraceSeconds(oldCFMD.gcGraceSeconds)
-                .defaultValidator(oldCFMD.defaultValidator)
-                .keyValidator(oldCFMD.keyValidator)
-                .minCompactionThreshold(oldCFMD.minCompactionThreshold)
-                .maxCompactionThreshold(oldCFMD.maxCompactionThreshold)
-                .compactionStrategyClass(oldCFMD.compactionStrategyClass)
-                .compactionStrategyOptions(new HashMap<>(oldCFMD.compactionStrategyOptions))
-                .compressionParameters(oldCFMD.compressionParameters.copy())
-                .bloomFilterFpChance(oldCFMD.bloomFilterFpChance)
-                .caching(oldCFMD.caching)
-                .defaultTimeToLive(oldCFMD.defaultTimeToLive)
-                .minIndexInterval(oldCFMD.minIndexInterval)
-                .maxIndexInterval(oldCFMD.maxIndexInterval)
-                .speculativeRetry(oldCFMD.speculativeRetry)
-                .memtableFlushPeriod(oldCFMD.memtableFlushPeriod)
-                .droppedColumns(new HashMap<>(oldCFMD.droppedColumns))
-                .triggers(new HashMap<>(oldCFMD.triggers))
-                .isDense(oldCFMD.isDense)
-                .rebuild();
+                      .comment(oldCFMD.comment)
+                      .readRepairChance(oldCFMD.readRepairChance)
+                      .dcLocalReadRepairChance(oldCFMD.dcLocalReadRepairChance)
+                      .gcGraceSeconds(oldCFMD.gcGraceSeconds)
+                      .defaultValidator(oldCFMD.defaultValidator)
+                      .keyValidator(oldCFMD.keyValidator)
+                      .minCompactionThreshold(oldCFMD.minCompactionThreshold)
+                      .maxCompactionThreshold(oldCFMD.maxCompactionThreshold)
+                      .compactionStrategyClass(oldCFMD.compactionStrategyClass)
+                      .compactionStrategyOptions(new HashMap<>(oldCFMD.compactionStrategyOptions))
+                      .compressionParameters(oldCFMD.compressionParameters.copy())
+                      .bloomFilterFpChance(oldCFMD.bloomFilterFpChance)
+                      .caching(oldCFMD.caching)
+                      .defaultTimeToLive(oldCFMD.defaultTimeToLive)
+                      .minIndexInterval(oldCFMD.minIndexInterval)
+                      .maxIndexInterval(oldCFMD.maxIndexInterval)
+                      .speculativeRetry(oldCFMD.speculativeRetry)
+                      .memtableFlushPeriod(oldCFMD.memtableFlushPeriod)
+                      .droppedColumns(new HashMap<>(oldCFMD.droppedColumns))
+                      .triggers(new HashMap<>(oldCFMD.triggers))
+                      .isDense(oldCFMD.isDense)
+                      .rebuild();
     }
 
     /**
@@ -804,16 +804,16 @@
     public CType getKeyValidatorAsCType()
     {
         return keyValidator instanceof CompositeType
-                ? new CompoundCType(((CompositeType) keyValidator).types)
-                : new SimpleCType(keyValidator);
+             ? new CompoundCType(((CompositeType) keyValidator).types)
+             : new SimpleCType(keyValidator);
     }
 
     public double getBloomFilterFpChance()
     {
         // we disallow bFFPC==null starting in 1.2.1 but tolerated it before that
         return (bloomFilterFpChance == null || bloomFilterFpChance == 0)
-                ? compactionStrategyClass == LeveledCompactionStrategy.class ? 0.1 : 0.01
-                : bloomFilterFpChance;
+               ? compactionStrategyClass == LeveledCompactionStrategy.class ? 0.1 : 0.01
+               : bloomFilterFpChance;
     }
 
     public CachingOptions getCaching()
@@ -868,66 +868,66 @@
         CFMetaData other = (CFMetaData) o;
 
         return Objects.equal(cfId, other.cfId)
-                && Objects.equal(ksName, other.ksName)
-                && Objects.equal(cfName, other.cfName)
-                && Objects.equal(cfType, other.cfType)
-                && Objects.equal(comparator, other.comparator)
-                && Objects.equal(comment, other.comment)
-                && Objects.equal(readRepairChance, other.readRepairChance)
-                && Objects.equal(dcLocalReadRepairChance, other.dcLocalReadRepairChance)
-                && Objects.equal(gcGraceSeconds, other.gcGraceSeconds)
-                && Objects.equal(defaultValidator, other.defaultValidator)
-                && Objects.equal(keyValidator, other.keyValidator)
-                && Objects.equal(minCompactionThreshold, other.minCompactionThreshold)
-                && Objects.equal(maxCompactionThreshold, other.maxCompactionThreshold)
-                && Objects.equal(columnMetadata, other.columnMetadata)
-                && Objects.equal(compactionStrategyClass, other.compactionStrategyClass)
-                && Objects.equal(compactionStrategyOptions, other.compactionStrategyOptions)
-                && Objects.equal(compressionParameters, other.compressionParameters)
-                && Objects.equal(bloomFilterFpChance, other.bloomFilterFpChance)
-                && Objects.equal(memtableFlushPeriod, other.memtableFlushPeriod)
-                && Objects.equal(caching, other.caching)
-                && Objects.equal(defaultTimeToLive, other.defaultTimeToLive)
-                && Objects.equal(minIndexInterval, other.minIndexInterval)
-                && Objects.equal(maxIndexInterval, other.maxIndexInterval)
-                && Objects.equal(speculativeRetry, other.speculativeRetry)
-                && Objects.equal(droppedColumns, other.droppedColumns)
-                && Objects.equal(triggers, other.triggers)
-                && Objects.equal(isDense, other.isDense);
+            && Objects.equal(ksName, other.ksName)
+            && Objects.equal(cfName, other.cfName)
+            && Objects.equal(cfType, other.cfType)
+            && Objects.equal(comparator, other.comparator)
+            && Objects.equal(comment, other.comment)
+            && Objects.equal(readRepairChance, other.readRepairChance)
+            && Objects.equal(dcLocalReadRepairChance, other.dcLocalReadRepairChance)
+            && Objects.equal(gcGraceSeconds, other.gcGraceSeconds)
+            && Objects.equal(defaultValidator, other.defaultValidator)
+            && Objects.equal(keyValidator, other.keyValidator)
+            && Objects.equal(minCompactionThreshold, other.minCompactionThreshold)
+            && Objects.equal(maxCompactionThreshold, other.maxCompactionThreshold)
+            && Objects.equal(columnMetadata, other.columnMetadata)
+            && Objects.equal(compactionStrategyClass, other.compactionStrategyClass)
+            && Objects.equal(compactionStrategyOptions, other.compactionStrategyOptions)
+            && Objects.equal(compressionParameters, other.compressionParameters)
+            && Objects.equal(bloomFilterFpChance, other.bloomFilterFpChance)
+            && Objects.equal(memtableFlushPeriod, other.memtableFlushPeriod)
+            && Objects.equal(caching, other.caching)
+            && Objects.equal(defaultTimeToLive, other.defaultTimeToLive)
+            && Objects.equal(minIndexInterval, other.minIndexInterval)
+            && Objects.equal(maxIndexInterval, other.maxIndexInterval)
+            && Objects.equal(speculativeRetry, other.speculativeRetry)
+            && Objects.equal(droppedColumns, other.droppedColumns)
+            && Objects.equal(triggers, other.triggers)
+            && Objects.equal(isDense, other.isDense);
     }
 
     @Override
     public int hashCode()
     {
         return new HashCodeBuilder(29, 1597)
-                .append(cfId)
-                .append(ksName)
-                .append(cfName)
-                .append(cfType)
-                .append(comparator)
-                .append(comment)
-                .append(readRepairChance)
-                .append(dcLocalReadRepairChance)
-                .append(gcGraceSeconds)
-                .append(defaultValidator)
-                .append(keyValidator)
-                .append(minCompactionThreshold)
-                .append(maxCompactionThreshold)
-                .append(columnMetadata)
-                .append(compactionStrategyClass)
-                .append(compactionStrategyOptions)
-                .append(compressionParameters)
-                .append(bloomFilterFpChance)
-                .append(memtableFlushPeriod)
-                .append(caching)
-                .append(defaultTimeToLive)
-                .append(minIndexInterval)
-                .append(maxIndexInterval)
-                .append(speculativeRetry)
-                .append(droppedColumns)
-                .append(triggers)
-                .append(isDense)
-                .toHashCode();
+            .append(cfId)
+            .append(ksName)
+            .append(cfName)
+            .append(cfType)
+            .append(comparator)
+            .append(comment)
+            .append(readRepairChance)
+            .append(dcLocalReadRepairChance)
+            .append(gcGraceSeconds)
+            .append(defaultValidator)
+            .append(keyValidator)
+            .append(minCompactionThreshold)
+            .append(maxCompactionThreshold)
+            .append(columnMetadata)
+            .append(compactionStrategyClass)
+            .append(compactionStrategyOptions)
+            .append(compressionParameters)
+            .append(bloomFilterFpChance)
+            .append(memtableFlushPeriod)
+            .append(caching)
+            .append(defaultTimeToLive)
+            .append(minIndexInterval)
+            .append(maxIndexInterval)
+            .append(speculativeRetry)
+            .append(droppedColumns)
+            .append(triggers)
+            .append(isDense)
+            .toHashCode();
     }
 
     public AbstractType<?> getValueValidator(CellName cellName)
@@ -953,9 +953,9 @@
         {
             cf_def.setCompression_options(new HashMap<String, String>()
             {{
-                    if (DEFAULT_COMPRESSOR != null)
-                        put(CompressionParameters.SSTABLE_COMPRESSION, DEFAULT_COMPRESSOR);
-                }});
+                if (DEFAULT_COMPRESSOR != null)
+                    put(CompressionParameters.SSTABLE_COMPRESSION, DEFAULT_COMPRESSOR);
+            }});
         }
         if (!cf_def.isSetDefault_time_to_live())
             cf_def.setDefault_time_to_live(CFMetaData.DEFAULT_DEFAULT_TIME_TO_LIVE);
@@ -1000,8 +1000,8 @@
         {
             AbstractType<?> rawComparator = TypeParser.parse(cf_def.comparator_type);
             AbstractType<?> subComparator = cfType == ColumnFamilyType.Standard
-                    ? null
-                    : cf_def.subcomparator_type == null ? BytesType.instance : TypeParser.parse(cf_def.subcomparator_type);
+                                          ? null
+                                          : cf_def.subcomparator_type == null ? BytesType.instance : TypeParser.parse(cf_def.subcomparator_type);
 
             AbstractType<?> fullRawComparator = makeRawAbstractType(rawComparator, subComparator);
 
@@ -1073,9 +1073,9 @@
                 newCFMD.triggers(TriggerDefinition.fromThrift(cf_def.triggers));
 
             return newCFMD.comment(cf_def.comment)
-                    .defaultValidator(TypeParser.parse(cf_def.default_validation_class))
-                    .compressionParameters(CompressionParameters.create(cf_def.compression_options))
-                    .rebuild();
+                          .defaultValidator(TypeParser.parse(cf_def.default_validation_class))
+                          .compressionParameters(CompressionParameters.create(cf_def.compression_options))
+                          .rebuild();
         }
         catch (SyntaxException | MarshalException e)
         {
@@ -1263,8 +1263,8 @@
         try
         {
             Constructor<? extends AbstractCompactionStrategy> constructor = compactionStrategyClass.getConstructor(new Class[] {
-                    ColumnFamilyStore.class,
-                    Map.class // options
+                ColumnFamilyStore.class,
+                Map.class // options
             });
             return constructor.newInstance(cfs, compactionStrategyOptions);
         }
@@ -1343,8 +1343,8 @@
     {
         ColumnIdentifier id = cellName.cql3ColumnName(this);
         ColumnDefinition def = id == null
-                ? getColumnDefinition(cellName.toByteBuffer())  // Means a dense layout, try the full column name
-                : getColumnDefinition(id);
+                             ? getColumnDefinition(cellName.toByteBuffer())  // Means a dense layout, try the full column name
+                             : getColumnDefinition(id);
 
         // It's possible that the def is a PRIMARY KEY or COMPACT_VALUE one in case a concrete cell
         // name conflicts with a CQL column name, which can happen in 2 cases:
@@ -1530,7 +1530,7 @@
         if (maxCompactionThreshold == 0)
         {
             logger.warn("Disabling compaction by setting max or min compaction has been deprecated, " +
-                                "set the compaction strategy option 'enabled' to 'false' instead");
+                    "set the compaction strategy option 'enabled' to 'false' instead");
             return;
         }
 
@@ -1539,7 +1539,7 @@
 
         if (minCompactionThreshold > maxCompactionThreshold)
             throw new ConfigurationException(String.format("Min compaction threshold (got %d) cannot be greater than max compaction threshold (got %d)",
-                                                           minCompactionThreshold, maxCompactionThreshold));
+                                                            minCompactionThreshold, maxCompactionThreshold));
     }
 
     private void validateIndexIntervalThresholds() throws ConfigurationException
@@ -1548,7 +1548,7 @@
             throw new ConfigurationException(String.format("Min index interval must be greater than 0 (got %d).", minIndexInterval));
         if (maxIndexInterval < minIndexInterval)
             throw new ConfigurationException(String.format("Max index interval (%d) must be greater than the min index " +
-                                                                   "interval (%d).", maxIndexInterval, minIndexInterval));
+                                                           "interval (%d).", maxIndexInterval, minIndexInterval));
     }
 
     /**
@@ -1732,15 +1732,15 @@
                                                                             cfType == ColumnFamilyType.Super);
 
             boolean isDense = result.has("is_dense")
-                    ? result.getBoolean("is_dense")
-                    : calculateIsDense(fullRawComparator, columnDefs);
+                            ? result.getBoolean("is_dense")
+                            : calculateIsDense(fullRawComparator, columnDefs);
 
             CellNameType comparator = CellNames.fromAbstractType(fullRawComparator, isDense);
 
             // if we are upgrading, we use id generated from names initially
             UUID cfId = result.has("cf_id")
-                    ? result.getUUID("cf_id")
-                    : generateLegacyCfId(ksName, cfName);
+                      ? result.getUUID("cf_id")
+                      : generateLegacyCfId(ksName, cfName);
 
             CFMetaData cfm = new CFMetaData(ksName, cfName, cfType, comparator, cfId);
             cfm.isDense(isDense);
@@ -2163,8 +2163,8 @@
         }
 
         return maxClusteringIdx >= 0
-                ? maxClusteringIdx == comparator.componentsCount() - 1
-                : !hasRegular && !isCQL3OnlyPKComparator(comparator);
+             ? maxClusteringIdx == comparator.componentsCount() - 1
+             : !hasRegular && !isCQL3OnlyPKComparator(comparator);
     }
 
     private static boolean isCQL3OnlyPKComparator(AbstractType<?> comparator)
@@ -2228,36 +2228,6 @@
     public String toString()
     {
         return new ToStringBuilder(this)
-<<<<<<< HEAD
-                .append("cfId", cfId)
-                .append("ksName", ksName)
-                .append("cfName", cfName)
-                .append("cfType", cfType)
-                .append("comparator", comparator)
-                .append("comment", comment)
-                .append("readRepairChance", readRepairChance)
-                .append("dcLocalReadRepairChance", dcLocalReadRepairChance)
-                .append("gcGraceSeconds", gcGraceSeconds)
-                .append("defaultValidator", defaultValidator)
-                .append("keyValidator", keyValidator)
-                .append("minCompactionThreshold", minCompactionThreshold)
-                .append("maxCompactionThreshold", maxCompactionThreshold)
-                .append("columnMetadata", columnMetadata)
-                .append("compactionStrategyClass", compactionStrategyClass)
-                .append("compactionStrategyOptions", compactionStrategyOptions)
-                .append("compressionParameters", compressionParameters.asThriftOptions())
-                .append("bloomFilterFpChance", bloomFilterFpChance)
-                .append("memtableFlushPeriod", memtableFlushPeriod)
-                .append("caching", caching)
-                .append("defaultTimeToLive", defaultTimeToLive)
-                .append("minIndexInterval", minIndexInterval)
-                .append("maxIndexInterval", maxIndexInterval)
-                .append("speculativeRetry", speculativeRetry)
-                .append("droppedColumns", droppedColumns)
-                .append("triggers", triggers)
-                .append("isDense", isDense)
-                .toString();
-=======
             .append("cfId", cfId)
             .append("ksName", ksName)
             .append("cfName", cfName)
@@ -2286,6 +2256,5 @@
             .append("triggers", triggers.values())
             .append("isDense", isDense)
             .toString();
->>>>>>> cdf80d9d
     }
 }